--- conflicted
+++ resolved
@@ -155,49 +155,34 @@
             });
 
             b.require('jquery', { expose: 'jquery' });
-
             // Needed by knockout-* plugins in edit.js
-<<<<<<< HEAD
-            b.require('knockout', { expose: 'knockout' });
-
+            b.require('./root/static/lib/knockout/knockout-latest.debug.js', { expose: 'knockout' });
             b.require('./root/static/scripts/common/utility/debounce.js', { expose: true });
             b.require('./root/static/scripts/common/utility/formatTrackLength.js', { expose: true });
             b.require('./root/static/scripts/common/utility/request.js', { expose: true });
         }),
         createBundle("edit.js", watch, function (b) {
-            b.external('knockout');
+            b.transform('reactify', { es6: true });
+
+            b.external('./root/static/lib/knockout/knockout-latest.debug.js');
             b.external('./root/static/scripts/common/utility/request.js');
 
             b.require('./root/static/scripts/edit/utility/dates.js', { expose: true });
             b.require('./root/static/scripts/edit/utility/deferFocus.js', { expose: true });
+            b.require('./root/static/scripts/edit/externalLinks.js', { expose: true });
             b.require('./root/static/scripts/edit/validation.js', { expose: true });
         }),
         createBundle("guess-case.js", watch),
         createBundle("release-editor.js", watch, function (b) {
+            b.transform('reactify', { es6: true });
+
             b.external('./root/static/scripts/common/utility/debounce.js');
             b.external('./root/static/scripts/common/utility/formatTrackLength.js');
             b.external('./root/static/scripts/common/utility/request.js');
+            b.external('./root/static/scripts/edit/externalLinks.js');
             b.external('./root/static/scripts/edit/validation.js');
             b.external('./root/static/scripts/edit/utility/dates.js');
             b.external('./root/static/scripts/edit/utility/deferFocus.js');
-=======
-            b.require('./root/static/lib/knockout/knockout-latest.debug.js', { expose: 'knockout' });
-        }),
-        createBundle("edit.js", watch, function (b) {
-            b.transform('reactify', { es6: true });
-
-            b.require('./root/static/scripts/edit/validation.js', { expose: true });
-            b.require('./root/static/scripts/edit/externalLinks.js', { expose: true });
-
-            b.external('./root/static/lib/knockout/knockout-latest.debug.js');
-        }),
-        createBundle("guess-case.js", watch),
-        createBundle("release-editor.js", watch, function (b) {
-            b.transform('reactify', { es6: true });
-
-            b.external('./root/static/scripts/edit/validation.js');
-            b.external('./root/static/scripts/edit/externalLinks.js');
->>>>>>> 569d273c
         }),
         createBundle("statistics.js", watch, function (b) {
             b.external('jquery');
