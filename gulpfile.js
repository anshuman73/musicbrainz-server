--- conflicted
+++ resolved
@@ -163,14 +163,8 @@
         }),
         createBundle("release-editor.js", watch, function (b) {
             b.external('./root/static/scripts/common/i18n.js');
-        }),
-<<<<<<< HEAD
-=======
-        createBundle("guess-case.js", watch),
-        createBundle("release-editor.js", watch, function (b) {
             b.external('./root/static/scripts/edit/validation.js');
         }),
->>>>>>> 959e06a5
         createBundle("statistics.js", watch),
 
         bundleScripts(runBrowserify('tests.js', watch), 'tests.js')
