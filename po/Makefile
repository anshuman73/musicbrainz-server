--- conflicted
+++ resolved
@@ -18,62 +18,14 @@
 		install -m 0644 $$file ../lib/LocaleData/$$lang/LC_MESSAGES/$$catalog.mo; \
 	done
 
-<<<<<<< HEAD
-=======
 pot: mb_server.pot statistics.pot countries.pot languages.pot scripts.pot relationships.pot attributes.pot instruments.pot instrument_descriptions.pot
 
->>>>>>> 551f1ab5
 mb_server.pot: $(POTFILES) $(TT) $(wildcard extract_pot_templates)
 	@echo "Rebuilding the mb_server.pot file"; 
 	@echo "- Update templates .pot"; 
 	@find ../root -path ../root/statistics -prune -o -type f -name \*.tt -print | sort | ./extract_pot_templates | msguniq -s > mb_server.pot;
 	@echo "- Update code .pot"
 	@xgettext --from-code utf-8 --keyword=__ --keyword=l --keyword=lp:1,2c --keyword=N_l --keyword=ln:1,2 --keyword=__x --keyword=__nx:1,2 --keyword=__n:1,2 -Lperl -o mb_server.pot --add-comments=translators -j $(POTFILES)
-
-statistics.pot: $(STATTT) $(wildcard extract_pot_db) $(wildcard extract_pot_templates)
-	@echo "Rebuilding the statistics.pot file";
-	@echo "- Update templates .pot"; 
-	@find ../root/statistics -type f -name \*.tt -print | sort | ./extract_pot_templates | msguniq -s > statistics_tmpl.pot;
-	@echo "- Update database .pot";
-	@./extract_pot_db statistics | msguniq -s > statistics_db.pot
-	@echo "- Merge";
-	@msgcat -o statistics.pot statistics_db.pot statistics_tmpl.pot
-	@rm statistics_db.pot statistics_tmpl.pot
-
-countries.pot: $(wildcard extract_pot_db)
-	@echo "Rebuilding the countries.pot file";
-	@echo "- Update database .pot";
-	@./extract_pot_db countries | msguniq -s > countries.pot
-
-languages.pot: $(wildcard extract_pot_db)
-	@echo "Rebuilding the languages.pot file";
-	@echo "- Update database .pot";
-	@./extract_pot_db languages | msguniq -s > languages.pot
-
-scripts.pot: $(wildcard extract_pot_db)
-	@echo "Rebuilding the scripts.pot file";
-	@echo "- Update database .pot";
-	@./extract_pot_db scripts | msguniq -s > scripts.pot
-
-relationships.pot: $(wildcard extract_pot_db)
-	@echo "Rebuilding the relationships.pot file";
-	@echo "- Update database .pot";
-	@./extract_pot_db relationships | msguniq -s > relationships.pot
-
-attributes.pot: $(wildcard extract_pot_db)
-	@echo "Rebuilding the attributes.pot file";
-	@echo "- Update database .pot";
-	@./extract_pot_db attributes | msguniq -s > attributes.pot
-
-instruments.pot: $(wildcard extract_pot_db)
-	@echo "Rebuilding the instruments.pot file";
-	@echo "- Update database .pot";
-	@./extract_pot_db instruments | msguniq -s > instruments.pot
-
-instrument_descriptions.pot: $(wildcard extract_pot_db)
-	@echo "Rebuilding the instrument_descriptions.pot file";
-	@echo "- Update database .pot";
-	@./extract_pot_db instrument_descriptions | msguniq -s > instrument_descriptions.pot
 
 statistics.pot: $(STATTT) $(wildcard extract_pot_db) $(wildcard extract_pot_templates)
 	@echo "Rebuilding the statistics.pot file";
