POTFILES=$(sort $(shell find ../lib -type f -name \*.pm)) \
         $(sort $(shell find ../lib -type f -name \*.pl)) 

TT=$(sort $(shell find ../root -path ../root/statistics -prune -o -type f -name \*.tt -print))
STATTT=$(sort $(shell find ../root/statistics -type f -name \*.tt -print))

POFILES=$(wildcard *.po)
MOFILES=$(POFILES:.po=.mo)

all: $(MOFILES) check

install: $(MOFILES)	
	@for file in $(MOFILES); do \
			catalog=`echo $$file | sed 's/\.\([^.]*\)\.mo//'`; \
			lang=`echo $$file | sed -e 's/^\([^.]*\)\.//' -e 's/\.mo//'`; \
		install -d ../lib/LocaleData/$$lang/LC_MESSAGES/; \
		echo "Installing $$file to ../lib/LocaleData/$$lang/LC_MESSAGES/$$catalog.mo"; \
		install -m 0644 $$file ../lib/LocaleData/$$lang/LC_MESSAGES/$$catalog.mo; \
	done

pot: mb_server.pot statistics.pot countries.pot languages.pot scripts.pot relationships.pot attributes.pot instruments.pot instrument_descriptions.pot

mb_server.pot: $(POTFILES) $(TT) $(wildcard extract_pot_templates)
	@echo "Rebuilding the mb_server.pot file"; 
	@echo "- Update templates .pot"; 
	@find ../root -path ../root/statistics -prune -o -type f -name \*.tt -print | sort | ./extract_pot_templates | msguniq -s > mb_server.pot;
	@echo "- Update code .pot"
<<<<<<< HEAD
	@xgettext --from-code utf-8 --keyword=__ --keyword=l --keyword=N_l --keyword=ln:1,2 --keyword=__x --keyword=__nx:1,2 --keyword=__n:1,2 -Lperl -o mb_server.pot --add-comments=translators -j $(POTFILES)
=======
	@xgettext --from-code utf-8 --keyword=__ --keyword=l --keyword=lp:1,2c --keyword=ln:1,2 --keyword=__x --keyword=__nx:1,2 --keyword=__n:1,2 -Lperl -o mb_server.pot --add-comments=translators -j $(POTFILES)
>>>>>>> df3e1ec8

statistics.pot: $(STATTT) $(wildcard extract_pot_db) $(wildcard extract_pot_templates)
	@echo "Rebuilding the statistics.pot file";
	@echo "- Update templates .pot"; 
	@find ../root/statistics -type f -name \*.tt -print | sort | ./extract_pot_templates | msguniq -s > statistics_tmpl.pot;
	@echo "- Update database .pot";
	@./extract_pot_db statistics | msguniq -s > statistics_db.pot
	@echo "- Merge";
	@msgcat -o statistics.pot statistics_db.pot statistics_tmpl.pot
	@rm statistics_db.pot statistics_tmpl.pot

countries.pot: $(wildcard extract_pot_db)
	@echo "Rebuilding the countries.pot file";
	@echo "- Update database .pot";
	@./extract_pot_db countries | msguniq -s > countries.pot

languages.pot: $(wildcard extract_pot_db)
	@echo "Rebuilding the languages.pot file";
	@echo "- Update database .pot";
	@./extract_pot_db languages | msguniq -s > languages.pot

scripts.pot: $(wildcard extract_pot_db)
	@echo "Rebuilding the scripts.pot file";
	@echo "- Update database .pot";
	@./extract_pot_db scripts | msguniq -s > scripts.pot

relationships.pot: $(wildcard extract_pot_db)
	@echo "Rebuilding the relationships.pot file";
	@echo "- Update database .pot";
	@./extract_pot_db relationships | msguniq -s > relationships.pot

attributes.pot: $(wildcard extract_pot_db)
	@echo "Rebuilding the attributes.pot file";
	@echo "- Update database .pot";
	@./extract_pot_db attributes | msguniq -s > attributes.pot

instruments.pot: $(wildcard extract_pot_db)
	@echo "Rebuilding the instruments.pot file";
	@echo "- Update database .pot";
	@./extract_pot_db instruments | msguniq -s > instruments.pot

instrument_descriptions.pot: $(wildcard extract_pot_db)
	@echo "Rebuilding the instrument_descriptions.pot file";
	@echo "- Update database .pot";
	@./extract_pot_db instrument_descriptions | msguniq -s > instrument_descriptions.pot

clean:
	rm -f $(MOFILES)

%.mo: %.po
	@msgfmt -o $@ $<

check:
	@for file in $(POFILES); do \
		lang=`echo $$file | sed 's/\.po//'`; \
		printf "$$lang: "; \
		msgfmt -o /dev/null -c -v --statistics $$lang.po;\
	done<|MERGE_RESOLUTION|>--- conflicted
+++ resolved
@@ -25,11 +25,7 @@
 	@echo "- Update templates .pot"; 
 	@find ../root -path ../root/statistics -prune -o -type f -name \*.tt -print | sort | ./extract_pot_templates | msguniq -s > mb_server.pot;
 	@echo "- Update code .pot"
-<<<<<<< HEAD
-	@xgettext --from-code utf-8 --keyword=__ --keyword=l --keyword=N_l --keyword=ln:1,2 --keyword=__x --keyword=__nx:1,2 --keyword=__n:1,2 -Lperl -o mb_server.pot --add-comments=translators -j $(POTFILES)
-=======
-	@xgettext --from-code utf-8 --keyword=__ --keyword=l --keyword=lp:1,2c --keyword=ln:1,2 --keyword=__x --keyword=__nx:1,2 --keyword=__n:1,2 -Lperl -o mb_server.pot --add-comments=translators -j $(POTFILES)
->>>>>>> df3e1ec8
+	@xgettext --from-code utf-8 --keyword=__ --keyword=l --keyword=N_l --keyword=lp:1,2c --keyword=ln:1,2 --keyword=__x --keyword=__nx:1,2 --keyword=__n:1,2 -Lperl -o mb_server.pot --add-comments=translators -j $(POTFILES)
 
 statistics.pot: $(STATTT) $(wildcard extract_pot_db) $(wildcard extract_pot_templates)
 	@echo "Rebuilding the statistics.pot file";
