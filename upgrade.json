{
  "20": {
    "slave": ["20140310-dates.sql", "20140212-ordering-columns.sql", "20140208-drop-script_language.sql", "20140407-link-cardinality.sql", "20140311-remove-area-sortnames.sql", "20140313-remove-label-sortnames.sql", "20140214-add-instruments.sql", "20140215-add-instruments-documentation.sql", "20140318-series.sql", "20140418-series-instrument-functions.sql", "20140429-area-view.sql"],
    "standalone": ["20140308-ordering-columns-fk.sql", "20140312-dates-trigger.sql", "20140217-instrument-triggers.sql", "20140318-series-fks.sql"]
  },

  "21": {
<<<<<<< HEAD
    "slave": ["20140606-events.sql", "20140906-event-collections.sql"],
    "standalone": ["20140606-events-fks.sql", "20140906-event-collections-fks.sql"]
=======
    "slave": ["20140606-events.sql", "20141008-instrument-indexes.sql"],
    "standalone": ["20140606-events-fks.sql"]
>>>>>>> 63215886
  }

}<|MERGE_RESOLUTION|>--- conflicted
+++ resolved
@@ -5,13 +5,8 @@
   },
 
   "21": {
-<<<<<<< HEAD
-    "slave": ["20140606-events.sql", "20140906-event-collections.sql"],
+    "slave": ["20140606-events.sql", "20140906-event-collections.sql", "20141008-instrument-indexes.sql"],
     "standalone": ["20140606-events-fks.sql", "20140906-event-collections-fks.sql"]
-=======
-    "slave": ["20140606-events.sql", "20141008-instrument-indexes.sql"],
-    "standalone": ["20140606-events-fks.sql"]
->>>>>>> 63215886
   }
 
 }