[% WRAPPER 'statistics/layout.tt' title=l('Overview') full_width=1 page='index' %] 

[% USE format %]
[% round1 = format('%.1f') %]

<p>[%- l('Last updated: {date}', { date => UserDate.format(stats.date_collected) }) -%]</p>

<h2>[% l('Basic metadata') %]</h2>
<table class="database-statistics">
<thead>
<tr>
<th colspan=4>[% l('Core Entities') %]</th>
</tr>
</thead>
<tbody>
<tr>
    <th>[% l('Artists:') %]</th>
    <td colspan=3>[% stats.statistic('count.artist') %]</td>
</tr>
<tr>
    <th>[% l('Release groups:') %]</th>
    <td colspan=3>[% stats.statistic('count.releasegroup') %]</td>
</tr>
<tr>
    <th>[% l('Releases:') %]</th>
    <td colspan=3>[% stats.statistic('count.release') %]</td>
</tr>
<tr>
    <th>[% l('Mediums:') %]</th>
    <td colspan=3>[% stats.statistic('count.medium') %]</td>
</tr>
<tr>
    <th>[% l('Recordings:') %]</th>
    <td colspan=3>[% stats.statistic('count.recording') %]</td>
</tr>
<tr>
    <th>[% l('Labels:') %]</th>
    <td colspan=3>[% stats.statistic('count.label') %]</td>
</tr>
<tr>
    <th>[% l('Works:') %]</th>
    <td colspan=3>[% stats.statistic('count.work') %]</td>
</tr>
</tbody>
<thead>
<tr>
<th colspan=4>[% l('Other Entities') %]</th>
</tr>
</thead>
<tbody>
<tr>
    <th>[% l('Editors:') %]</th>
    <td colspan=3>[% stats.statistic('count.editor') %]</td>
</tr>
<tr>
    <th>[% l('Relationships:') %]</th>
    <td colspan=3>[% stats.statistic('count.ar.links') %]</td>
</tr>
<tr>
    <th>[% l('CD Stubs (all time / current):') %]</th>
    <td>[% stats.statistic('count.cdstub.submitted') %]</td><td>/</td><td> [% stats.statistic('count.cdstub') %]</td>
</tr>
<tr>
    <th>[% l('Tags (raw / aggregated):') %]</th>
    <td>
        [% stats.statistic('count.tag.raw') %]
    </td><td>/</td><td>
        [% stats.statistic('count.tag') %]
    </td>
</tr>
<tr>
    <th>[% l('Ratings (raw / aggregated):') %]</th>
    <td>
        [% stats.statistic('count.rating.raw') %]
    </td><td>/</td><td>
        [% stats.statistic('count.rating') %]
    </td>
</tr>
</tbody>
<thead>
<tr>
<th colspan=4>[% l('Identifiers') %]</th>
</tr>
</thead>
<tbody>
<tr>
    <th>[% l('PUIDs (all / unique):') %]</th>
    <td>[% stats.statistic('count.puid') %]</td><td>/</td><td>[% stats.statistic('count.puid.ids') %]</td>
</tr>
<tr>
    <th>[% l('ISRCs (all / unique):') %]</th>
    <td>[% stats.statistic('count.isrc.all') %]</td><td>/</td><td>[% stats.statistic('count.isrc') %]</td>
</tr>
<tr>
    <th>[% l('ISWCs (all / unique):') %]</th>
    <td>[% stats.statistic('count.iswc.all') %]</td><td>/</td><td>[% stats.statistic('count.iswc') %]</td>
</tr>
<tr>
    <th>[% l('Disc IDs:') %]</th>
    <td colspan=3>[% stats.statistic('count.discid') %]</td>
</tr>
<tr>
    <th>[% l('Barcodes:') %]</th>
    <td colspan=3>[% stats.statistic('count.barcode') %]</td>
</tr>
<tr>
    <th>[% l('IPIs:') %]</th>
    <td colspan=3>[% stats.statistic('count.ipi') %]</td>
</tr>
</tbody>
</table>

<h2>[% l('Artist Types and Genders') %]</h2>
<table class="database-statistics">
<tr>
    <th colspan=2>[% l('Artists:') %]</th>
    <td>[% stats.statistic('count.artist') %]</td>
<td></td>
</tr>
<tr>
<<<<<<< HEAD
    <td></td>
    <th>[% l('of type Person:') %]</th>
=======
    <th></th>
    <th colspan=2>[% l('of type Person:') %]</th>
>>>>>>> 25526042
    <td>[% stats.statistic('count.artist.type.person') %]</td>
    <td>[% l('{n}%', { n => round1(stats.ratio('count.artist.type.person', 'count.artist')) }) %]</td>
</tr>
<tr>
<<<<<<< HEAD
    <td></td>
    <th>[% l('of type Group:') %]</th>
    <td>[% stats.statistic('count.artist.type.group') %]</td>
    <td>[% l('{n}%', { n => round1(stats.ratio('count.artist.type.group', 'count.artist')) }) %]</td>
</tr>
<tr>
    <td></td>
    <th>[% l('of type Other:') %]</th>
    <td>[% stats.statistic('count.artist.type.other') %]</td>
    <td>[% l('{n}%', { n => round1(stats.ratio('count.artist.type.other', 'count.artist')) }) %]</td>
</tr>
<tr>
    <td></td>
    <th>[% l('with no type set:') %]</th>
    <td>[% stats.statistic('count.artist.type.null') %]</td>
    <td>[% l('{n}%', { n => round1(stats.ratio('count.artist.type.null', 'count.artist')) }) %]</td>
</tr>
<tr>
    <th colspan=2>[% l('Non-group artists:') %]</th>
    <td>[% stats.statistic('count.artist.type.null') + stats.statistic('count.artist.type.person') + stats.statistic('count.artist.type.other') %]</td>
<td></td>
</tr>
<tr>
    <td></td>
    <th>[% l('Male:') %]</th>
    <td>[% stats.statistic('count.artist.gender.male') %]</td>
    <td>[% l('{n}%', { n => round1(stats.ratio('count.artist.gender.male', ['count.artist.type.person', 'count.artist.type.other', 'count.artist.type.null'])) }) %]</td>
</tr>
<tr>
    <td></td>
    <th>[% l('Female:') %]</th>
    <td>[% stats.statistic('count.artist.gender.female') %]</td>
    <td>[% l('{n}%', { n => round1(stats.ratio('count.artist.gender.female', ['count.artist.type.person', 'count.artist.type.other', 'count.artist.type.null'])) }) %]</td>
</tr>
<tr>
    <td></td>
    <th>[% l('Other gender:') %]</th>
    <td>[% stats.statistic('count.artist.gender.other') %]</td>
    <td>[% l('{n}%', { n => round1(stats.ratio('count.artist.gender.other', ['count.artist.type.person', 'count.artist.type.other', 'count.artist.type.null'])) }) %]</td>
</tr>
<tr>
    <td></td>
    <th>[% l('with no gender set:') %]</th>
    <td>[% stats.statistic('count.artist.gender.null') %]</td>
    <td>[% l('{n}%', { n => round1(stats.ratio('count.artist.gender.null', ['count.artist.type.person', 'count.artist.type.other', 'count.artist.type.null'])) }) %]</td>
=======
    <th></th>
    <th></th>
    <th>[% l('Male:') %]</th>
    <td>[% stats.statistic('count.artist.gender.male') %]</td>
    <td>[% l('{n}%', { n => round1(stats.ratio('count.artist.gender.male', 'count.artist.type.person')) }) %]</td>
</tr>
<tr>
    <th></th>
    <th></th>
    <th>[% l('Female:') %]</th>
    <td>[% stats.statistic('count.artist.gender.female') %]</td>
    <td>[% l('{n}%', { n => round1(stats.ratio('count.artist.gender.female', 'count.artist.type.person')) }) %]</td>
</tr>
<tr>
    <th></th>
    <th></th>
    <th>[% l('Other gender:') %]</th>
    <td>[% stats.statistic('count.artist.gender.other') %]</td>
    <td>[% l('{n}%', { n => round1(stats.ratio('count.artist.gender.other', 'count.artist.type.person')) }) %]</td>
</tr>
<tr>
    <th></th>
    <th></th>
    <th>[% l('with no gender set:') %]</th>
    <td>[% stats.statistic('count.artist.gender.null') %]</td>
    <td>[% l('{n}%', { n => round1(stats.ratio('count.artist.gender.null', 'count.artist.type.person')) }) %]</td>
</tr>
<tr>
    <th></th>
    <th colspan=2>[% l('of type Group:') %]</th>
    <td>[% stats.statistic('count.artist.type.group') %]</td>
    <td>[% l('{n}%', { n => round1(stats.ratio('count.artist.type.group', 'count.artist')) }) %]</td>
</tr>
<tr>
    <th></th>
    <th colspan=2>[% l('of type Other:') %]</th>
    <td>[% stats.statistic('count.artist.type.other') %]</td>
    <td>[% l('{n}%', { n => round1(stats.ratio('count.artist.type.other', 'count.artist')) }) %]</td>
</tr>
<tr>
    <th></th>
    <th colspan=2>[% l('with no type set:') %]</th>
    <td>[% stats.statistic('count.artist.type.null') %]</td>
    <td>[% l('{n}%', { n => round1(stats.ratio('count.artist.type.null', 'count.artist')) }) %]</td>
>>>>>>> 25526042
</tr>
</table>

<h2>[% l('Releases, Data Quality, and Disc IDs') %]</h2>
<table class="database-statistics">
<thead>
<tr>
<th colspan=5>[% l('Releases') %]</th>
</tr>
</thead>
<tbody>
<tr>
    <th colspan=3>[% l('Releases:') %]</th>
    <td>[% stats.statistic('count.release') %]</td>
    <td></td>
</tr>
<tr>
    <th></th>
    <th colspan=2>[% l('by various artists:') %]</th>
    <td>[% stats.statistic('count.release.various') %]</td>
    <td>[% l('{n}%', { n => round1(stats.ratio('count.release.various', 'count.release')) }) %]</td>
</tr>
<tr>
    <th></th>
    <th colspan=2>[% l('by a single artist:') %]</th>
    <td>[% stats.statistic('count.release.nonvarious') %]</td>
    <td>[% l('{n}%', { n => round1(stats.ratio('count.release.nonvarious', 'count.release')) }) %]</td>
</tr>
</tbody>
<thead>
<tr>
<th colspan=5>[% l('Data Quality') %]</th>
</tr>
</thead>
<tbody>
<tr>
    <th colspan=3>[% l('Releases:') %]</th>
    <td>[% stats.statistic('count.release') %]</td>
    <td></td>
</tr>
<tr>
    <th></th>
    <th colspan=2>[% l('High Data Quality:') %]</th>
    <td>[% stats.statistic('count.quality.release.high') %]</td>
    <td>[% l('{n}%', { n => round1(stats.ratio('count.quality.release.high', 'count.release')) }) %]</td>
</tr>
<tr>
    <th></th>
    <th colspan=2>[% l('Default Data Quality:') %]</th>
    <td>[% stats.statistic('count.quality.release.default') %]</td>
    <td>[% l('{n}%', { n => round1(stats.ratio('count.quality.release.default', 'count.release')) }) %]</td>
</tr>
<tr>
    <th></th>
    <th></th>
    <th>[% l('Normal Data Quality:') %]</th>
    <td>[% stats.statistic('count.quality.release.normal') %]</td>
    <td>[% l('{n}%', { n => round1(stats.ratio('count.quality.release.normal', 'count.quality.release.default')) }) %]</td>
</tr>
<tr>
    <th></th>
    <th></th>
    <th>[% l('Unknown Data Quality:') %]</th>
    <td>[% stats.statistic('count.quality.release.unknown') %]</td>
    <td>[% l('{n}%', { n => round1(stats.ratio('count.quality.release.unknown', 'count.quality.release.default')) }) %]</td>
</tr>
<tr>
    <th></th>
    <th colspan=2>[% l('Low Data Quality:') %]</th>
    <td>[% stats.statistic('count.quality.release.low') %]</td>
    <td>[% l('{n}%', { n => round1(stats.ratio('count.quality.release.low', 'count.release')) }) %]</td>
</tr>
</tbody>
<thead>
<tr>
<th colspan=5>[% l('Disc IDs') %]</th>
</tr>
</thead>
<tbody>
<tr>
    <th colspan=3>[% l('Disc IDs:') %]</th>
    <td>[% stats.statistic('count.discid') %]</td>
    <td></td>
</tr>
<tr>
    <th colspan=3>[% l('Releases:') %]</th>
    <td>[% stats.statistic('count.release') %]</td>
    <td></td>
</tr>
<tr>
    <th></th>
    <th colspan=2>[% l('Releases with no disc IDs:') %]</th>
    <td>[% stats.statistic('count.release.0discids') %]</td>
    <td>[% l('{n}%', { n => round1(stats.ratio('count.release.0discids', 'count.release')) }) %]</td>
</tr>
<tr>
    <th></th>
    <th colspan=2>[% l('Releases with at least one disc ID:') %]</th>
    <td>[% stats.statistic('count.release.has_discid') %]</td>
    <td>[% l('{n}%', { n => round1(stats.ratio('count.release.has_discid', 'count.release')) }) %]</td>
</tr>
[%- FOREACH num IN [1 .. 9] -%]
<tr>
    <th></th>
    <th></th>
    <th>[% ln('with {num} disc ID:', 'with {num} disc IDs:', num, { num => num }) %]</th>
    <td>[% stats.statistic('count.release.' _ num _ 'discids') %]</td>
    <td>[% l('{n}%', { n => round1(stats.ratio('count.release.' _ num _ 'discids', 'count.release.has_discid')) }) %]</td>
</tr>
[%- END -%]
<tr>
    <th></th>
    <th></th>
    <th>[% l('with 10 or more disc IDs:') %]</th>
    <td>[% stats.statistic('count.release.10discids') %]</td>
    <td>[% l('{n}%', { n => round1(stats.ratio('count.release.10discids', 'count.release.has_discid')) }) %]</td>
</tr>
<tr>
    <th colspan=3>[% l('Mediums:') %]</th>
    <td>[% stats.statistic('count.medium') %]</td>
    <td></td>
</tr>
<tr>
    <th></th>
    <th colspan=2>[% l('Mediums with no disc IDs:') %]</th>
    <td>[% stats.statistic('count.medium.0discids') %]</td>
    <td>[% l('{n}%', { n => round1(stats.ratio('count.medium.0discids', 'count.medium')) }) %]</td>
</tr>
<tr>
    <th></th>
    <th colspan=2>[% l('Mediums with at least one disc ID:') %]</th>
    <td>[% stats.statistic('count.medium.has_discid') %]</td>
    <td>[% l('{n}%', { n => round1(stats.ratio('count.medium.has_discid', 'count.medium')) }) %]</td>
</tr>
[%- FOREACH num IN [1 .. 9] -%]
<tr>
    <th></th>
    <th></th>
    <th>[% ln('with {num} disc ID:', 'with {num} disc IDs:', num, { num => num }) %]</th>
    <td>[% stats.statistic('count.medium.' _ num _ 'discids') %]</td>
    <td>[% l('{n}%', { n => round1(stats.ratio('count.medium.' _ num _ 'discids', 'count.medium.has_discid')) }) %]</td>
</tr>
[%- END -%]
<tr>
    <th></th>
    <th></th>
    <th>[% l('with 10 or more disc IDs:') %]</th>
    <td>[% stats.statistic('count.medium.10discids') %]</td>
    <td>[% l('{n}%', { n => round1(stats.ratio('count.medium.10discids', 'count.medium.has_discid')) }) %]</td>
</tr>
</tbody>
</table>

<h2>[% l('Recordings and PUIDs') %]</h2>
<table class="database-statistics">
<thead>
<tr>
<th colspan=4>[% l('Recordings') %]</th>
</tr>
</thead>
<tbody>
<tr>
    <th colspan=2>[% l('Recordings:') %]</th>
    <td>[% stats.statistic('count.recording') %]</td>
    <td></td>
</tr>
<tr>
    <th colspan=2>[% l('Recordings with no PUIDs:') %]</th>
    <td>[% stats.statistic('count.recording.0puids') %]</td>
    <td>[% l('{n}%', { n => round1(stats.ratio('count.recording.0puids', 'count.recording')) }) %]</td>
</tr>
<tr>
    <th colspan=2>[% l('Recordings with at least one PUID:') %]</th>
    <td>[% stats.statistic('count.recording.has_puid') %]</td>
    <td>[% l('{n}%', { n => round1(stats.ratio('count.recording.has_puid', 'count.recording')) }) %]</td>
</tr>
[%- FOREACH num IN [1 .. 9] -%]
<tr>
    <th></th>
    <th>[% ln('with {num} PUID:', 'with {num} PUIDs:', num, { num => num }) %]</th>
    <td>[% stats.statistic('count.recording.' _ num _ 'puids') %]</td>
    <td>[% l('{n}%', { n => round1(stats.ratio('count.recording.' _ num _ 'puids', 'count.recording.has_puid')) }) %]</td>
</tr>
[%- END -%]
<tr>
    <th></th>
    <th>[% l('with 10 or more PUIDs:') %]</th>
    <td>[% stats.statistic('count.recording.10puids') %]</td>
    <td>[% l('{n}%', { n => round1(stats.ratio('count.recording.10puids', 'count.recording.has_puid')) }) %]</td>
</tr>
</tbody>
<thead>
<tr>
<th colspan=4>[% l('PUIDs') %]</th>
</tr>
</thead>
<tbody>
<tr>
    <th colspan=2>[% l('PUIDs (on recordings):') %]</th>
    <td>[% stats.statistic('count.puid') %]</td>
    <td></td>
</tr>
<tr>
    <th colspan=2>[% l('PUIDs (distinct IDs):') %]</th>
    <td>[% stats.statistic('count.puid.ids') %]</td>
    <td></td>
</tr>
[%- FOREACH num IN [1 .. 9] -%]
<tr>
    <th></th>
    <th>[% ln('which identify 1 recording:', 'which identify {num} recordings:', num, { num => num }) %]</th>
    <td>[% stats.statistic('count.puid.' _ num _ 'recordings') %]</td>
    <td>[% l('{n}%', { n => round1(stats.ratio('count.puid.' _ num _ 'recordings', 'count.puid.ids')) }) %]</td>
</tr>
[%- END -%]
<tr>
    <th></th>
    <th>[% l('which identify 10+ recordings:') %]</th>
    <td>[% stats.statistic('count.puid.10recordings') %]</td>
    <td>[% l('{n}%', { n => round1(stats.ratio('count.puid.10recordings', 'count.puid.ids')) }) %]</td>
</tr>
</tbody>
</table>

<h2>[% l('Editors, Edits, and Votes') %]</h2>
<table class="database-statistics">
<thead>
<tr>
<th colspan=5>[% l('Editors') %]</th>
</tr>
</thead>
<tbody>
<tr>
    <th colspan=3>[% l('Editors:') %]</th>
    <td>[% stats.statistic('count.editor') %]</td>
    <td></td>
</tr>
<tr>
    <th></th>
    <th colspan=2>[% l('who edited last week:') %]</th>
    <td>[% stats.statistic('count.editor.activelastweek') %]</td>
    <td>[% l('{n}%', { n => round1(stats.ratio('count.editor.activelastweek', 'count.editor')) }) %]</td>
</tr>
<tr>
    <th></th>
    <th colspan=2>[% l('who voted last week:') %]</th>
    <td>[% stats.statistic('count.editor.votelastweek') %]</td>
    <td>[% l('{n}%', { n => round1(stats.ratio('count.editor.votelastweek', 'count.editor')) }) %]</td>
</tr>
<tr>
    <th></th>
    <th colspan=2>[% l('active last week:') %]</th>
    <td>[% stats.statistic('count.editor.activelastweek') %]</td>
    <td>[% l('{n}%', { n => round1(stats.ratio('count.editor.activelastweek', 'count.editor')) }) %]</td>
</tr>
</tbody>
<thead>
<tr>
<th colspan=5>[% l('Edits') %]</th>
</tr>
</thead>
<tbody>
<tr>
    <th colspan=3>[% l('Edits:') %]</th>
    <td>[% stats.statistic('count.edit') %]</td>
    <td></td>
</tr>
<tr>
    <th></th>
    <th colspan=2>[% l('Open:') %]</th>
    <td>[% stats.statistic('count.edit.open') %]</td>
    <td>[% l('{n}%', { n => round1(stats.ratio('count.edit.open', 'count.edit')) }) %]</td>
</tr>
<tr>
    <th></th>
    <th colspan=2>[% l('Applied:') %]</th>
    <td>[% stats.statistic('count.edit.applied') %]</td>
    <td>[% l('{n}%', { n => round1(stats.ratio('count.edit.applied', 'count.edit')) }) %]</td>
</tr>
<tr>
    <th></th>
    <th colspan=2>[% l('Voted down:') %]</th>
    <td>[% stats.statistic('count.edit.failedvote') %]</td>
    <td>[% l('{n}%', { n => round1(stats.ratio('count.edit.failedvote', 'count.edit')) }) %]</td>
</tr>
<tr>
    <th></th>
    <th colspan=2>[% l('Failed (dependency):') %]</th>
    <td>[% stats.statistic('count.edit.faileddep') %]</td>
    <td>[% l('{n}%', { n => round1(stats.ratio('count.edit.faileddep', 'count.edit')) }) %]</td>
</tr>
<tr>
    <th></th>
    <th colspan=2>[% l('Failed (prerequisite):') %]</th>
    <td>[% stats.statistic('count.edit.failedprereq') %]</td>
    <td>[% l('{n}%', { n => round1(stats.ratio('count.edit.failedprereq', 'count.edit')) }) %]</td>
</tr>
<tr>
    <th></th>
    <th colspan=2>[% l('Failed (internal error):') %]</th>
    <td>[% stats.statistic('count.edit.error') %]</td>
    <td>[% l('{n}%', { n => round1(stats.ratio('count.edit.error', 'count.edit')) }) %]</td>
</tr>
<tr>
    <th></th>
    <th colspan=2>[% l('To be cancelled:') %]</th>
    <td>[% stats.statistic('count.edit.tobedeleted') %]</td>
    <td>[% l('{n}%', { n => round1(stats.ratio('count.edit.tobedeleted', 'count.edit')) }) %]</td>
</tr>
<tr>
    <th></th>
    <th colspan=2>[% l('Cancelled:') %]</th>
    <td>[% stats.statistic('count.edit.deleted') %]</td>
    <td>[% l('{n}%', { n => round1(stats.ratio('count.edit.deleted', 'count.edit')) }) %]</td>
</tr>
<tr>
    <th colspan=3>[% l('Edits:') %]</th>
    <td>[% stats.statistic('count.edit') %]</td>
    <td></td>
</tr>
<tr>
    <th></th>
    <th colspan=2>[% l('Last Week:') %]</th>
    <td>[% stats.statistic('count.edit.perweek') %]</td>
    <td>[% l('{n}%', { n => round1(stats.ratio('count.edit.perweek', 'count.edit')) }) %]</td>
</tr>
<tr>
    <th></th>
    <th></th>
    <th>[% l('Yesterday:') %]</th>
    <td>[% stats.statistic('count.edit.perday') %]</td>
    <td>[% l('{n}%', { n => round1(stats.ratio('count.edit.perday', 'count.edit.perweek')) }) %]</td>
</tr>
</tbody>
<thead>
<tr>
<th colspan=5>[% l('Votes') %]</th>
</tr>
</thead>
<tbody>
<tr>
    <th colspan=3>[% l('Votes:') %]</th>
    <td>[% stats.statistic('count.vote') %]</td>
    <td></td>
</tr>
<tr>
    <th></th>
    <th colspan=2>[% l('Yes:') %]</th>
    <td>[% stats.statistic('count.vote.yes') %]</td>
    <td>[% l('{n}%', { n => round1(stats.ratio('count.vote.yes', 'count.vote')) }) %]</td>
</tr>
<tr>
    <th></th>
    <th colspan=2>[% l('No:') %]</th>
    <td>[% stats.statistic('count.vote.no') %]</td>
    <td>[% l('{n}%', { n => round1(stats.ratio('count.vote.no', 'count.vote')) }) %]</td>
</tr>
<tr>
    <th></th>
    <th colspan=2>[% l('Abstain:') %]</th>
    <td>[% stats.statistic('count.vote.abstain') %]</td>
    <td>[% l('{n}%', { n => round1(stats.ratio('count.vote.abstain', 'count.vote')) }) %]</td>
</tr>
<tr>
    <th colspan=3>[% l('Votes:') %]</th>
    <td>[% stats.statistic('count.vote') %]</td>
    <td></td>
</tr>
<tr>
    <th></th>
    <th colspan=2>[% l('Last Week:') %]</th>
    <td>[% stats.statistic('count.vote.perweek') %]</td>
    <td>[% l('{n}%', { n => round1(stats.ratio('count.vote.perweek', 'count.vote')) }) %]</td>
</tr>
<tr>
    <th></th>
    <th></th>
    <th>[% l('Yesterday:') %]</th>
    <td>[% stats.statistic('count.vote.perday') %]</td>
    <td>[% l('{n}%', { n => round1(stats.ratio('count.vote.perday', 'count.vote.perweek')) }) %]</td>
</tr>
</tbody>
</table>

<h2>[% l('Advanced Relationships') %]</h2>
<table class="database-statistics">
<tr>
    <th colspan=2>[% l('Relationships:') %]</th>
    <td>[% stats.statistic('count.ar.links') %]</td>
    <td></td>
</tr>
<tr>
    <th></th>
    <th>[% l('Artist-Artist:') %]</th>
    <td>[% stats.statistic('count.ar.links.l_artist_artist') %]</td>
    <td>[% l('{n}%', { n => round1(stats.ratio('count.ar.links.l_artist_artist', 'count.ar.links')) }) %]</td>
</tr>
<tr>
    <th></th>
    <th>[% l('Artist-Label:') %]</th>
    <td>[% stats.statistic('count.ar.links.l_artist_label') %]</td>
    <td>[% l('{n}%', { n => round1(stats.ratio('count.ar.links.l_artist_label', 'count.ar.links')) }) %]</td>
</tr>
<tr>
    <th></th>
    <th>[% l('Artist-Recording:') %]</th>
    <td>[% stats.statistic('count.ar.links.l_artist_recording') %]</td>
    <td>[% l('{n}%', { n => round1(stats.ratio('count.ar.links.l_artist_recording', 'count.ar.links')) }) %]</td>
</tr>
<tr>
    <th></th>
    <th>[% l('Artist-Release:') %]</th>
    <td>[% stats.statistic('count.ar.links.l_artist_release') %]</td>
    <td>[% l('{n}%', { n => round1(stats.ratio('count.ar.links.l_artist_release', 'count.ar.links')) }) %]</td>
</tr>
<tr>
    <th></th>
    <th>[% l('Artist-Release Group:') %]</th>
    <td>[% stats.statistic('count.ar.links.l_artist_release_group') %]</td>
    <td>[% l('{n}%', { n => round1(stats.ratio('count.ar.links.l_artist_release_group', 'count.ar.links')) }) %]</td>
</tr>
<tr>
    <th></th>
    <th>[% l('Artist-URL:') %]</th>
    <td>[% stats.statistic('count.ar.links.l_artist_url') %]</td>
    <td>[% l('{n}%', { n => round1(stats.ratio('count.ar.links.l_artist_url', 'count.ar.links')) }) %]</td>
</tr>
<tr>
    <th></th>
    <th>[% l('Artist-Work:') %]</th>
    <td>[% stats.statistic('count.ar.links.l_artist_work') %]</td>
    <td>[% l('{n}%', { n => round1(stats.ratio('count.ar.links.l_artist_work', 'count.ar.links')) }) %]</td>
</tr>
<tr>
    <th></th>
    <th>[% l('Label-Label:') %]</th>
    <td>[% stats.statistic('count.ar.links.l_label_label') %]</td>
    <td>[% l('{n}%', { n => round1(stats.ratio('count.ar.links.l_label_label', 'count.ar.links')) }) %]</td>
</tr>
<tr>
    <th></th>
    <th>[% l('Label-Recording:') %]</th>
    <td>[% stats.statistic('count.ar.links.l_label_recording') %]</td>
    <td>[% l('{n}%', { n => round1(stats.ratio('count.ar.links.l_label_recording', 'count.ar.links')) }) %]</td>
</tr>
<tr>
    <th></th>
    <th>[% l('Label-Release:') %]</th>
    <td>[% stats.statistic('count.ar.links.l_label_release') %]</td>
    <td>[% l('{n}%', { n => round1(stats.ratio('count.ar.links.l_label_release', 'count.ar.links')) }) %]</td>
</tr>
<tr>
    <th></th>
    <th>[% l('Label-Release Group:') %]</th>
    <td>[% stats.statistic('count.ar.links.l_label_release_group') %]</td>
    <td>[% l('{n}%', { n => round1(stats.ratio('count.ar.links.l_label_release_group', 'count.ar.links')) }) %]</td>
</tr>
<tr>
    <th></th>
    <th>[% l('Label-URL:') %]</th>
    <td>[% stats.statistic('count.ar.links.l_label_url') %]</td>
    <td>[% l('{n}%', { n => round1(stats.ratio('count.ar.links.l_label_url', 'count.ar.links')) }) %]</td>
</tr>
<tr>
    <th></th>
    <th>[% l('Label-Work:') %]</th>
    <td>[% stats.statistic('count.ar.links.l_label_work') %]</td>
    <td>[% l('{n}%', { n => round1(stats.ratio('count.ar.links.l_label_work', 'count.ar.links')) }) %]</td>
</tr>
<tr>
    <th></th>
    <th>[% l('Recording-Recording:') %]</th>
    <td>[% stats.statistic('count.ar.links.l_recording_recording') %]</td>
    <td>[% l('{n}%', { n => round1(stats.ratio('count.ar.links.l_recording_recording', 'count.ar.links')) }) %]</td>
</tr>
<tr>
    <th></th>
    <th>[% l('Recording-Release:') %]</th>
    <td>[% stats.statistic('count.ar.links.l_recording_release') %]</td>
    <td>[% l('{n}%', { n => round1(stats.ratio('count.ar.links.l_recording_release', 'count.ar.links')) }) %]</td>
</tr>
<tr>
    <th></th>
    <th>[% l('Recording-Release Group:') %]</th>
    <td>[% stats.statistic('count.ar.links.l_recording_release_group') %]</td>
    <td>[% l('{n}%', { n => round1(stats.ratio('count.ar.links.l_recording_release_group', 'count.ar.links')) }) %]</td>
</tr>
<tr>
    <th></th>
    <th>[% l('Recording-URL:') %]</th>
    <td>[% stats.statistic('count.ar.links.l_recording_url') %]</td>
    <td>[% l('{n}%', { n => round1(stats.ratio('count.ar.links.l_recording_url', 'count.ar.links')) }) %]</td>
</tr>
<tr>
    <th></th>
    <th>[% l('Recording-Work:') %]</th>
    <td>[% stats.statistic('count.ar.links.l_recording_work') %]</td>
    <td>[% l('{n}%', { n => round1(stats.ratio('count.ar.links.l_recording_work', 'count.ar.links')) }) %]</td>
</tr>
<tr>
    <th></th>
    <th>[% l('Release-Release:') %]</th>
    <td>[% stats.statistic('count.ar.links.l_release_release') %]</td>
    <td>[% l('{n}%', { n => round1(stats.ratio('count.ar.links.l_release_release', 'count.ar.links')) }) %]</td>
</tr>
<tr>
    <th></th>
    <th>[% l('Release-Release Group:') %]</th>
    <td>[% stats.statistic('count.ar.links.l_release_release_group') %]</td>
    <td>[% l('{n}%', { n => round1(stats.ratio('count.ar.links.l_release_release_group', 'count.ar.links')) }) %]</td>
</tr>
<tr>
    <th></th>
    <th>[% l('Release-URL:') %]</th>
    <td>[% stats.statistic('count.ar.links.l_release_url') %]</td>
    <td>[% l('{n}%', { n => round1(stats.ratio('count.ar.links.l_release_url', 'count.ar.links')) }) %]</td>
</tr>
<tr>
    <th></th>
    <th>[% l('Release-Work:') %]</th>
    <td>[% stats.statistic('count.ar.links.l_release_work') %]</td>
    <td>[% l('{n}%', { n => round1(stats.ratio('count.ar.links.l_release_work', 'count.ar.links')) }) %]</td>
</tr>
<tr>
    <th></th>
    <th>[% l('Release Group-Release Group:') %]</th>
    <td>[% stats.statistic('count.ar.links.l_release_group_release_group') %]</td>
    <td>[% l('{n}%', { n => round1(stats.ratio('count.ar.links.l_release_group_release_group', 'count.ar.links')) }) %]</td>
</tr>
<tr>
    <th></th>
    <th>[% l('Release Group-URL:') %]</th>
    <td>[% stats.statistic('count.ar.links.l_release_group_url') %]</td>
    <td>[% l('{n}%', { n => round1(stats.ratio('count.ar.links.l_release_group_url', 'count.ar.links')) }) %]</td>
</tr>
<tr>
    <th></th>
    <th>[% l('Release Group-Work:') %]</th>
    <td>[% stats.statistic('count.ar.links.l_release_group_work') %]</td>
    <td>[% l('{n}%', { n => round1(stats.ratio('count.ar.links.l_release_group_work', 'count.ar.links')) }) %]</td>
</tr>
<tr>
    <th></th>
    <th>[% l('URL-URL:') %]</th>
    <td>[% stats.statistic('count.ar.links.l_url_url') %]</td>
    <td>[% l('{n}%', { n => round1(stats.ratio('count.ar.links.l_url_url', 'count.ar.links')) }) %]</td>
</tr>
<tr>
    <th></th>
    <th>[% l('URL-Work:') %]</th>
    <td>[% stats.statistic('count.ar.links.l_url_work') %]</td>
    <td>[% l('{n}%', { n => round1(stats.ratio('count.ar.links.l_url_work', 'count.ar.links')) }) %]</td>
</tr>
<tr>
    <th></th>
    <th>[% l('Work-Work:') %]</th>
    <td>[% stats.statistic('count.ar.links.l_work_work') %]</td>
    <td>[% l('{n}%', { n => round1(stats.ratio('count.ar.links.l_work_work', 'count.ar.links')) }) %]</td>
</tr>
</table>
[% END %]<|MERGE_RESOLUTION|>--- conflicted
+++ resolved
@@ -118,31 +118,25 @@
 <td></td>
 </tr>
 <tr>
-<<<<<<< HEAD
-    <td></td>
+    <th></th>
     <th>[% l('of type Person:') %]</th>
-=======
-    <th></th>
-    <th colspan=2>[% l('of type Person:') %]</th>
->>>>>>> 25526042
     <td>[% stats.statistic('count.artist.type.person') %]</td>
     <td>[% l('{n}%', { n => round1(stats.ratio('count.artist.type.person', 'count.artist')) }) %]</td>
 </tr>
 <tr>
-<<<<<<< HEAD
-    <td></td>
+    <th></th>
     <th>[% l('of type Group:') %]</th>
     <td>[% stats.statistic('count.artist.type.group') %]</td>
     <td>[% l('{n}%', { n => round1(stats.ratio('count.artist.type.group', 'count.artist')) }) %]</td>
 </tr>
 <tr>
-    <td></td>
+    <th></th>
     <th>[% l('of type Other:') %]</th>
     <td>[% stats.statistic('count.artist.type.other') %]</td>
     <td>[% l('{n}%', { n => round1(stats.ratio('count.artist.type.other', 'count.artist')) }) %]</td>
 </tr>
 <tr>
-    <td></td>
+    <th></th>
     <th>[% l('with no type set:') %]</th>
     <td>[% stats.statistic('count.artist.type.null') %]</td>
     <td>[% l('{n}%', { n => round1(stats.ratio('count.artist.type.null', 'count.artist')) }) %]</td>
@@ -153,74 +147,28 @@
 <td></td>
 </tr>
 <tr>
-    <td></td>
+    <th></th>
     <th>[% l('Male:') %]</th>
     <td>[% stats.statistic('count.artist.gender.male') %]</td>
     <td>[% l('{n}%', { n => round1(stats.ratio('count.artist.gender.male', ['count.artist.type.person', 'count.artist.type.other', 'count.artist.type.null'])) }) %]</td>
 </tr>
 <tr>
-    <td></td>
+    <th></th>
     <th>[% l('Female:') %]</th>
     <td>[% stats.statistic('count.artist.gender.female') %]</td>
     <td>[% l('{n}%', { n => round1(stats.ratio('count.artist.gender.female', ['count.artist.type.person', 'count.artist.type.other', 'count.artist.type.null'])) }) %]</td>
 </tr>
 <tr>
-    <td></td>
+    <th></th>
     <th>[% l('Other gender:') %]</th>
     <td>[% stats.statistic('count.artist.gender.other') %]</td>
     <td>[% l('{n}%', { n => round1(stats.ratio('count.artist.gender.other', ['count.artist.type.person', 'count.artist.type.other', 'count.artist.type.null'])) }) %]</td>
 </tr>
 <tr>
-    <td></td>
+    <th></th>
     <th>[% l('with no gender set:') %]</th>
     <td>[% stats.statistic('count.artist.gender.null') %]</td>
     <td>[% l('{n}%', { n => round1(stats.ratio('count.artist.gender.null', ['count.artist.type.person', 'count.artist.type.other', 'count.artist.type.null'])) }) %]</td>
-=======
-    <th></th>
-    <th></th>
-    <th>[% l('Male:') %]</th>
-    <td>[% stats.statistic('count.artist.gender.male') %]</td>
-    <td>[% l('{n}%', { n => round1(stats.ratio('count.artist.gender.male', 'count.artist.type.person')) }) %]</td>
-</tr>
-<tr>
-    <th></th>
-    <th></th>
-    <th>[% l('Female:') %]</th>
-    <td>[% stats.statistic('count.artist.gender.female') %]</td>
-    <td>[% l('{n}%', { n => round1(stats.ratio('count.artist.gender.female', 'count.artist.type.person')) }) %]</td>
-</tr>
-<tr>
-    <th></th>
-    <th></th>
-    <th>[% l('Other gender:') %]</th>
-    <td>[% stats.statistic('count.artist.gender.other') %]</td>
-    <td>[% l('{n}%', { n => round1(stats.ratio('count.artist.gender.other', 'count.artist.type.person')) }) %]</td>
-</tr>
-<tr>
-    <th></th>
-    <th></th>
-    <th>[% l('with no gender set:') %]</th>
-    <td>[% stats.statistic('count.artist.gender.null') %]</td>
-    <td>[% l('{n}%', { n => round1(stats.ratio('count.artist.gender.null', 'count.artist.type.person')) }) %]</td>
-</tr>
-<tr>
-    <th></th>
-    <th colspan=2>[% l('of type Group:') %]</th>
-    <td>[% stats.statistic('count.artist.type.group') %]</td>
-    <td>[% l('{n}%', { n => round1(stats.ratio('count.artist.type.group', 'count.artist')) }) %]</td>
-</tr>
-<tr>
-    <th></th>
-    <th colspan=2>[% l('of type Other:') %]</th>
-    <td>[% stats.statistic('count.artist.type.other') %]</td>
-    <td>[% l('{n}%', { n => round1(stats.ratio('count.artist.type.other', 'count.artist')) }) %]</td>
-</tr>
-<tr>
-    <th></th>
-    <th colspan=2>[% l('with no type set:') %]</th>
-    <td>[% stats.statistic('count.artist.type.null') %]</td>
-    <td>[% l('{n}%', { n => round1(stats.ratio('count.artist.type.null', 'count.artist')) }) %]</td>
->>>>>>> 25526042
 </tr>
 </table>
 
