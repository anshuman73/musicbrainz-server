[%- PROCESS "statistics/macros-header.tt" -%]
[% WRAPPER 'statistics/layout.tt' title=l('Overview') full_width=1 page='index' %]

[% USE format %]
[% round1 = format('%.1f') %]

<p>[%- l('Last updated: {date}', { date => stats.date_collected }) -%]</p>

<h2>[% l('Basic metadata') %]</h2>
<table class="database-statistics">
<tbody>
<tr class="thead">
    <th colspan="4">[% l('Core Entities') %]</th>
</tr>
<tr>
    <th>[% l('Artists:') %]</th>
    <td colspan="3">[% add_commas(stats.statistic('count.artist')) %]</td>
</tr>
<tr>
    <th>[% l('Release Groups:') %]</th>
    <td colspan="3">[% add_commas(stats.statistic('count.releasegroup')) %]</td>
</tr>
<tr>
    <th>[% l('Releases:') %]</th>
    <td colspan="3">[% add_commas(stats.statistic('count.release')) %]</td>
</tr>
<tr>
    <th>[% l('Mediums:') %]</th>
    <td colspan="3">[% add_commas(stats.statistic('count.medium')) %]</td>
</tr>
<tr>
    <th>[% l('Recordings:') %]</th>
    <td colspan="3">[% add_commas(stats.statistic('count.recording')) %]</td>
</tr>
<tr>
    <th>[% l('Tracks:') %]</th>
    <td colspan="3">[% add_commas(stats.statistic('count.track')) %]</td>
</tr>
<tr>
    <th>[% l('Labels:') %]</th>
    <td colspan="3">[% add_commas(stats.statistic('count.label')) %]</td>
</tr>
<tr>
    <th>[% l('Works:') %]</th>
    <td colspan="3">[% add_commas(stats.statistic('count.work')) %]</td>
</tr>
<tr>
    <th>[% l('URLs:') %]</th>
    <td colspan="3">[% add_commas(stats.statistic('count.url')) %]</td>
</tr>
<tr>
    <th>[% l('Areas:') %]</th>
    <td colspan="3">[% add_commas(stats.statistic('count.area')) %]</td>
</tr>
<tr>
    <th>[% l('Places:') %]</th>
    <td colspan="3">[% add_commas(stats.statistic('count.place')) %]</td>
</tr>
</tbody>
<tbody>
<tr class="thead">
    <th colspan="4">[% l('Other Entities') %]</th>
</tr>
<tr>
    <th>[% l('Editors (valid / deleted):') %]</th>
    <td>[% add_commas(stats.statistic('count.editor.valid')) %]</td>
    <td>/</td>
    <td>[% add_commas(stats.statistic('count.editor.deleted')) %]</td>
</tr>
<tr>
    <th>[% l('Relationships:') %]</th>
    <td colspan="3">[% add_commas(stats.statistic('count.ar.links')) %]</td>
</tr>
<tr>
    <th>[% l('CD Stubs (all time / current):') %]</th>
    <td>[% add_commas(stats.statistic('count.cdstub.submitted')) %]</td><td>/</td><td> [% add_commas(stats.statistic('count.cdstub')) %]</td>
</tr>
<tr>
    <th>[% l('Tags (raw / aggregated):') %]</th>
    <td>
        [% add_commas(stats.statistic('count.tag.raw')) %]
    </td><td>/</td><td>
        [% add_commas(stats.statistic('count.tag')) %]
    </td>
</tr>
<tr>
    <th>[% l('Ratings (raw / aggregated):') %]</th>
    <td>
        [% add_commas(stats.statistic('count.rating.raw')) %]
    </td><td>/</td><td>
        [% add_commas(stats.statistic('count.rating')) %]
    </td>
</tr>
</tbody>
<tbody>
<tr class="thead">
    <th colspan="4">[% l('Identifiers') %]</th>
</tr>
<tr>
    <th>[% l('ISRCs (all / unique):') %]</th>
    <td>[% add_commas(stats.statistic('count.isrc.all')) %]</td><td>/</td><td>[% add_commas(stats.statistic('count.isrc')) %]</td>
</tr>
<tr>
    <th>[% l('ISWCs (all / unique):') %]</th>
    <td>[% add_commas(stats.statistic('count.iswc.all')) %]</td><td>/</td><td>[% add_commas(stats.statistic('count.iswc')) %]</td>
</tr>
<tr>
    <th>[% l('Disc IDs:') %]</th>
    <td colspan="3">[% add_commas(stats.statistic('count.discid')) %]</td>
</tr>
<tr>
    <th>[% l('Barcodes:') %]</th>
    <td colspan="3">[% add_commas(stats.statistic('count.barcode')) %]</td>
</tr>
<tr>
    <th>[% l('IPIs:') %]</th>
    <td colspan="3">[% add_commas(stats.statistic('count.ipi')) %]</td>
</tr>
<tr>
    <th>[% l('ISNIs:') %]</th>
    <td colspan="3">[% add_commas(stats.statistic('count.isni')) %]</td>
</tr>
</tbody>
</table>

<h2>[% l('Artists') %]</h2>
<table class="database-statistics">
<tbody>
<tr class="thead">
    <th colspan="4">[% l('Artists') %]</th>
</tr>
<tr>
    <th colspan="2">[% l('Artists:') %]</th>
    <td>[% add_commas(stats.statistic('count.artist')) %]</td>
    <td></td>
</tr>
<tr>
    <th></th>
    <th>[% l('of type Person:') %]</th>
    <td>[% add_commas(stats.statistic('count.artist.type.person')) %]</td>
    <td>[% l('{n}%', { n => round1(stats.ratio('count.artist.type.person', 'count.artist')) }) %]</td>
</tr>
<tr>
    <th></th>
    <th>[% l('of type Group:') %]</th>
    <td>[% add_commas(stats.statistic('count.artist.type.group')) %]</td>
    <td>[% l('{n}%', { n => round1(stats.ratio('count.artist.type.group', 'count.artist')) }) %]</td>
</tr>
<tr>
    <th></th>
    <th>[% l('of type Other:') %]</th>
    <td>[% add_commas(stats.statistic('count.artist.type.other')) %]</td>
    <td>[% l('{n}%', { n => round1(stats.ratio('count.artist.type.other', 'count.artist')) }) %]</td>
</tr>
<tr>
    <th></th>
    <th>[% l('with no type set:') %]</th>
    <td>[% add_commas(stats.statistic('count.artist.type.null')) %]</td>
    <td>[% l('{n}%', { n => round1(stats.ratio('count.artist.type.null', 'count.artist')) }) %]</td>
</tr>
<tr>
    <th></th>
    <th>[% l('with appearances in artist credits:') %]</th>
    <td>[% add_commas(stats.statistic('count.artist.has_credits')) %]</td>
    <td>[% l('{n}%', { n => round1(stats.ratio('count.artist.has_credits', 'count.artist')) }) %]</td>
</tr>
<tr>
    <th></th>
    <th>[% l('with no appearances in artist credits:') %]</th>
    <td>[% add_commas(stats.statistic('count.artist.0credits')) %]</td>
    <td>[% l('{n}%', { n => round1(stats.ratio('count.artist.0credits', 'count.artist')) }) %]</td>
</tr>
<tr>
    <th colspan="2">[% l('Non-group artists:') %]</th>
    <td>[% add_commas(stats.statistic('count.artist.type.null') + stats.statistic('count.artist.type.person') + stats.statistic('count.artist.type.other')) %]</td>
    <td></td>
</tr>
<tr>
    <th></th>
    <th>[% l('Male:') %]</th>
    <td>[% add_commas(stats.statistic('count.artist.gender.male')) %]</td>
    <td>[% l('{n}%', { n => round1(stats.ratio('count.artist.gender.male', ['count.artist.type.person', 'count.artist.type.other', 'count.artist.type.null'])) }) %]</td>
</tr>
<tr>
    <th></th>
    <th>[% l('Female:') %]</th>
    <td>[% add_commas(stats.statistic('count.artist.gender.female')) %]</td>
    <td>[% l('{n}%', { n => round1(stats.ratio('count.artist.gender.female', ['count.artist.type.person', 'count.artist.type.other', 'count.artist.type.null'])) }) %]</td>
</tr>
<tr>
    <th></th>
    <th>[% l('Other gender:') %]</th>
    <td>[% add_commas(stats.statistic('count.artist.gender.other')) %]</td>
    <td>[% l('{n}%', { n => round1(stats.ratio('count.artist.gender.other', ['count.artist.type.person', 'count.artist.type.other', 'count.artist.type.null'])) }) %]</td>
</tr>
<tr>
    <th></th>
    <th>[% l('with no gender set:') %]</th>
    <td>[% add_commas(stats.statistic('count.artist.gender.null')) %]</td>
    <td>[% l('{n}%', { n => round1(stats.ratio('count.artist.gender.null', ['count.artist.type.person', 'count.artist.type.other', 'count.artist.type.null'])) }) %]</td>
</tr>
</tbody>
</table>

<h2>[% l('Releases, Data Quality, and Disc IDs') %]</h2>
<table class="database-statistics">
<tbody>
<tr class="thead">
    <th colspan="5">[% l('Releases') %]</th>
</tr>
<tr>
    <th colspan="3">[% l('Releases:') %]</th>
    <td>[% add_commas(stats.statistic('count.release')) %]</td>
    <td></td>
</tr>
<tr>
    <th></th>
    <th colspan="2">[% l('by various artists:') %]</th>
    <td>[% add_commas(stats.statistic('count.release.various')) %]</td>
    <td>[% l('{n}%', { n => round1(stats.ratio('count.release.various', 'count.release')) }) %]</td>
</tr>
<tr>
    <th></th>
    <th colspan="2">[% l('by a single artist:') %]</th>
    <td>[% add_commas(stats.statistic('count.release.nonvarious')) %]</td>
    <td>[% l('{n}%', { n => round1(stats.ratio('count.release.nonvarious', 'count.release')) }) %]</td>
</tr>
</tbody>
<tbody>
<tr class="thead">
   <th colspan="5">[% l('Release Status') %]</th>
</tr>
<tr>
    <th colspan="3">[% l('Releases:') %]</th>
    <td>[% add_commas(stats.statistic('count.release')) %]</td>
    <td></td>
</tr>
[% FOREACH status IN statuses %]
<tr>
   <th></th>
   <th colspan="2">[% status.value.l_name %]</th>
   <td>[% add_commas(stats.statistic('count.release.status.' _ status.key)) %]</td>
   <td>[% l('{n}%', { n => round1(stats.ratio('count.release.status.' _ status.key, 'count.release')) }) %]</td>
</tr>
[% END %]
<tr>
   <th></th>
   <th colspan="2">[% l('No status set') %]</th>
   <td>[% add_commas(stats.statistic('count.release.status.null')) %]</td>
   <td>[% l('{n}%', { n => round1(stats.ratio('count.release.status.null', 'count.release')) }) %]</td>
</tr>
</tbody>
<tbody>
<tr class="thead">
   <th colspan="5">[% l('Release Packaging') %]</th>
</tr>
<tr>
    <th colspan="3">[% l('Releases:') %]</th>
    <td>[% add_commas(stats.statistic('count.release')) %]</td>
    <td></td>
</tr>
[% FOREACH packaging IN packagings %]
<tr>
   <th></th>
   <th colspan="2">[% packaging.value.l_name %]</th>
   <td>[% add_commas(stats.statistic('count.release.packaging.' _ packaging.key)) %]</td>
   <td>[% l('{n}%', { n => round1(stats.ratio('count.release.packaging.' _ packaging.key, 'count.release')) }) %]</td>
</tr>
[% END %]
<tr>
   <th></th>
   <th colspan="2">[% l('No packaging set') %]</th>
   <td>[% add_commas(stats.statistic('count.release.packaging.null')) %]</td>
   <td>[% l('{n}%', { n => round1(stats.ratio('count.release.packaging.null', 'count.release')) }) %]</td>
</tr>
</tbody>
<tbody>
<tr class="thead">
    <th colspan="5">[% l('Cover Art Sources') %]</th>
</tr>
<tr>
    <th colspan="3">[% l('Releases:') %]</th>
    <td>[% add_commas(stats.statistic('count.release')) %]</td>
    <td></td>
</tr>
<tr>
    <th></th>
    <th colspan="2">[% l('CAA:') %]</th>
    <td>[% add_commas(stats.statistic('count.release.coverart.caa')) %]</td>
    <td>[% l('{n}%', { n => round1(stats.ratio('count.release.coverart.caa', 'count.release')) }) %]</td>
</tr>
<tr>
    <th></th>
    <th colspan="2">[% l('Amazon:') %]</th>
    <td>[% add_commas(stats.statistic('count.release.coverart.amazon')) %]</td>
    <td>[% l('{n}%', { n => round1(stats.ratio('count.release.coverart.amazon', 'count.release')) }) %]</td>
</tr>
<tr>
    <th></th>
    <th colspan="2">[% l('URL Relationships:') %]</th>
    <td>[% add_commas(stats.statistic('count.release.coverart.relationship')) %]</td>
    <td>[% l('{n}%', { n => round1(stats.ratio('count.release.coverart.relationship', 'count.release')) }) %]</td>
</tr>
<tr>
    <th></th>
    <th colspan="2">[% l('No front cover art:') %]</th>
    <td>[% add_commas(stats.statistic('count.release.coverart.none')) %]</td>
    <td>[% l('{n}%', { n => round1(stats.ratio('count.release.coverart.none', 'count.release')) }) %]</td>
</tr>
</tbody>
<tbody>
<tr class="thead">
    <th colspan="5">[% l('Data Quality') %]</th>
</tr>
<tr>
    <th colspan="3">[% l('Releases:') %]</th>
    <td>[% add_commas(stats.statistic('count.release')) %]</td>
    <td></td>
</tr>
<tr>
    <th></th>
    <th colspan="2">[% l('High Data Quality:') %]</th>
    <td>[% add_commas(stats.statistic('count.quality.release.high')) %]</td>
    <td>[% l('{n}%', { n => round1(stats.ratio('count.quality.release.high', 'count.release')) }) %]</td>
</tr>
<tr>
    <th></th>
    <th colspan="2">[% l('Default Data Quality:') %]</th>
    <td>[% add_commas(stats.statistic('count.quality.release.default')) %]</td>
    <td>[% l('{n}%', { n => round1(stats.ratio('count.quality.release.default', 'count.release')) }) %]</td>
</tr>
<tr>
    <th></th>
    <th></th>
    <th>[% l('Normal Data Quality:') %]</th>
    <td>[% add_commas(stats.statistic('count.quality.release.normal')) %]</td>
    <td>[% l('{n}%', { n => round1(stats.ratio('count.quality.release.normal', 'count.quality.release.default')) }) %]</td>
</tr>
<tr>
    <th></th>
    <th></th>
    <th>[% l('Unknown Data Quality:') %]</th>
    <td>[% add_commas(stats.statistic('count.quality.release.unknown')) %]</td>
    <td>[% l('{n}%', { n => round1(stats.ratio('count.quality.release.unknown', 'count.quality.release.default')) }) %]</td>
</tr>
<tr>
    <th></th>
    <th colspan="2">[% l('Low Data Quality:') %]</th>
    <td>[% add_commas(stats.statistic('count.quality.release.low')) %]</td>
    <td>[% l('{n}%', { n => round1(stats.ratio('count.quality.release.low', 'count.release')) }) %]</td>
</tr>
</tbody>
<tbody>
<tr class="thead">
    <th colspan="5">[% l('Disc IDs') %]</th>
</tr>
<tr>
    <th colspan="3">[% l('Disc IDs:') %]</th>
    <td>[% add_commas(stats.statistic('count.discid')) %]</td>
    <td></td>
</tr>
<tr>
    <th colspan="3">[% l('Releases:') %]</th>
    <td>[% add_commas(stats.statistic('count.release')) %]</td>
    <td></td>
</tr>
<tr>
    <th></th>
    <th colspan="2">[% l('Releases with no disc IDs:') %]</th>
    <td>[% add_commas(stats.statistic('count.release.0discids')) %]</td>
    <td>[% l('{n}%', { n => round1(stats.ratio('count.release.0discids', 'count.release')) }) %]</td>
</tr>
<tr>
    <th></th>
    <th colspan="2">[% l('Releases with at least one disc ID:') %]</th>
    <td>[% add_commas(stats.statistic('count.release.has_discid')) %]</td>
    <td>[% l('{n}%', { n => round1(stats.ratio('count.release.has_discid', 'count.release')) }) %]</td>
</tr>
[%- FOREACH num IN [1 .. 9] -%]
<tr>
    <th></th>
    <th></th>
    <th>[% ln('with {num} disc ID:', 'with {num} disc IDs:', num, { num => num }) %]</th>
    <td>[% add_commas(stats.statistic('count.release.' _ num _ 'discids')) %]</td>
    <td>[% l('{n}%', { n => round1(stats.ratio('count.release.' _ num _ 'discids', 'count.release.has_discid')) }) %]</td>
</tr>
[%- END -%]
<tr>
    <th></th>
    <th></th>
    <th>[% l('with 10 or more disc IDs:') %]</th>
    <td>[% add_commas(stats.statistic('count.release.10discids')) %]</td>
    <td>[% l('{n}%', { n => round1(stats.ratio('count.release.10discids', 'count.release.has_discid')) }) %]</td>
</tr>
<tr>
    <th colspan="3">[% l('Mediums:') %]</th>
    <td>[% add_commas(stats.statistic('count.medium')) %]</td>
    <td></td>
</tr>
<tr>
    <th></th>
    <th colspan="2">[% l('Mediums with no disc IDs:') %]</th>
    <td>[% add_commas(stats.statistic('count.medium.0discids')) %]</td>
    <td>[% l('{n}%', { n => round1(stats.ratio('count.medium.0discids', 'count.medium')) }) %]</td>
</tr>
<tr>
    <th></th>
    <th colspan="2">[% l('Mediums with at least one disc ID:') %]</th>
    <td>[% add_commas(stats.statistic('count.medium.has_discid')) %]</td>
    <td>[% l('{n}%', { n => round1(stats.ratio('count.medium.has_discid', 'count.medium')) }) %]</td>
</tr>
[%- FOREACH num IN [1 .. 9] -%]
<tr>
    <th></th>
    <th></th>
    <th>[% ln('with {num} disc ID:', 'with {num} disc IDs:', num, { num => num }) %]</th>
    <td>[% add_commas(stats.statistic('count.medium.' _ num _ 'discids')) %]</td>
    <td>[% l('{n}%', { n => round1(stats.ratio('count.medium.' _ num _ 'discids', 'count.medium.has_discid')) }) %]</td>
</tr>
[%- END -%]
<tr>
    <th></th>
    <th></th>
    <th>[% l('with 10 or more disc IDs:') %]</th>
    <td>[% add_commas(stats.statistic('count.medium.10discids')) %]</td>
    <td>[% l('{n}%', { n => round1(stats.ratio('count.medium.10discids', 'count.medium.has_discid')) }) %]</td>
</tr>
</tbody>
</table>

<h2>[% l('Release Groups') %]</h2>
<table class="database-statistics">
<tbody>
<tr class="thead">
    <th colspan="4">[% l('Primary Types') %]</th>
</tr>
<tr>
    <th colspan="2">[% l('Release Groups:') %]</th>
    <td>[% add_commas(stats.statistic('count.releasegroup')) %]</td>
    <td></td>
</tr>
[% FOREACH primary_type IN primary_types %]
<tr>
   <th></th>
   <th>[% primary_type.value.l_name %]</th>
   <td>[% add_commas(stats.statistic('count.releasegroup.primary_type.' _ primary_type.key)) %]</td>
   <td>[% l('{n}%', { n => round1(stats.ratio('count.releasegroup.primary_type.' _ primary_type.key, 'count.releasegroup')) }) %]</td>
</tr>
[% END %]
<tr class="thead">
    <th colspan="4">[% l('Secondary Types') %]</th>
</tr>
<tr>
    <th colspan="2">[% l('Release Groups:') %]</th>
    <td>[% add_commas(stats.statistic('count.releasegroup')) %]</td>
    <td></td>
</tr>
[% FOREACH secondary_type IN secondary_types %]
<tr>
   <th></th>
   <th>[% secondary_type.value.l_name %]</th>
   <td>[% add_commas(stats.statistic('count.releasegroup.secondary_type.' _ secondary_type.key)) %]</td>
   <td>[% l('{n}%', { n => round1(stats.ratio('count.releasegroup.secondary_type.' _ secondary_type.key, 'count.releasegroup')) }) %]</td>
</tr>
[% END %]
</tbody>
</table>

<h2>[% l('Recordings') %]</h2>
<table class="database-statistics">
<tbody>
<tr class="thead">
    <th colspan="3">[% l('Recordings') %]</th>
</tr>
<tr>
    <th>[% l('Recordings:') %]</th>
    <td>[% add_commas(stats.statistic('count.recording')) %]</td>
    <td></td>
</tr>
<tr>
<<<<<<< HEAD
    <th colspan="2">[% l('Videos:') %]</th>
=======
    <th>[% l('Videos:') %]</th>
>>>>>>> a71c71b6
    <td>[% add_commas(stats.statistic('count.video')) %]</td>
    <td>[% l('{n}%', { n => round1(stats.ratio('count.video', 'count.recording')) }) %]</td>
</tr>
</tbody>
</table>

<h2>[% l('Works') %]</h2>
<table class="database-statistics">
<tbody>
<tr class="thead">
    <th colspan="4">[% l('Types') %]</th>
</tr>
<tr>
    <th colspan="2">[% l('Works:') %]</th>
    <td>[% add_commas(stats.statistic('count.work')) %]</td>
    <td></td>
</tr>
[% FOREACH work_type IN work_types %]
<tr>
   <th></th>
   <th>[% work_type.l_name %]</th>
   <td>[% add_commas(stats.statistic('count.work.type.' _ work_type.id)) %]</td>
   <td>[% l('{n}%', { n => round1(stats.ratio('count.work.type.' _ work_type.id, 'count.work')) }) %]</td>
</tr>
[% END %]
<tr>
   <th></th>
   <th>[% l('None') %]</th>
   <td>[% add_commas(stats.statistic('count.work.type.null')) %]</td>
   <td>[% l('{n}%', { n => round1(stats.ratio('count.work.type.null', 'count.work')) }) %]</td>
</tr>
</tbody>
</table>

<h2>[% l('Areas') %]</h2>
<table class="database-statistics">
<tbody>
<tr class="thead">
    <th colspan="4">[% l('Types') %]</th>
</tr>
<tr>
    <th colspan="2">[% l('Areas:') %]</th>
    <td>[% add_commas(stats.statistic('count.area')) %]</td>
    <td></td>
</tr>
[% FOREACH area_type IN area_types %]
<tr>
   <th></th>
   <th>[% area_type.l_name %]</th>
   <td>[% add_commas(stats.statistic('count.area.type.' _ area_type.id)) %]</td>
   <td>[% l('{n}%', { n => round1(stats.ratio('count.area.type.' _ area_type.id, 'count.area')) }) %]</td>
</tr>
[% END %]
<tr>
   <th></th>
   <th>[% l('None') %]</th>
   <td>[% add_commas(stats.statistic('count.area.type.null')) %]</td>
   <td>[% l('{n}%', { n => round1(stats.ratio('count.area.type.null', 'count.area')) }) %]</td>
</tr>
</tbody>
</table>

<h2>[% l('Places') %]</h2>
<table class="database-statistics">
<tbody>
<tr class="thead">
    <th colspan="4">[% l('Types') %]</th>
</tr>
<tr>
    <th colspan="2">[% l('Places:') %]</th>
    <td>[% add_commas(stats.statistic('count.place')) %]</td>
    <td></td>
</tr>
[% FOREACH place_type IN place_types %]
<tr>
   <th></th>
   <th>[% place_type.l_name %]</th>
   <td>[% add_commas(stats.statistic('count.place.type.' _ place_type.id)) %]</td>
   <td>[% l('{n}%', { n => round1(stats.ratio('count.place.type.' _ place_type.id, 'count.place')) }) %]</td>
</tr>
[% END %]
<tr>
   <th></th>
   <th>[% l('None') %]</th>
   <td>[% add_commas(stats.statistic('count.place.type.null')) %]</td>
   <td>[% l('{n}%', { n => round1(stats.ratio('count.place.type.null', 'count.place')) }) %]</td>
</tr>
</tbody>
</table>

<h2>[% l('Editors, Edits, and Votes') %]</h2>
<table class="database-statistics">
<tbody>
<tr class="thead">
    <th colspan="5">[% l('Editors') %]</th>
</tr>
<tr>
    <th colspan="3">[% l('Editors (valid):') %]</th>
    <td>[% add_commas(stats.statistic('count.editor.valid')) %]</td>
    <td></td>
</tr>
<tr>
    <th></th>
    <th colspan="2">[% l('active last week:') %]</th>
    <td>[% add_commas(stats.statistic('count.editor.activelastweek')) %]</td>
    <td>[% l('{n}%', { n => round1(stats.ratio('count.editor.activelastweek', 'count.editor.valid')) }) %]</td>
</tr>
<tr>
    <th></th>
    <th></th>
    <th>[% l('who edited last week:') %]</th>
    <td>[% add_commas(stats.statistic('count.editor.editlastweek')) %]</td>
    <td>[% l('{n}%', { n => round1(stats.ratio('count.editor.editlastweek', 'count.editor.activelastweek')) }) %]</td>
</tr>
<tr>
    <th></th>
    <th></th>
    <th>[% l('who voted last week:') %]</th>
    <td>[% add_commas(stats.statistic('count.editor.votelastweek')) %]</td>
    <td>[% l('{n}%', { n => round1(stats.ratio('count.editor.votelastweek', 'count.editor.activelastweek')) }) %]</td>
</tr>
</tbody>
<tbody>
<tr class="thead">
    <th colspan="5">[% l('Edits') %]</th>
</tr>
<tr>
    <th colspan="3">[% l('Edits:') %]</th>
    <td>[% add_commas(stats.statistic('count.edit')) %]</td>
    <td></td>
</tr>
<tr>
    <th></th>
    <th colspan="2">[% l('Open:') %]</th>
    <td>[% add_commas(stats.statistic('count.edit.open')) %]</td>
    <td>[% l('{n}%', { n => round1(stats.ratio('count.edit.open', 'count.edit')) }) %]</td>
</tr>
<tr>
    <th></th>
    <th colspan="2">[% l('Applied:') %]</th>
    <td>[% add_commas(stats.statistic('count.edit.applied')) %]</td>
    <td>[% l('{n}%', { n => round1(stats.ratio('count.edit.applied', 'count.edit')) }) %]</td>
</tr>
<tr>
    <th></th>
    <th colspan="2">[% l('Voted down:') %]</th>
    <td>[% add_commas(stats.statistic('count.edit.failedvote')) %]</td>
    <td>[% l('{n}%', { n => round1(stats.ratio('count.edit.failedvote', 'count.edit')) }) %]</td>
</tr>
<tr>
    <th></th>
    <th colspan="2">[% l('Failed (dependency):') %]</th>
    <td>[% add_commas(stats.statistic('count.edit.faileddep')) %]</td>
    <td>[% l('{n}%', { n => round1(stats.ratio('count.edit.faileddep', 'count.edit')) }) %]</td>
</tr>
<tr>
    <th></th>
    <th colspan="2">[% l('Failed (prerequisite):') %]</th>
    <td>[% add_commas(stats.statistic('count.edit.failedprereq')) %]</td>
    <td>[% l('{n}%', { n => round1(stats.ratio('count.edit.failedprereq', 'count.edit')) }) %]</td>
</tr>
<tr>
    <th></th>
    <th colspan="2">[% l('Failed (internal error):') %]</th>
    <td>[% add_commas(stats.statistic('count.edit.error')) %]</td>
    <td>[% l('{n}%', { n => round1(stats.ratio('count.edit.error', 'count.edit')) }) %]</td>
</tr>
<tr>
    <th></th>
    <th colspan="2">[% l('Cancelled:') %]</th>
    <td>[% add_commas(stats.statistic('count.edit.deleted')) %]</td>
    <td>[% l('{n}%', { n => round1(stats.ratio('count.edit.deleted', 'count.edit')) }) %]</td>
</tr>
<tr>
    <th colspan="3">[% l('Edits:') %]</th>
    <td>[% add_commas(stats.statistic('count.edit')) %]</td>
    <td></td>
</tr>
<tr>
    <th></th>
    <th colspan="2">[% l('Last Week:') %]</th>
    <td>[% add_commas(stats.statistic('count.edit.perweek')) %]</td>
    <td>[% l('{n}%', { n => round1(stats.ratio('count.edit.perweek', 'count.edit')) }) %]</td>
</tr>
<tr>
    <th></th>
    <th></th>
    <th>[% l('Yesterday:') %]</th>
    <td>[% add_commas(stats.statistic('count.edit.perday')) %]</td>
    <td>[% l('{n}%', { n => round1(stats.ratio('count.edit.perday', 'count.edit.perweek')) }) %]</td>
</tr>
</tbody>
<tbody>
<tr class="thead">
    <th colspan="5">[% l('Votes') %]</th>
</tr>
<tr>
    <th colspan="3">[% l('Votes:') %]</th>
    <td>[% add_commas(stats.statistic('count.vote')) %]</td>
    <td></td>
</tr>
<tr>
    <th></th>
    <th colspan="2">[% l('Approve:') %]</th>
    <td>[% add_commas(stats.statistic('count.vote.approve')) %]</td>
    <td>[% l('{n}%', { n => round1(stats.ratio('count.vote.approve', 'count.vote')) }) %]</td>
</tr>
<tr>
    <th></th>
    <th colspan="2">[% l('Yes:') %]</th>
    <td>[% add_commas(stats.statistic('count.vote.yes')) %]</td>
    <td>[% l('{n}%', { n => round1(stats.ratio('count.vote.yes', 'count.vote')) }) %]</td>
</tr>
<tr>
    <th></th>
    <th colspan="2">[% l('No:') %]</th>
    <td>[% add_commas(stats.statistic('count.vote.no')) %]</td>
    <td>[% l('{n}%', { n => round1(stats.ratio('count.vote.no', 'count.vote')) }) %]</td>
</tr>
<tr>
    <th></th>
    <th colspan="2">[% l('Abstain:') %]</th>
    <td>[% add_commas(stats.statistic('count.vote.abstain')) %]</td>
    <td>[% l('{n}%', { n => round1(stats.ratio('count.vote.abstain', 'count.vote')) }) %]</td>
</tr>
<tr>
    <th colspan="3">[% l('Votes:') %]</th>
    <td>[% add_commas(stats.statistic('count.vote')) %]</td>
    <td></td>
</tr>
<tr>
    <th></th>
    <th colspan="2">[% l('Last Week:') %]</th>
    <td>[% add_commas(stats.statistic('count.vote.perweek')) %]</td>
    <td>[% l('{n}%', { n => round1(stats.ratio('count.vote.perweek', 'count.vote')) }) %]</td>
</tr>
<tr>
    <th></th>
    <th></th>
    <th>[% l('Yesterday:') %]</th>
    <td>[% add_commas(stats.statistic('count.vote.perday')) %]</td>
    <td>[% l('{n}%', { n => round1(stats.ratio('count.vote.perday', 'count.vote.perweek')) }) %]</td>
</tr>
</tbody>
</table>
[%- PROCESS "statistics/macros-footer.tt" -%]
[% END %]<|MERGE_RESOLUTION|>--- conflicted
+++ resolved
@@ -478,11 +478,7 @@
     <td></td>
 </tr>
 <tr>
-<<<<<<< HEAD
-    <th colspan="2">[% l('Videos:') %]</th>
-=======
     <th>[% l('Videos:') %]</th>
->>>>>>> a71c71b6
     <td>[% add_commas(stats.statistic('count.video')) %]</td>
     <td>[% l('{n}%', { n => round1(stats.ratio('count.video', 'count.recording')) }) %]</td>
 </tr>
