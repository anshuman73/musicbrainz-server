--- conflicted
+++ resolved
@@ -12,11 +12,7 @@
    __________________________________ */
 
 #release-editor > ul.tabs {
-<<<<<<< HEAD
-    background: url(../lib/jquery.ui/themes/ui-lightness/images/ui-bg_gloss-wave_35_f6a828_500x100.png) repeat-x scroll 50% 50% #F6A828; // XXX: copied from jquery-ui
-=======
-    background: #F6A828;
->>>>>>> d28e049f
+    background: @musicbrainz-orange;
     -moz-border-radius: 4px;
     -webkit-border-radius: 4px;
     border-radius: 4px;
