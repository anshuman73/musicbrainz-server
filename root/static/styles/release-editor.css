--- conflicted
+++ resolved
@@ -258,9 +258,6 @@
     border-radius: 12px;
 }
 
-<<<<<<< HEAD
-#release-editor .documentation div.barcode-container { width: 100%; margin-top: 60px; }
-=======
 #release-editor .medium.tbl tr.track-artist-credit td table td {
     background: #f0f0f0;
     padding: 2px;
@@ -272,7 +269,7 @@
 
 #release-editor .documentation div.barcode-container,
 #release-editor .documentation div.artist-credit-container { width: 100%; margin-top: 60px; }
->>>>>>> 33738722
+
 #release-editor div.select-recording { background: #f0f0f0; }
 
 /* __________________________________
