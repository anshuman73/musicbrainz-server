--- conflicted
+++ resolved
@@ -587,7 +587,18 @@
     background-image: url("../images/favicons/viaf-16.png");
 }
 
-<<<<<<< HEAD
+#sidebar ul.external_links li.bandcamp {
+    background-image: url("../images/favicons/bandcamp-16.png");
+}
+
+#sidebar ul.external_links li.iTunes {
+    background-image: url("../images/favicons/iTunes-16.png");
+}
+
+#sidebar ul.external_links li.spotify {
+    background-image: url("../images/favicons/spotify-16.png");
+}
+
 #sidebar ul.licenses {
     margin: 5px 0;
     padding-left: 0;
@@ -598,18 +609,6 @@
 #sidebar ul.licenses li{
     display: inline-block;
     margin-bottom: 2px;
-=======
-#sidebar ul.external_links li.bandcamp {
-    background-image: url("../images/favicons/bandcamp-16.png");
-}
-
-#sidebar ul.external_links li.iTunes {
-    background-image: url("../images/favicons/iTunes-16.png");
-}
-
-#sidebar ul.external_links li.spotify {
-    background-image: url("../images/favicons/spotify-16.png");
->>>>>>> 143e80aa
 }
 
 #sidebar .cover-art {
