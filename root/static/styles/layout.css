body {
    padding: 0;
    margin: 0;
    background-color: #E7E7E7;
    color: #000;
    font-family: 'Bitstream Vera Sans', Verdana, Arial, sans-serif;
    font-size: 12px;
    min-width: 780px;
    max-width: 1100px;
    margin: auto;
}

/*input, select {
    font-size: 12px;
}*/

a, .homepage a:visited { color:#002BBA; text-decoration: none; }
a:visited { color:#3C5DCE; }
a:hover, .homepage a:hover { color:#FC6714; text-decoration: underline; }
a:active, a:focus { outline-style: none; }

/* TODO:
** Use relative links on the site and then add:
** a[href^="http://"], a[href^="https://"] */
a.external {
    background: url("/static/images/external.png") no-repeat right;
    padding-right: 13px;
}

ul {
    margin-left: 0;
    padding-left: 40px;
    list-style-image: url('/static/images/bullet.gif');
    list-style-type: square;
}


ol {
    margin-left: 0;
    padding-left: 40px;
}

ul ul, ul ol,
ol ol, ol ul {
    padding-left: 20px;
}

code {
    background-color: #DDDDDD;
    padding: 0 5px;
}

#header {
    width: 100%;
}

#header-logo {
    background: #736DAB url(../images/sprites.png) no-repeat top left;
    height: 58px;
    color: #FFF;
}

#header-logo div { text-align: right; padding-right: 1em; }
#header-logo form {
    height: 58px;
    line-height: 58px;
    margin: 0;
    padding: 0;
}

#header-logo #id-type {
    margin-right: 4px;
    margin-left: 10px;
    padding: 2px;
}

#header-logo a {
    color: #FFF;
}

#header-logo a.logo {
    display: block;
    height: 58px;
    width: 483px;
    position: absolute;
}

#header-logo a.logo strong {
    position: absolute;
    left: -10000px;
}

#header-menu {
    background: #FFBA58;
    position: relative;
    font-size: 95%;
    font-weight: bold;
    z-index: 9;
}

#header-menu div {
    padding: 0 1em;
    overflow: hidden;
}

#header-menu div.l, #header-menu div.r {
    position: absolute;
    display: block;
    padding: 0;
    width: 6px;
    height: 8px;
}

#header-menu div.r {
    bottom: 0; right: 0;
    background: url(../images/sprites.png) -7px -58px;
}

#header-menu div.l {
    bottom: 0; left: 0;
    background: url(../images/sprites.png) -0px -58px;
}

#header-menu ul.r {
    float: right;
}

#header-menu form {
    padding: 4px 0;
    margin: 0;
    vertical-align: middle;
}

#header-menu form span {
}

#header-menu ul {
    margin: 0;
    padding: 0;
    height: 100%;
    list-style-type: none;
    list-style-image: none;
}

#header-menu li {
    float: left;
    list-style-type: none;
    list-style-image: none;
}

#header-menu ul a {
    color: #333;
    display: block;
    padding: 0.4em 0.5em;
    height: 100%;
    text-decoration: none;
}

#header-menu ul li:hover a,
#header-menu ul li:hover li a:hover,
#header-menu ul a:hover {
    background-color: #FC6714;
    color: #FFF;
}

#header-menu ul li li a {
    height: auto;
}

#header-menu ul li:hover li a {
    background-color: #D4D4D4;
    color: #000;
}

#header-menu li ul {
    position: absolute;
    left: -10000px;
    z-index: 9;
}

#header-menu li:hover ul {
    left: auto;
}

#header-menu li ul li {
    text-align: left;
    float: none;
    font-weight: normal;
    margin: 0;
    background-color: #D4D4D4;
}

#header-menu .separator {
    border-top: 1px dotted;
}

.page {
    margin-top: 1em;
    padding: 1em 1em 1em 1em;
    padding: 16px;
    background: #FFF url(../images/page-bg.gif) repeat-y top right;
    overflow: hidden;
    position: relative;
}

.fullwidth,
.homepage {
    background-image: none;
}

.page .bl, .page .br, .page .tl, .page .tr,
.server-details .bl, .server-details .br,
.server-details .tl, .server-details .tr {
    position: absolute;
    display: block;
    width: 8px;
    height: 8px;
}

.page .tr, .server-details .tr {
    top: 0; right: 0;
    background: url(../images/sprites.png) -14px -58px;
}

.page .tl, .server-details .tl {
    top: 0; left: 0;
    background: url(../images/sprites.png) -23px -58px;
}

.page .br, .server-details .br {
    bottom: 0; right: 0;
    background: url(../images/sprites.png) -32px -58px;
}

.page .bl, .server-details .bl {
    bottom: 0; left: 0;
    background: url(../images/sprites.png) -41px -58px;
}

.content {
    margin-right: 250px;
}

.content table.tbl { margin-bottom: 1em; }

.fullwidth .content {
    margin-right: 0px;
}

.homepage .linkbar {
    text-align: center;
    font-weight: bold;
    margin-top: 15px;
}

#sidebar {
    float: right;
    width: 218px;
    font-size: 95%;
}

.homepage #sidebar {
    margin-top: 34px;
    width: 239px;
}

#sidebar p {
    margin-top: 0;
}

#sidebar ul.links {
    margin-left: 0em;
    padding-left: 2em;
}

p {
    margin: 1em 0;
}

h1 {
    margin-top: 0;
    margin-bottom: 0;
    font-size: 150%;
}

.page h1 a {
    color: #000;
}

.page .releaseheader .prefix,
.page h1 span.prefix,
.page h1 span.comment
{
    font-size: 12px;
    font-weight: normal;
    color: #666;
}

.artistheader, .releaseheader, .rgheader, .recordingheader, .labelheader {
    padding-left: 38px;
    background: 0 4px no-repeat;
}

.artistheader { background-image: url('../images/aicon_lg.png') }
.releaseheader { background-image: url('../images/licon_lg.png') }
.rgheader { background-image: url('../images/gicon_lg.png') }
.recordingheader { background-image: url('../images/ticon_lg.png') }
.labelheader { background-image: url('../images/bicon_lg.png') }

.tagger-icon img { border: 0; }
.releaseheader .tagger-icon { margin-top: 1em; float: right; }


h2,
fieldset legend {
    margin-top: 1em;
    margin-bottom: 0;
    font-size: 120%;
    color: #FC6714;
    font-weight: bold;
}

h3 {
    margin-top: 1em;
    margin-bottom: 0;
    font-size: 100%;
    font-weight: bold;
}

.clear { clear: both; }

p.subheader {
    margin-top: 0;
    margin-bottom: 0;
    padding-left: 0.0em;
    font-size: 96%;
}

p.subheader span { color: #999; }

#footer {
    margin: 1em 0;
    padding: 0 1em;
    font-size: 90%;
    color: #333;
}

#footer a { color: #002BBA; }
#footer a:hover { color: #FC6714; }

#footer ul.links {
    float: left;
    margin: 0;
    padding: 0;
    list-style-type: none;
    list-style-image: none;
}

#footer ul.links li {
    float: left;
    margin-right: 1em;
}

#footer p.sponsors {
    text-align: right;
    margin: 0;
}

div.tabs {
    border-bottom: solid 1px #a1a1a1;
    padding-top: 1em;
    font-size: 95%;
}

.page div.tabs ul {
    overflow: hidden;
    padding: 0;
    margin: 0;
    list-style-type: none;
    list-style-image: none;
    width: 100%;
    position: relative;
    top: 1px;
}

.page div.tabs ul li {
    float: left;
}

.page div.tabs ul li a {
    display: block;
    padding: 0.1em 0.5em;
    margin-left: 4px;
    text-decoration: none;
    background: #f1f1f1;
    color: #000;
    border: solid 1px #a1a1a1;
    border-bottom: solid 1px #a1a1a1;
}

.page div.tabs ul li.sel a {
    background: #fff;
    color: #000;
    font-weight: bold;
    border-bottom: solid 1px #fff;
}

.page div.tabs ul li a:hover {
    background: #fff;
    color: #000;
}

.page table.tbl {
    margin-top: 1em;
    border-collapse: collapse;
    width: 100%;
    border-top: solid 1px #999999;
    border-bottom: solid 1px #999999;
}

.page table.tbl th {
    font-size: 95%;
    background: url(../images/table-header.gif) repeat-x 0 50%;
    padding: 0.2em 0.4em;
    text-align: left;
    border-bottom: solid 1px #999999;
    border-left: solid 1px #CCCCCC;
}

.page table.tbl tr.subh td,
.page table.tbl tr.subh th {
    font-size: 95%;
    background: url(../images/table-header-2.gif) repeat-x 0 50%;
    font-weight: bold;
    border-top: solid 1px #999999;
    border-bottom: solid 1px #999999;
}

.page table.tbl th a {
    color: #000;
}

.page table.tbl th:first-child {
    border-left: none;
}

.page table.tbl td {
    padding: 0.2em 0.4em;
}

.page table.tbl tr.ev td {
    padding: 0.2em 0.4em;
    background: #F2F2F2;
}

.page table.tbl th.pos { width: 1em; }
.page table.tbl th.year { width: 4em; }
.page table.tbl th.count { width: 2em; }
.page table.tbl th.rating { width: 50px; }
.page table.tbl th.treleases { width: 3em; }
.page table.tbl .c { text-align: center; }
.page table.tbl .t { text-align: right; }

p.nfo span {
    display: block;
    padding-top: 0.1em;
    padding-bottom: 0.1em;
}

.credits {
    margin-top: 1em;
}

.credits ul {
    padding-left: 2em;
    margin-top: 0;
}

.exp img {
    border: none;
}
.exp {
    float: left;
}

.pageselector a, .pageselector span {
    font-size: 90%;
    padding: 0.05em 0.4em;
}

.pageselector a {
    border: solid 1px #000;
    text-decoration: none;
    background-color: #FFF;
    color: #000;
}

.pageselector a:hover {
    background-color: #FFBA58;
}

.pageselector a.sel {
    background-color: #FFBA58;
    font-weight: bold;
}

.pageselector span {
    border: solid 1px #999999;
    background-color: #EEEEEE;
    color: #999999;
}

.pageselector em {
    font-style: normal;
}

.pageselector + .tbl {
    margin-top: 0px !important;
}


.annotation {
    margin-top: 1em;
}


.star-rating,
.star-rating a:hover,
.star-rating a:active,
.star-rating a:focus,
.star-rating .current-user-rating,
.star-rating .current-rating{
    background: url('../images/rating_star.gif') left -1000px repeat-x;
}

.star-rating{
    position:relative;
    display:block;
    width:125px;
    height:25px;
    overflow:hidden;
    list-style:none;
    margin:0;
    padding:0;
    background-position: 0px 0px;
}

.star-rating li{
    display: inline;
}

.star-rating a,
.star-rating .current-user-rating,
.star-rating .current-rating{
    position:absolute;
    top:0;
    left:0;
    text-indent:-1000em;
    height:25px;
    line-height:25px;
    outline:none;
    overflow:hidden;
    border: none;
}

.star-rating a:hover{
    background-position: 0px -25px;
}

.star-rating a.stars-1{
    width:20%;
    z-index:6;
}

.star-rating a.stars-2{
    width:40%;
    z-index:5;
}

.star-rating a.stars-3{
    width:60%;
    z-index:4;
}

.star-rating a.stars-4{
    width:80%;
    z-index:3;
}

.star-rating a.stars-5{
    width:100%;
    z-index:2;
}

.star-rating .current-rating{
    z-index:1;
    background-position: 0px -75px;
}

.star-rating .current-user-rating{
    z-index:1;
    background-position: 0px -50px;
}

/* for an inline rater */
.inline-rating{
    display:-moz-inline-block;
    display:-moz-inline-box;
    display:inline-block;
}

/* smaller star */
.small-star{
    width:50px;
    height:10px;
}

.small-star,
.small-star a:hover,
.small-star a:active,
.small-star a:focus,
.small-star .current-user-rating,
.small-star .current-rating{
    background-image: url('../images/rating_star_small.gif');
    line-height: 10px;
    height: 10px;
}

.small-star a:hover{
    background-position: 0px -20px;
}

.small-star .current-rating{
    background-position: 0px -30px;
}

.small-star .current-user-rating{
    background-position: 0px -10px;
}

.lastupdate {
    font-size: 90%;
    color: #999;
    font-style: italic;
}

/* See http://www.longren.org/2006/09/27/wrapping-text-inside-pre-tags/ */
pre code {
    overflow-x: auto;
    white-space: pre-wrap;
    white-space: -moz-pre-wrap !important;
    white-space: -pre-wrap;
    white-space: -o-pre-wrap;
    /* width: 99%; */
    word-wrap: break-word;
}

/*
** Browse Entity pages
*/
.browse-entities ol {
    margin: 0;
}

.browse td {
    text-align: center;
}

.browse td.char {
    width: 0.7em;
}

table.edit-list {
    width: 100%;
    border-collapse: collapse;
    border: 1px solid black;
}

table.edit-list tr {
    border-bottom: 1px solid black;
}

table.edit-list td {
    border-right: 1px solid black;
    vertical-align: top;
}

table.edit-list td td {
    border: none;
}

table.edit-list tr.seperator {
    height: 5px;
    background-color: #ffba58;
}

table.edit-list td.edit-info {
    width: 25%;
}

table.edit-list td.vote-actions {
    text-align: center;
    vertical-align: middle;
    width: 18%;
}
table.edit-list td.vote-actions table {
    width: 100%;
}

table.edit-list td.edit-info,
table.edit-list td.edit-details {
    vertical-align: top;
}

table.details th {
    text-align: right;
    padding-left: 10pt;
    width: 110px;
}

dl.properties {
    margin-bottom: 12pt;
}

dl.properties dt {
    clear: left;
    float: left;
    font-weight: bold;
    padding-right: 2pt;
}

dl.properties dd,
dl.properties dt {
    line-height: 200%;
}

dl.search-plugins dt {
    font-weight: bold;
}

dl.search-plugins dt,
dl.search-plugins dd {
    line-height: 200%;
}


.page table.tbl tr.mp td,
span.mp {
    background: #FD9;
}

/* Extra CSS for the homepage */

#triple {
    clear: both;
    margin-top: 20px;
}

#triple .triple-column {
    float: left;
    margin: 0 1%;
    width: 32%;
}

#triple .first-column {
    margin-left: 0;
}

#triple .last-column {
    margin-right: 0;
}

.triple-column img {
    float:left;
    margin: 10px 0 0 2px;
}

.triple-column p {
    margin-left: 70px;
    margin-bottom: 0;
}

.triple-column ul {
    margin-top: 10px;
    margin-left: 60px;
}

.triple-column h2 {
    color: #FFFFFF;
    background-color: #736DAB;
    padding: 5px 0 5px 7px;
    margin: 0;
    border-bottom: 4px solid #FFBA58;
}

#sidebar .triple-column {
    height: 110px;
    margin-bottom: 10px;
}

#sidebar .triple-column img {
    margin: 10px 0 0 10px;
}

#sidebar .triple-column h2 {
    color: #000000;
    background-color: #FFBA58;
    border-bottom: 4px solid #736DAB;
    border-top-left-radius: 10px;
    border-top-right-radius: 10px;
    -moz-border-radius-topleft: 10px;
    -moz-border-radius-topright: 10px;
    -webkit-border-top-left-radius: 10px;
    -webkit-border-top-right-radius: 10px;
}

.server-details {
    margin: 10px 0;
    text-align: center;
    font-weight: bold;
    background: #FFFFFF;
    padding: 10px;
    border: 0;
    color: #FC6714;
    position: relative;
}

<<<<<<< HEAD
.server-details p {
    margin: 0;
}

dl.profileinfo {
    display: block;
}

dl.profileinfo dt {
    clear: left;
    display: block;
    font-weight: bold;
    float: left;
    width: 125px;
    text-align: right;
    padding: 5px;
}

dl.profileinfo dd {
    clear: right;
    display: block;
    padding: 5px;
    margin-left: 130px;
}

table.statistics {
    float: left;
    margin: 8px;
}

=======
>>>>>>> 21ee1576
table.details td.new {
    background: #B1EBB0;
}

table.details td.old {
    background: #EBB1BA;
}

table.details td.new,
table.details td.old {
    border: 1px solid #CCC;
}

/*
** CSS columns instead of tables
*/
div.columns-2 div.column {
    float: left;
    width: 50%;
    min-width: 300px;
}
div.columns-3 div.column {
    float: left;
    width: 33.3%;
    min-width: 200px;
}
div.columns-4 div.column {
    float: left;
    width: 25%;
    min-width: 150px;
}
div.columns-5 div.column {
    float: left;
    width: 20%;
    min-width: 120px;
}<|MERGE_RESOLUTION|>--- conflicted
+++ resolved
@@ -825,7 +825,6 @@
     position: relative;
 }
 
-<<<<<<< HEAD
 .server-details p {
     margin: 0;
 }
@@ -856,8 +855,6 @@
     margin: 8px;
 }
 
-=======
->>>>>>> 21ee1576
 table.details td.new {
     background: #B1EBB0;
 }
