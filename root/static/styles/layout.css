--- conflicted
+++ resolved
@@ -367,11 +367,8 @@
 }
 
 .lastupdate,
-<<<<<<< HEAD
-.annotation-details {
-=======
+.annotation-details,
 .small {
->>>>>>> 4733a448
     font-size: 90%;
     color: #777;
     font-style: italic;
