--- conflicted
+++ resolved
@@ -392,233 +392,6 @@
     background-image: none;
 }
 
-<<<<<<< HEAD
-.no-favicon {
-    background-image: data-uri("../images/favicons/external-16.png");
-}
-
-.home-favicon {
-    background-image: data-uri("../images/favicons/home-16.png");
-}
-
-.allmusic-favicon {
-    background-image: data-uri("../images/favicons/allmusic-16.png");
-}
-
-.amazon-favicon {
-    background-image: data-uri("../images/favicons/amazon-16.png");
-}
-
-.animenewsnetwork-favicon {
-    background-image: data-uri("../images/favicons/animenewsnetwork-16.png");
-}
-
-.wikipedia-favicon {
-    background-image: data-uri("../images/favicons/wikipedia-16.png");
-}
-
-.facebook-favicon {
-    background-image: data-uri("../images/favicons/facebook-16.png");
-}
-
-.generasia-favicon {
-    background-image: data-uri("../images/favicons/generasia-16.png");
-}
-
-.lastfm-favicon {
-    background-image: data-uri("../images/favicons/lastfm-16.png");
-}
-
-.myspace-favicon {
-    background-image: data-uri("../images/favicons/myspace-16.png");
-}
-
-.twitter-favicon {
-    background-image: data-uri("../images/favicons/twitter-16.png");
-}
-
-.youtube-favicon {
-    background-image: data-uri("../images/favicons/youtube-16.png");
-}
-
-.discogs-favicon {
-    background-image: data-uri("../images/favicons/discogs-16.png");
-}
-
-.rockensdanmarkskort-favicon {
-    background-image: data-uri("../images/favicons/rockensdanmarkskort-16.png");
-}
-
-.rockipedia-favicon {
-    background-image: data-uri("../images/favicons/rockipedia-16.png");
-}
-
-.secondhandsongs-favicon {
-    background-image: data-uri("../images/favicons/secondhandsongs-16.png");
-}
-
-.songfacts-favicon {
-    background-image: data-uri("../images/favicons/songfacts-16.png");
-}
-
-.soundcloud-favicon {
-    background-image: data-uri("../images/favicons/soundcloud-16.png");
-}
-
-.ibdb-favicon {
-    background-image: data-uri("../images/favicons/ibdb-16.png");
-}
-
-.imslp-favicon {
-    background-image: data-uri("../images/favicons/imslp-16.png");
-}
-
-.ESTER-favicon {
-    background-image: data-uri("../images/favicons/ESTER-16.png");
-}
-
-.worldcat-favicon {
-    background-image: data-uri("../images/favicons/worldcat-16.png");
-}
-
-.fortyfivecat-favicon {
-    background-image: data-uri("../images/favicons/45cat-16.png");
-}
-
-.rateyourmusic-favicon {
-    background-image: data-uri("../images/favicons/rateyourmusic-16.png");
-}
-
-.rolldabeats-favicon {
-    background-image: data-uri("../images/favicons/rolldabeats-16.png");
-}
-
-.psydb-favicon {
-    background-image: data-uri("../images/favicons/psydb-16.png");
-}
-
-.metalarchives-favicon {
-    background-image: data-uri("../images/favicons/metalarchives-16.png");
-}
-
-.spiritofmetal-favicon {
-    background-image: data-uri("../images/favicons/spiritofmetal-16.png");
-}
-
-.theatricalia-favicon {
-    background-image: data-uri("../images/favicons/theatricalia-16.png");
-}
-
-.ocremix-favicon {
-    background-image: data-uri("../images/favicons/ocremix-16.png");
-}
-
-.musiksammler-favicon {
-    background-image: data-uri("../images/favicons/sammler-16.png");
-}
-
-.encyclopedisque-favicon {
-    background-image: data-uri("../images/favicons/encyclopedisque-16.png");
-}
-
-.trove-favicon {
-    background-image: data-uri("../images/favicons/trove-16.png");
-}
-
-.ric-favicon {
-    background-image: data-uri("../images/favicons/ric-16.png");
-}
-
-.googleplus-favicon {
-    background-image: data-uri("../images/favicons/googleplus-16.png");
-}
-
-.dhhu-favicon {
-    background-image: data-uri("../images/favicons/dhhu-16.png");
-}
-
-.thesession-favicon {
-    background-image: data-uri("../images/favicons/thesession-16.png");
-}
-
-.lieder-favicon {
-    background-image: data-uri("../images/favicons/lieder-16.png");
-}
-
-.openlibrary-favicon {
-    background-image: data-uri("../images/favicons/openlibrary-16.png");
-}
-
-.whosampled-favicon {
-    background-image: data-uri("../images/favicons/whosampled-16.png");
-}
-
-.viaf-favicon {
-    background-image: data-uri("../images/favicons/viaf-16.png");
-}
-
-.vk-favicon {
-    background-image: data-uri("../images/favicons/vk-16.png");
-}
-
-.vkdb-favicon {
-    background-image: data-uri("../images/favicons/vkdb-16.png");
-}
-
-.bandcamp-favicon {
-    background-image: data-uri("../images/favicons/bandcamp-16.png");
-}
-
-.iTunes-favicon {
-    background-image: data-uri("../images/favicons/iTunes-16.png");
-}
-
-.spotify-favicon {
-    background-image: data-uri("../images/favicons/spotify-16.png");
-}
-
-.wikidata-favicon {
-    background-image: data-uri("../images/favicons/wikidata-16.png");
-}
-
-.genius-favicon {
-    background-image: data-uri("../images/favicons/genius-16.png");
-}
-
-.imvdb-favicon {
-    background-image: data-uri("../images/favicons/imvdb-16.png");
-}
-
-.residentadvisor-favicon {
-    background-image: data-uri("../images/favicons/residentadvisor-16.png");
-}
-
-.dnb-favicon {
-    background-image: data-uri("../images/favicons/dnb-16.png");
-}
-
-.cinii-favicon {
-    background-image: data-uri("../images/favicons/cinii-16.png");
-}
-
-.finnmusic-favicon {
-    background-image: data-uri("../images/favicons/finnmusic-16.png");
-}
-
-.ndl-favicon {
-    background-image: data-uri("../images/favicons/ndl-16.png");
-}
-
-.fonofi-favicon {
-    background-image: data-uri("../images/favicons/fonofi-16.png");
-}
-
-.stage48-favicon {
-    background-image: data-uri("../images/favicons/stage48-16.png");
-}
-
-=======
->>>>>>> 489e5c41
 #sidebar ul.licenses {
     margin: 5px 0;
     padding-left: 0;
