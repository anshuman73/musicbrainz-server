/*
** BUTTONS
** From http://particletree.com/features/rediscovering-the-button-element/
*/
.button-focus (@bg; @bord; @text) {
    background-color: @bg;
    border:1px solid @bord;
    color: @text;
}
.button-active (@active-color) {
    background-color:@active-color;
    border:1px solid @active-color;
    color:@text-white;
}

.styled-button {
    background-color:@very-light-bg;
    border:1px solid @dark-button-border;
    border-top:1px solid @light-button-border;
    border-left:1px solid @light-button-border;

    font-family:"Lucida Grande", Tahoma, Arial, Verdana, sans-serif;
    font-size:100%;
    line-height:130%;
    text-decoration:none;
    font-weight:bold;
    color:@button-text;
    cursor:pointer;
    padding:5px 10px 6px 7px; /* Links */

    &:hover, &:focus {
        .button-focus(@button-hover-background; @button-hover-border; @button-hover-text);
    }

    &:active {
        .button-active(@button-active);
    }

    &.positive {
        color: @positive-text;
    }

    &.positive:hover, &.positive:focus {
        .button-focus(@positive-hover-background; @positive-hover-border; @positive-hover-text);
    }

    &.positive:active {
        .button-active(@positive-active);
    }

    &.negative {
        color: @negative-text;
    }

    &.negative:hover, &.negative:focus {
        .button-focus(@negative-hover-background; @negative-hover-border; @negative-hover-text);
    }

    &.negative:active {
        .button-active(@negative-active);
    }

    &[disabled] {
        &, &:hover, &:active, &:focus {
            color: @dark-text;
            border: 1px solid @light-button-border;
            background-color: @very-light-bg;
            cursor: default;
        }
    }
}

div.buttons, span.buttons { display: inline-block; }

/* Standard */
.buttons a { text-align: center; }

.buttons a,
.buttons button,
.buttons input[type=submit],
.buttons input[type=button] {
    float: left;
    margin: 0 7px 0 0;
    .styled-button
}
.buttons button,
.buttons input[type=submit],
.buttons input[type=button] {
    width:auto;
    overflow:visible;
    padding:4px 10px 3px 7px; /* IE6 */
}
.buttons input[type],
.buttons button[type]{
    padding:5px 10px 5px 7px; /* Firefox */
    line-height:17px; /* Safari */
}
*:first-child+html input[type],
*:first-child+html button[type] {
    padding:4px 10px 3px 7px; /* IE7 */
}

.buttons a img,
.buttons button img {
    margin:0 3px -3px 0 !important;
    padding:0;
    border:none;
    width:16px;
    height:16px;
}

/* Special */

/* Buttons that should be inline (e.g. with an input or select) */
.buttons.inline button {
    float: none;
    padding: 2px 6px;
}

<<<<<<< HEAD
/* Buttons styled to look like links (class name from Bootstrap) */
.btn-link {
    color: @link-default;
    background: none;
    border: 0;

    &:hover {
        text-decoration: underline;
        cursor: pointer;
    }
}

/* Legacy styling
   Inputs that use this shoud be converted to buttons */
form div.row input[type=button],
form input[type=button],
form input[type=submit] {

    color:@button-text;
    background-color:@very-light-bg;
    border:1px solid @dark-button-border;
    border-top:1px solid @light-button-border;
    border-left:1px solid @light-button-border;

    cursor:pointer;

    font-family:"Lucida Grande", Tahoma, Arial, Verdana, sans-serif;
    text-decoration:none;
    font-weight:bold;

    margin-top: 6px;
}

=======
>>>>>>> 3e43bec5
/*
** RATINGS
*/

.star-rating,
.star-rating a:hover,
.star-rating a:active,
.star-rating a:focus,
.star-rating .current-user-rating,
.star-rating .current-rating {
    background-image: data-uri('../images/icons/rating_star_small.gif');
}

.star-rating {
    position:relative;
    display:block;
    width: 50px;
    height: 10px;
    line-height: 10px;
    overflow:hidden;
    list-style:none;
    margin:0;
    padding:0;
    background-position: 0px 0px;
}

.star-rating li {
    display: inline;
}

.star-rating a,
.star-rating .current-user-rating,
.star-rating .current-rating {
    position:absolute;
    top:0;
    left:0;
    text-indent:-1000em;
    outline:none;
    overflow:hidden;
    border: none;
}

.star-rating a:hover {
    background-position: 0px -20px;
}

.star-rating a.stars-1 {
    width:20%;
    z-index:6;
}

.star-rating a.stars-2 {
    width:40%;
    z-index:5;
}

.star-rating a.stars-3 {
    width:60%;
    z-index:4;
}

.star-rating a.stars-4 {
    width:80%;
    z-index:3;
}

.star-rating a.stars-5 {
    width:100%;
    z-index:2;
}

.star-rating .current-rating {
    background-position: 0px -30px;
}

.star-rating .current-user-rating {
    background-position: 0px -10px;
}

/* for an inline rater */
.inline-rating {
    display:-moz-inline-block;
    display:-moz-inline-box;
    display:inline-block;
}

/*
** Tag cloud
*/

ul.tag-cloud {
    list-style-image: none;
    list-style-type: none;
    margin: 0;
    padding: 0;
    line-height: 2em;
    text-align: justify;
}

ul.tag-cloud li {
    list-style-image: none;
    list-style-type: none;
    display: inline;
    padding: 2px;
}

ul.tag-cloud li.tag1 { font-size: 0.75em; }
ul.tag-cloud li.tag2 { font-size: 1em; }
ul.tag-cloud li.tag3 { font-size: 1.3em; }
ul.tag-cloud li.tag4 { font-size: 1.7em; }
ul.tag-cloud li.tag5 { font-size: 1.7em; font-weight: bold; }
ul.tag-cloud li.tag6 { font-size: 2em; font-weight: bold;}
ul.tag-cloud li.tag7 { font-size: 2.5em; font-weight: bold; }

/*
** CAA image viewer
*/

.artwork-dialog { padding: 0 !important; text-align: center; }
.artwork-dialog img { cursor: pointer; }
.artwork-dialog-controls { width: 100%; padding: 0.5em; padding-bottom: 0; }
.artwork-dialog-controls .artwork-pager { float: left; margin: 0.5em; }
.artwork-dialog-controls .buttons { float: right; }

/*
** Misc
*/

#recaptcha_widget_div {
    display: inline-block;
}

.loading-message {
    padding-left: 20px;
    background-color: transparent;
    background-image: data-uri("../images/icons/loading.gif") !important;
    background-position: left top;
    background-repeat: no-repeat !important;
}

.loading-tab {
    .loading-message;
    padding-left: 12px !important;
    background-position: 4px center !important;
}

.content-loading {
    position: absolute;
    top: 0;
    left: 0;
    width: 100%;
    height: 100%;
    background: #fff data-uri("../images/icons/loading.gif") center center no-repeat;
}

.iframe-dialog {
    padding: 0 !important;
}

.iframe-dialog iframe {
    border: none;
    padding: 0;
    margin: 0;
    width: 100%;
    height: 100%;
}<|MERGE_RESOLUTION|>--- conflicted
+++ resolved
@@ -117,7 +117,6 @@
     padding: 2px 6px;
 }
 
-<<<<<<< HEAD
 /* Buttons styled to look like links (class name from Bootstrap) */
 .btn-link {
     color: @link-default;
@@ -130,29 +129,6 @@
     }
 }
 
-/* Legacy styling
-   Inputs that use this shoud be converted to buttons */
-form div.row input[type=button],
-form input[type=button],
-form input[type=submit] {
-
-    color:@button-text;
-    background-color:@very-light-bg;
-    border:1px solid @dark-button-border;
-    border-top:1px solid @light-button-border;
-    border-left:1px solid @light-button-border;
-
-    cursor:pointer;
-
-    font-family:"Lucida Grande", Tahoma, Arial, Verdana, sans-serif;
-    text-decoration:none;
-    font-weight:bold;
-
-    margin-top: 6px;
-}
-
-=======
->>>>>>> 3e43bec5
 /*
 ** RATINGS
 */
