/*
** BUTTONS
** From http://particletree.com/features/rediscovering-the-button-element/
*/

.buttons { display: inline-block; }

.buttons a { text-align: center; }

.buttons a,
.buttons button,
.buttons input[type=submit],
.buttons input[type=button] {
    display:block;
    float:left;
    margin:0 7px 0 0;
    background-color:#F0F0F0;
    border:1px solid #D0D0D0;
    border-top:1px solid #EAEAEA;
    border-left:1px solid #EAEAEA;

    font-family:"Lucida Grande", Tahoma, Arial, Verdana, sans-serif;
    font-size:100%;
    line-height:130%;
    text-decoration:none;
    font-weight:bold;
    color:#565656;
    cursor:pointer;
    padding:5px 10px 6px 7px; /* Links */
}
.buttons button,
.buttons input[type=submit],
.buttons input[type=button] {
    width:auto;
    overflow:visible;
    padding:4px 10px 3px 7px; /* IE6 */
}
.buttons input[type],
.buttons button[type]{
    padding:5px 10px 5px 7px; /* Firefox */
    line-height:17px; /* Safari */
}
*:first-child+html input[type],
*:first-child+html button[type] {
    padding:4px 10px 3px 7px; /* IE7 */
}

.buttons a img,
.buttons button img {
    margin:0 3px -3px 0 !important;
    padding:0;
    border:none;
    width:16px;
    height:16px;
}

/* Standard */
.buttons a:focus, input[type=submit]:focus, button:focus,
.buttons a:hover, input[type=submit]:hover, button:hover {
    background-color:#dff4ff;
    border:1px solid #c2e1ef;
    color:#336699;
}
.buttons a:active {
    background-color:#6299c5;
    border:1px solid #6299c5;
    color:#fff;
}

/* Positive */
.buttons a.positive,
.buttons input[type=submit].positive,
.buttons input[type=button].positive,
.buttons button.positive { color:#529214; }
.buttons a.positive:hover,                  .buttons a.positive:focus,
.buttons input[type=button].positive:hover, .buttons input[type=button].positive:focus,
.buttons input[type=submit].positive:hover, .buttons input[type=submit].positive:focus,
.buttons button.positive:hover,             .buttons button.positive:focus {
    background-color:#E6EFC2;
    border:1px solid #C6D880;
    color:#529214;
}
.buttons a.positive:active {
    background-color:#529214;
    border:1px solid #529214;
    color:#fff;
}

/* Negative */
.buttons a.negative,
.buttons input[type=button].negative,
.buttons input[type=submit].negative,
.buttons button.negative { color:#d12f19; }
.buttons a.negative:hover,                  .buttons a.negative:focus,
.buttons input[type=button].negative:hover, .buttons input[type=button].negative:focus,
.buttons input[type=submit].negative:hover, .buttons input[type=submit].negative:focus,
.buttons button.negative:hover,             .buttons button.negative:focus {
    background:#fbe3e4;
    border:1px solid #fbc2c4;
    color:#d12f19;
}
.buttons a.negative:active {
    background-color:#d12f19;
    border:1px solid #d12f19;
    color:#fff;
}

/* Special */

/* search button in header*/
.buttons.header-search { display: inline; }
.buttons.header-search button {
    float: none;
    display: inline;
    padding: 2px 6px !important;
}


/* buttons inline with an input row in a form. */
form div.row input[type=button],
<<<<<<< HEAD
form input[type=button] {
=======
form input[type=button],
form input[type=submit] {
>>>>>>> f13aa0f8

    color:#565656;
    background-color:#F0F0F0;
    border:1px solid #D0D0D0;
    border-top:1px solid #EAEAEA;
    border-left:1px solid #EAEAEA;

    cursor:pointer;

    font-family:"Lucida Grande", Tahoma, Arial, Verdana, sans-serif;
    text-decoration:none;
    font-weight:bold;
}


/*
** RATINGS
*/

.star-rating,
.star-rating a:hover,
.star-rating a:active,
.star-rating a:focus,
.star-rating .current-user-rating,
.star-rating .current-rating {
    background: url('/static/images/icons/rating_star.gif') left -1000px repeat-x;
}

.star-rating {
    position:relative;
    display:block;
    width:125px;
    height:25px;
    overflow:hidden;
    list-style:none;
    margin:0;
    padding:0;
    background-position: 0px 0px;
}

.star-rating li {
    display: inline;
}

.star-rating a,
.star-rating .current-user-rating,
.star-rating .current-rating {
    position:absolute;
    top:0;
    left:0;
    text-indent:-1000em;
    height:25px;
    line-height:25px;
    outline:none;
    overflow:hidden;
    border: none;
}

.star-rating a:hover {
    background-position: 0px -25px;
}

.star-rating a.stars-1 {
    width:20%;
    z-index:6;
}

.star-rating a.stars-2 {
    width:40%;
    z-index:5;
}

.star-rating a.stars-3 {
    width:60%;
    z-index:4;
}

.star-rating a.stars-4 {
    width:80%;
    z-index:3;
}

.star-rating a.stars-5 {
    width:100%;
    z-index:2;
}

.star-rating .current-rating {
    z-index:1;
    background-position: 0px -75px;
}

.star-rating .current-user-rating {
    z-index:1;
    background-position: 0px -50px;
}

/* for an inline rater */
.inline-rating {
    display:-moz-inline-block;
    display:-moz-inline-box;
    display:inline-block;
}

/* smaller star */
.small-star {
    width:50px;
    height:10px;
}

.small-star,
.small-star a:hover,
.small-star a:active,
.small-star a:focus,
.small-star .current-user-rating,
.small-star .current-rating {
    background-image: url('/static/images/icons/rating_star_small.gif');
    line-height: 10px;
    height: 10px;
}

.small-star a:hover {
    background-position: 0px -20px;
}

.small-star .current-rating {
    background-position: 0px -30px;
}

.small-star .current-user-rating {
    background-position: 0px -10px;
}

/*
** Tag cloud
*/

ul.tag-cloud {
    list-style-image: none;
    list-style-type: none;
    margin: 0;
    padding: 0;
    line-height: 2em;
    text-align: justify;
}

ul.tag-cloud li {
    list-style-image: none;
    list-style-type: none;
    display: inline;
    padding: 2px;
}

ul.tag-cloud li.tag1 { font-size: 0.75em; }
ul.tag-cloud li.tag2 { font-size: 1em; }
ul.tag-cloud li.tag3 { font-size: 1.3em; }
ul.tag-cloud li.tag4 { font-size: 1.7em; }
ul.tag-cloud li.tag5 { font-size: 1.7em; font-weight: bold; }
ul.tag-cloud li.tag6 { font-size: 2em; font-weight: bold;}
ul.tag-cloud li.tag7 { font-size: 2.5em; font-weight: bold; }

/*
** "Relate to ..." popup.
*/
div.relate-to {
    position: relative;
    left: -180px;
    top: 4px;
    width: 320px;
    background: #f0f0f0;
    padding: 10px 7px 7px 10px;
    border: 1px solid #999;
    z-index: 3;
    border-radius: 4px;
    -moz-border-radius: 4px;
    -webkit-border-radius: 4px;
}

/*
** Favicons
*/

ul.favicons {
    list-style-image: none;
    list-style-type: none;
    margin: 0;
    padding: 0;
}

ul.favicons li {
    margin-right: 0.5em;
    margin-bottom: 0.5em;
}

ul.favicons li img {
    vertical-align: middle;
}

ul.favicons img.border {
    border: 1px solid #ccc;
    border-radius: 3px;
    -moz-border-radius: 3px;
    -webkit-border-radius: 3px;
    padding: 1px;
}<|MERGE_RESOLUTION|>--- conflicted
+++ resolved
@@ -118,12 +118,8 @@
 
 /* buttons inline with an input row in a form. */
 form div.row input[type=button],
-<<<<<<< HEAD
-form input[type=button] {
-=======
 form input[type=button],
 form input[type=submit] {
->>>>>>> f13aa0f8
 
     color:#565656;
     background-color:#F0F0F0;
