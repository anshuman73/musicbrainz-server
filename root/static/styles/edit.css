/* Edit pages ('edit/index.tt' and 'edit/list.tt') */

.overall-vote {
    float: right;
    margin-bottom: 1em;
}

.edit-expiration {
    font-weight: bold;
}

dl.edit-status {
    margin: 0;
}

.cancel-edit {
    float: right;
    margin-right: -7px;
}

.edit-list .cancel-edit {
    float: none;
    display: inline-block;
    margin: 10px -7px 10px 0;
}

table.vote-tally {
    width: 100%;
    border-collapse: collapse;
}

table.vote-tally tr {
    border-top: 1px dotted #999999;
    border-bottom: 1px dotted #DDDDDD;
}

table.vote-tally tr.first {
    border-bottom: none;
}

table.vote-tally th {
    text-align: right;
    white-space: nowrap;
}

table.vote-tally td.vote {
    width: 100%;
    padding: 5px 10px;
}

table.vote-tally tr.superseded,
table.vote-tally tr.superseded a {
    color: #999999;
}

table.vote-tally .date {
    text-align: right;
    float: right;
}

.voteopts div {
    text-align: center;
    display: inline-block;
    padding: 0px;
    border: 1px solid transparent;
}

.voteopts .vote-yes {
    border: 1px solid #ccc;
    background-color: #B1EBB0;
}

.voteopts .vote-no {
    border: 1px solid #ccc;
    background-color: #EBB1BA
}

.voteopts .vote-abs {
    border: 1px solid #ccc;
    background-color: #F2F0A5;
}

/*
** Edit notes
*/

.edit-notes .edit-note {
    margin: 5px 0;
    padding: 5px 0 5px 5px;
}

.edit-notes .edit-note-text {
    padding-left: 1em;
}

.edit-notes .modbot {
    color: #666;
}

.edit-notes .modbot a {
    color: #999;
}

.edit-notes .edit-note h3 {
    font-weight: normal;
    background-color: #EAEAEA;
    height: 16px;
    margin: 0 0 10px;
    padding: 5px 10px 5px 10px;
}

.edit-notes .edit-note h3.owner {
    font-weight: bold;
}

<<<<<<< HEAD
.edit-notes .edit-note .editor-class {
    font-weight: normal;
    color: #999;
=======
.edit-notes h3 a img {
    margin-right: 0.75em;
}

.edit-note h3.No, .edit-note h3.Yes {
    position: relative;
}
.edit-note h3.No a img {
    border-color: #E55451;
}

.edit-note h3.No .voting-icon {
    position: absolute;
    width: 16px;
    height: 16px;
    top: 12px;
    left: 17px;
    background-image: url('../images/icons/delete.png');
    background-repeat: no-repeat;
}

.edit-note h3.Yes a img {
    border-color: #87F717;
}

.edit-note h3.Yes .voting-icon {
    position: absolute;
    width: 16px;
    height: 16px;
    top: 12px;
    left: 17px;
    background-image: url('../images/icons/add.png');
    background-repeat: no-repeat;
>>>>>>> d0086c9a
}

.edit-notes .edit-note .date {
    color: #333333;
    float: right;
    font-weight: normal;
}

.add-edit-note {
    padding: 5px 0 5px 5px;
}

.add-edit-note textarea {
    width: 98%;
    display: block;
}

.add-edit-note input {
    display: none;
    margin-top: 5px;
}

/*
** Edit list ('edit/list.tt')
*/

.edit-list {
    clear: both;
    margin: 20px 0;
    background-color: #F7F7F7;
}

.edit-list .edit-header {
    background-color: #E5E5E5;
    border-right: 10px solid transparent;
    padding: 0 10px 10px 10px;
}

.edit-list .edit-header > h2 {
    margin-top: 0;
}

.edit-list .edit-header h2 {
    padding-top: 10px;
}

.edit-list .edit-description {
    float: right;
    margin-top: 6px;
}

.edit-list .edit-expiration {
    min-width: 170px;
    font-weight: normal;
}

.edit-list .open .edit-expiration {
    font-weight: bold;
}

.edit-list .applied { border-right: solid 10px transparent; }
.edit-list .open,
.edit-list .cancelling { border-right: solid 10px gold; }
.edit-list .cancelled { border-right: solid 10px #999999; }
.edit-list .failed { border-right: solid 10px #FF0000; }
.edit-list .error { border-right: solid 10px #660000; }

.edit-list .vote-count {
    text-align: right;
    padding-left: 20px;
}

.edit-list .edit-details {
    margin-top: 10px;
}

.edit-list .edit-actions {
    float: right;
    background-color: #E5E5E5;
    padding: 0 10px;
}

.edit-list .edit-actions {
    margin-bottom: 10px;
}

.edit-list .edit-actions .edit-status {
    margin: 10px 0;
    font-weight: bold;
}

.edit-list .edit-notes {
    margin: 20px 20px 0 40px;
    clear: both;
}

.seperator {
    clear: both;
    height: 1px;
}

.search-toggle {
    text-align: center;
}

.search-toggle p {
    margin: 5px;
}

.search-refine {
    display: none;
    padding: 5px;
    border-bottom: 2px solid #999999;
    background-color: #F7F7F7;
}

.search-refine div.row {
    display: inline-block;
}

.search-help {
    background-color: #E5E5E5;
    margin-top: 1em;
    padding: 5px 10px;
}

.search-help dl.properties {
    margin: 0;
}

.search-help dl.properties dt {
    width: 90px
}

.editnote p { margin-right: 2em; }

/*
  Add / Edit Cover Art
  ================================================
*/

div.image-position { margin: 2em 0; overflow: hidden; }

div.thumb-position {
    width: 125px;
    height: 150px;
    margin: 3px;
    padding: 5px;
    float: left;
    border: 1px solid #e0e0e0;
    background: #eee;
    border-radius: 2px;
}

table.reorder-cover-art div.thumb-position {
    height: 125px;
}

div.thumb-position img {
    max-width: 125px;
    max-height: 125px;
}

.edit-cover-art img {
    max-width: 250px;
    max-height: 250px;
}

div.thumb-position.moved {
    background: #B1EBB0;
}

.voteopts .vote label {
    padding: 5px;
    display: block;
}

.voteopts .vote label input {
    margin: 0 auto;
    display: block;
}<|MERGE_RESOLUTION|>--- conflicted
+++ resolved
@@ -113,11 +113,11 @@
     font-weight: bold;
 }
 
-<<<<<<< HEAD
 .edit-notes .edit-note .editor-class {
     font-weight: normal;
     color: #999;
-=======
+}
+
 .edit-notes h3 a img {
     margin-right: 0.75em;
 }
@@ -151,7 +151,6 @@
     left: 17px;
     background-image: url('../images/icons/add.png');
     background-repeat: no-repeat;
->>>>>>> d0086c9a
 }
 
 .edit-notes .edit-note .date {
