// This file is part of MusicBrainz, the open internet music database.
// Copyright (C) 2015 MetaBrainz Foundation
// Licensed under the GPL version 2, or (at your option) any later version:
// http://www.gnu.org/licenses/gpl-2.0.txt

<<<<<<< HEAD
var i18n = require('../common/i18n.js');

(function (externalLinks) {

    var RE = MB.relationshipEditor;

    var selectLinkTypeText = i18n.l("Please select a link type for the URL you’ve entered.");


    externalLinks.Relationship = aclass(RE.fields.Relationship, {

        before$init: function (data, source) {
            this.linkTypeDescription = ko.observable("");
            this.faviconClass = ko.observable("");
            this.removeButtonFocused = ko.observable(false);

            this.url = ko.observable(data.target.name);
            this.url.subscribe(this.urlChanged, this);

            this.error = ko.computed({
                read: this._error,
                owner: this,
                deferEvaluation: true // needs linkTypeID, etc.
            });
        },

        urlChanged: function (value) {
            var entities = this.entities().slice(0);
            var targetIndex = this.parent.source === entities[1] ? 0 : 1;

            if (entities[targetIndex].name !== value) {
                entities[targetIndex] = MB.entity({ name: value }, "url");
                this.entities(entities);
            }

            // this.error hasn't updated yet, and we need the latest value.
            var error = this._error();

            if (this.cleanup && (!error || error === selectLinkTypeText)) {
                var linkType = this.cleanup.guessType(this.cleanup.sourceType, value);

                if (linkType) {
                    this.linkTypeID(MB.typeInfoByID[linkType].id);

                    // May have changed now that linkTypeID is set.
                    error = this.error();
                }
            }
=======
var Immutable = require('immutable');
var React = require('react');
var PropTypes = React.PropTypes;
var HelpIcon = require('./components/HelpIcon.js');
var RemoveButton = require('./components/RemoveButton.js');
var URLCleanup = require('./MB/Control/URLCleanup.js');

require('react/addons');

var validation = require('./validation.js');

var l = MB.i18n.l;

var LinkState = Immutable.Record({
  url: '',
  type: null,
  relationship: null,
  video: false
});

var ExternalLinksEditor = React.createClass({
  mixins: [React.addons.PureRenderMixin],

  propTypes: {
    sourceType: PropTypes.string.isRequired,
    typeOptions: PropTypes.arrayOf(PropTypes.element).isRequired,
    initialLinks: PropTypes.instanceOf(Immutable.List).isRequired,
    errorObservable: function (props, propName) {
      if (propName === 'errorObservable' && !ko.isObservable(props[propName])) {
        return new Error('errorObservable should be an observable');
      }
    }
  },

  getInitialState: function () {
    return { links: withOneEmptyLink(this.props.initialLinks) };
  },

  setLinkState: function (index, state, callback) {
    this.setState({ links: withOneEmptyLink(this.state.links.mergeIn([index], state), index) }, callback);
  },

  handleUrlChange: function (index, event) {
    var url = event.target.value;
    var link = this.state.links.get(index);

    // Allow adding spaces while typing, they'll be trimmed on blur
    if (_.str.trim(url) !== _.str.trim(link.url)) {
      if (url.match(/^\w+\./)) {
          url = 'http://' + url;
      }
      url = URLCleanup.cleanUrl(url) || url;
    }
>>>>>>> 569d273c

    this.setLinkState(index, { url: url }, () => {
      if (!link.type) {
        var type = URLCleanup.guessType(this.props.sourceType, url);

        if (type) {
          this.setLinkState(index, { type: MB.typeInfoByID[type].id });
        }
      }
    });
  },

<<<<<<< HEAD
            this.faviconClass("");
            this.parent.lastEditedLink = this;
        },

        after$linkTypeIDChanged: function (value) {
            var typeInfo = MB.typeInfoByID[value];

            if (typeInfo) {
                this.linkTypeDescription(
                    i18n.l("{description} ({url|more documentation})", {
                        description: typeInfo.description,
                        url: "/relationship/" + typeInfo.gid
                    })
                );
            } else {
                this.linkTypeDescription("");
            }
            this.parent.lastEditedLink = this;
        },
=======
  handleUrlBlur: function (index, event) {
    var url = event.target.value;
    var trimmed = _.str.trim(url);
>>>>>>> 569d273c

    if (url !== trimmed) {
      this.setLinkState(index, { url: trimmed });
    }
  },

  handleTypeChange: function (index, event) {
    this.setLinkState(index, { type: +event.target.value || null });
  },

  handleVideoChange: function (index, event) {
    this.setLinkState(index, { video: event.target.checked });
  },

  removeLink: function (index) {
    this.setState({ links: this.state.links.remove(index) }, () => {
      $(this.getDOMNode()).find('tr:gt(' + (index - 1) + ') button.remove:first, ' +
                                'tr:lt(' + (index + 1) + ') button.remove:last')
                          .eq(0).focus();
    });
  },

  getEditData: function () {
    var oldLinks = _.indexBy(this.props.initialLinks.toJS(), 'relationship');
    var newLinks = _.indexBy(this.state.links.toJS(), 'relationship');
    return {
      oldLinks: oldLinks,
      newLinks: newLinks,
      allLinks: _.defaults(_.clone(newLinks), oldLinks)
    };
  },

  getFormData: function (startingPrefix, startingIndex, pushInput) {
    var index = 0;
    var backward = this.props.sourceType > 'url';
    var { newLinks, allLinks } = this.getEditData();

    _.each(allLinks, function (link, relationship) {
      if (!link.type) {
        return;
      }

      var prefix = startingPrefix + '.' + (startingIndex + (index++));

      if (/^[0-9]+$/.test(relationship)) {
        pushInput(prefix, 'relationship_id', relationship);

        if (!newLinks[relationship]) {
          pushInput(prefix, 'removed', 1);
        }
      }

      pushInput(prefix, 'text', link.url);

<<<<<<< HEAD
            if (!url) {
                return i18n.l("Required field.");
            } else if (!MB.utility.isValidURL(url)) {
                return i18n.l("Enter a valid url e.g. \"http://google.com/\"");
            }
=======
      if (link.video) {
        pushInput(prefix + '.attributes.0', 'type.gid', MB.constants.VIDEO_ATTRIBUTE_GID);
      }
>>>>>>> 569d273c

      if (backward) {
        pushInput(prefix, 'backward', 1);
      }

      pushInput(prefix, 'link_type_id', link.type || '');
    });
  },

  render: function () {
    this.props.errorObservable(false);

    var linksArray = this.state.links.toArray();

    var linksByTypeAndUrl = _(linksArray).concat(this.props.initialLinks.toArray())
          .uniq((link) => link.relationship).groupBy(linkTypeAndUrlString).value();

    return (
      <table id="external-links-editor" className="row-form">
        <tbody>
          {linksArray.map((link, index) => {
            var error;
            var typeInfo = MB.typeInfoByID[link.type] || {};
            var checker = URLCleanup.validationRules[typeInfo.gid];

            if (isEmpty(link)) {
              error = '';
            } else if (!link.url) {
              error = l('Required field.');
            } else if (!MB.utility.isValidURL(link.url)) {
              error = l('Enter a valid url e.g. "http://google.com/"');
            } else if (!link.type) {
              error = l('Please select a link type for the URL you’ve entered.');
            } else if (typeInfo.deprecated && !this.id) {
<<<<<<< HEAD
                return i18n.l("This relationship type is deprecated and should not be used.");
            } else if (checker && !checker(url)) {
                return i18n.l("This URL is not allowed for the selected link type, or is incorrectly formatted.");
            }

            var otherLinks = this.parent.links();

            for (var i = 0, link; link = otherLinks[i++];) {
                if (this.isDuplicate(link)) {
                    return i18n.l("This relationship already exists.");
                }
=======
              error = l('This relationship type is deprecated and should not be used.');
            } else if (checker && !checker(link.url)) {
              error = l('This URL is not allowed for the selected link type, or is incorrectly formatted.');
            } else if ((linksByTypeAndUrl[linkTypeAndUrlString(link)] || []).length > 1) {
              error = l('This relationship already exists.');
>>>>>>> 569d273c
            }

            if (error) {
              this.props.errorObservable(true);
            }

            return (
              <ExternalLink
                key={link.relationship}
                url={link.url}
                type={link.type}
                video={link.video}
                errorMessage={error || ''}
                isOnlyLink={this.state.links.size === 1}
                urlMatchesType={typeInfo.gid === URLCleanup.guessType(this.props.sourceType, link.url)}
                removeCallback={_.bind(this.removeLink, this, index)}
                urlChangeCallback={_.bind(this.handleUrlChange, this, index)}
                urlBlurCallback={_.bind(this.handleUrlBlur, this, index)}
                typeChangeCallback={_.bind(this.handleTypeChange, this, index)}
                videoChangeCallback={_.bind(this.handleVideoChange, this, index)}
                typeOptions={this.props.typeOptions}
              />
            );
          })}
        </tbody>
      </table>
    );
  }
});

var LinkTypeSelect = React.createClass({
  mixins: [React.addons.PureRenderMixin],

  propTypes: {
    type: PropTypes.number,
    typeChangeCallback: PropTypes.func.isRequired
  },

  render: function () {
    return (
      <select value={this.props.type} onChange={this.props.typeChangeCallback} className="link-type">
        <option value=""></option>
        {this.props.children}
      </select>
    );
  }
});

var ExternalLink = React.createClass({
  mixins: [React.addons.PureRenderMixin],

  propTypes: {
    url: PropTypes.string.isRequired,
    type: PropTypes.number,
    video: PropTypes.bool.isRequired,
    errorMessage: PropTypes.string.isRequired,
    isOnlyLink: PropTypes.bool.isRequired,
    urlMatchesType: PropTypes.bool.isRequired,
    removeCallback: PropTypes.func.isRequired,
    urlChangeCallback: PropTypes.func.isRequired,
    urlBlurCallback: PropTypes.func.isRequired,
    typeChangeCallback: PropTypes.func.isRequired,
    videoChangeCallback: PropTypes.func.isRequired,
    typeOptions: PropTypes.arrayOf(PropTypes.element).isRequired
  },

  render: function () {
    var props = this.props;
    var typeInfo = MB.typeInfoByID[props.type] || {};
    var typeDescription = '';
    var faviconClass;

    if (typeInfo.description) {
      typeDescription = l('{description} ({url|more documentation})', {
        description: typeInfo.description,
        url: '/relationship/' + typeInfo.gid
      });
    }

    if (props.url && !props.errorMessage) {
      var escapedURL = _.escape(props.url);
      typeDescription = '<a href="' + escapedURL + '" target="_blank">' + escapedURL + '</a><br><br>' + typeDescription;
    }

    var showTypeSelection = props.errorMessage ? true : !(props.urlMatchesType || isEmpty(props));
    if (!showTypeSelection && props.urlMatchesType) {
      faviconClass = _.find(MB.faviconClasses, (value, key) => props.url.indexOf(key) > 0);
    }

    return (
      <tr>
        <td>
          {/* If the URL matches its type or is just empty, display either a
              favicon or a prompt for a new link as appropriate. */
           showTypeSelection
            ? <LinkTypeSelect type={props.type} typeChangeCallback={props.typeChangeCallback}>
                {props.typeOptions}
              </LinkTypeSelect>
            : <label>
                {faviconClass && <span className={'favicon ' + faviconClass + '-favicon'}></span>}
                {typeInfo.phrase || (props.isOnlyLink ? l('Add link:') : l('Add another link:'))}
              </label>}
        </td>
        <td>
          <input type="url"
                 className="value with-button"
                 value={props.url}
                 onChange={props.urlChangeCallback}
                 onBlur={props.urlBlurCallback} />
          {props.errorMessage && <div className="error field-error" data-visible="1">{props.errorMessage}</div>}
          {_.has(typeInfo.attributes, MB.constants.VIDEO_ATTRIBUTE_ID) &&
            <div className="attribute-container">
              <label>
                <input type="checkbox" checked={props.video} onChange={props.videoChangeCallback} /> {l('video')}
              </label>
            </div>}
        </td>
        <td style={{minWidth: '34px'}}>
          {typeDescription && <HelpIcon html={typeDescription} />}
          {isEmpty(props) || <RemoveButton title={l('Remove Link')} callback={props.removeCallback} />}
        </td>
      </tr>
    );
  }
});

function linkTypeAndUrlString(link) {
  return link.type + '\0' + link.url;
}

function isEmpty(link) {
  return !(link.type || link.url);
}

function withOneEmptyLink(links, dontRemove) {
  var emptyCount = 0;
  var canRemove = {};

  links.forEach(function (link, index) {
    if (isEmpty(link)) {
      ++emptyCount;
      if (index !== dontRemove) {
        canRemove[index] = true;
      }
    }
  });

  if (emptyCount === 0) {
    return links.push(new LinkState({ relationship: _.uniqueId('new-') }));
  } else if (emptyCount > 1 && _.size(canRemove)) {
    return links.filter((link, index) => !canRemove[index]);
  } else {
    return links;
  }
}

function parseRelationships(relationships) {
  return _.transform(relationships || [], function (accum, data) {
    var target = data.target;

    if (target.entityType === 'url') {
      accum.push(new LinkState({
        relationship: data.id,
        url: target.name,
        type: data.linkTypeID,
        video: _.any(data.attributes, (attr) => attr.type.gid === MB.constants.VIDEO_ATTRIBUTE_GID)
      }));
    }
  });
}

MB.createExternalLinksEditor = function (options) {
  var sourceData = options.sourceData;
  var sourceType = sourceData.entityType;
  var entityTypes = [sourceType, 'url'].sort().join('-');
  var initialLinks = parseRelationships(sourceData.relationships);

  // Terribly get seeded URLs
  if (MB.formWasPosted) {
    if (MB.hasSessionStorage && sessionStorage.submittedLinks) {
      initialLinks = JSON.parse(sessionStorage.submittedLinks).filter(l => !isEmpty(l)).map(LinkState);
    }
  } else {
    var seededLinkRegex = new RegExp("(?:\\?|&)edit-" + sourceType + "\\.url\\.([0-9]+)\\.(text|link_type_id)=([^&]+)", "g");
    var urls = {};
    var match;

    while (match = seededLinkRegex.exec(window.location.search)) {
      (urls[match[1]] = urls[match[1]] || {})[match[2]] = decodeURIComponent(match[3]);
    }

    _.each(urls, function (data) {
      initialLinks.push(new LinkState({ url: data.text || "", type: data.link_type_id, relationship: _.uniqueId('new-') }));
    });
  }

  initialLinks.sort(function (a, b) {
    var typeA = MB.typeInfoByID[a.type];
    var typeB = MB.typeInfoByID[b.type];

    return MB.i18n.compare(typeA ? typeA.phrase.toLowerCase() : '',
                           typeB ? typeB.phrase.toLowerCase() : '');
  });

  initialLinks = initialLinks.map(function (link) {
    var newData = {url: URLCleanup.cleanUrl(link.url)};
    if (!_.isNumber(link.relationship)) {
      newData.relationship = _.uniqueId('new-');
    }
    return link.merge(newData);
  });

  var typeOptions = (
    MB.forms.linkTypeOptions({ children: MB.typeInfo[entityTypes] }, /^url-/.test(entityTypes))
      .map((data) => <option value={data.value} disabled={data.disabled} key={data.value}>{data.text}</option>)
  );

  var errorObservable = validation.errorField(ko.observable(false));

  return React.render(
    <ExternalLinksEditor
      sourceType={sourceData.entityType}
      typeOptions={typeOptions}
      initialLinks={Immutable.List(initialLinks)}
      errorObservable={errorObservable} />,
    options.mountPoint
  );
};

exports.ExternalLinksEditor = ExternalLinksEditor;
exports.ExternalLink = ExternalLink;
exports.parseRelationships = parseRelationships;
exports.createExternalLinksEditor = MB.createExternalLinksEditor;<|MERGE_RESOLUTION|>--- conflicted
+++ resolved
@@ -3,68 +3,18 @@
 // Licensed under the GPL version 2, or (at your option) any later version:
 // http://www.gnu.org/licenses/gpl-2.0.txt
 
-<<<<<<< HEAD
-var i18n = require('../common/i18n.js');
-
-(function (externalLinks) {
-
-    var RE = MB.relationshipEditor;
-
-    var selectLinkTypeText = i18n.l("Please select a link type for the URL you’ve entered.");
-
-
-    externalLinks.Relationship = aclass(RE.fields.Relationship, {
-
-        before$init: function (data, source) {
-            this.linkTypeDescription = ko.observable("");
-            this.faviconClass = ko.observable("");
-            this.removeButtonFocused = ko.observable(false);
-
-            this.url = ko.observable(data.target.name);
-            this.url.subscribe(this.urlChanged, this);
-
-            this.error = ko.computed({
-                read: this._error,
-                owner: this,
-                deferEvaluation: true // needs linkTypeID, etc.
-            });
-        },
-
-        urlChanged: function (value) {
-            var entities = this.entities().slice(0);
-            var targetIndex = this.parent.source === entities[1] ? 0 : 1;
-
-            if (entities[targetIndex].name !== value) {
-                entities[targetIndex] = MB.entity({ name: value }, "url");
-                this.entities(entities);
-            }
-
-            // this.error hasn't updated yet, and we need the latest value.
-            var error = this._error();
-
-            if (this.cleanup && (!error || error === selectLinkTypeText)) {
-                var linkType = this.cleanup.guessType(this.cleanup.sourceType, value);
-
-                if (linkType) {
-                    this.linkTypeID(MB.typeInfoByID[linkType].id);
-
-                    // May have changed now that linkTypeID is set.
-                    error = this.error();
-                }
-            }
-=======
 var Immutable = require('immutable');
 var React = require('react');
 var PropTypes = React.PropTypes;
+var validation = require('./validation.js');
 var HelpIcon = require('./components/HelpIcon.js');
 var RemoveButton = require('./components/RemoveButton.js');
+var i18n = require('../common/i18n.js');
 var URLCleanup = require('./MB/Control/URLCleanup.js');
 
 require('react/addons');
 
-var validation = require('./validation.js');
-
-var l = MB.i18n.l;
+var l = i18n.l;
 
 var LinkState = Immutable.Record({
   url: '',
@@ -106,7 +56,6 @@
       }
       url = URLCleanup.cleanUrl(url) || url;
     }
->>>>>>> 569d273c
 
     this.setLinkState(index, { url: url }, () => {
       if (!link.type) {
@@ -119,31 +68,9 @@
     });
   },
 
-<<<<<<< HEAD
-            this.faviconClass("");
-            this.parent.lastEditedLink = this;
-        },
-
-        after$linkTypeIDChanged: function (value) {
-            var typeInfo = MB.typeInfoByID[value];
-
-            if (typeInfo) {
-                this.linkTypeDescription(
-                    i18n.l("{description} ({url|more documentation})", {
-                        description: typeInfo.description,
-                        url: "/relationship/" + typeInfo.gid
-                    })
-                );
-            } else {
-                this.linkTypeDescription("");
-            }
-            this.parent.lastEditedLink = this;
-        },
-=======
   handleUrlBlur: function (index, event) {
     var url = event.target.value;
     var trimmed = _.str.trim(url);
->>>>>>> 569d273c
 
     if (url !== trimmed) {
       this.setLinkState(index, { url: trimmed });
@@ -198,17 +125,9 @@
 
       pushInput(prefix, 'text', link.url);
 
-<<<<<<< HEAD
-            if (!url) {
-                return i18n.l("Required field.");
-            } else if (!MB.utility.isValidURL(url)) {
-                return i18n.l("Enter a valid url e.g. \"http://google.com/\"");
-            }
-=======
       if (link.video) {
         pushInput(prefix + '.attributes.0', 'type.gid', MB.constants.VIDEO_ATTRIBUTE_GID);
       }
->>>>>>> 569d273c
 
       if (backward) {
         pushInput(prefix, 'backward', 1);
@@ -243,25 +162,11 @@
             } else if (!link.type) {
               error = l('Please select a link type for the URL you’ve entered.');
             } else if (typeInfo.deprecated && !this.id) {
-<<<<<<< HEAD
-                return i18n.l("This relationship type is deprecated and should not be used.");
-            } else if (checker && !checker(url)) {
-                return i18n.l("This URL is not allowed for the selected link type, or is incorrectly formatted.");
-            }
-
-            var otherLinks = this.parent.links();
-
-            for (var i = 0, link; link = otherLinks[i++];) {
-                if (this.isDuplicate(link)) {
-                    return i18n.l("This relationship already exists.");
-                }
-=======
               error = l('This relationship type is deprecated and should not be used.');
             } else if (checker && !checker(link.url)) {
               error = l('This URL is not allowed for the selected link type, or is incorrectly formatted.');
             } else if ((linksByTypeAndUrl[linkTypeAndUrlString(link)] || []).length > 1) {
               error = l('This relationship already exists.');
->>>>>>> 569d273c
             }
 
             if (error) {
@@ -462,8 +367,8 @@
     var typeA = MB.typeInfoByID[a.type];
     var typeB = MB.typeInfoByID[b.type];
 
-    return MB.i18n.compare(typeA ? typeA.phrase.toLowerCase() : '',
-                           typeB ? typeB.phrase.toLowerCase() : '');
+    return i18n.compare(typeA ? typeA.phrase.toLowerCase() : '',
+                        typeB ? typeB.phrase.toLowerCase() : '');
   });
 
   initialLinks = initialLinks.map(function (link) {
