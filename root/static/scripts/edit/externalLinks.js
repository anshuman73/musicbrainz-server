--- conflicted
+++ resolved
@@ -81,17 +81,12 @@
     });
   }
 
-<<<<<<< HEAD
-  getEditData: function () {
+  getEditData() {
     var oldLinks = _(this.props.initialLinks.toJS())
       .filter(link => isPositiveInteger(link.relationship))
       .indexBy('relationship')
       .value();
 
-=======
-  getEditData() {
-    var oldLinks = _.indexBy(this.props.initialLinks.toJS(), 'relationship');
->>>>>>> 941e01ec
     var newLinks = _.indexBy(this.state.links.toJS(), 'relationship');
 
     return {
