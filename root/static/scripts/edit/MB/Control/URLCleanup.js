/*

   This file is part of MusicBrainz, the open internet music database.
   Copyright (C) 2010 MetaBrainz Foundation

   This program is free software; you can redistribute it and/or modify
   it under the terms of the GNU General Public License as published by
   the Free Software Foundation; either version 2 of the License, or
   (at your option) any later version.

   This program is distributed in the hope that it will be useful,
   but WITHOUT ANY WARRANTY; without even the implied warranty of
   MERCHANTABILITY or FITNESS FOR A PARTICULAR PURPOSE.  See the
   GNU General Public License for more details.

   You should have received a copy of the GNU General Public License
   along with this program; if not, write to the Free Software
   Foundation, Inc., 675 Mass Ave, Cambridge, MA 02139, USA.

*/

MB.constants.LINK_TYPES = {
    wikipedia: {
        area: 355,
        artist: 179,
        label: 216,
        release_group: 89,
        work: 279,
        area: 355,
        place: 595,
        instrument: 731,
        series: 744, 
        event: 758  // TO-DO: Fix to real ID
    },
    discogs: {
        artist: 180,
        label: 217,
        place: 705,
        release: 76,
        release_group: 90,
        series: 747
    },
    imdb: {
        artist: 178,
        label: 313,
        place: 706,
        release_group: 97
    },
    imdbsamples: {
        release: 83,
        recording: 258
    },
    myspace: {
        artist: 189,
        label: 215,
        place: 462
    },
    purevolume: {
        artist: 174
    },
    allmusic: {
        artist: 283,
        recording: 285,
        release: 755,
        release_group: 284,
        work: 286
    },
    amazon: {
        release: 77
    },
    license: {
        release: 301,
        recording: 302
    },
    lyrics: {
        artist: 197,
        release_group: 93,
        work: 271
    },
    bbcmusic: {
        artist: 190
    },
    discography: {
        artist: 184
    },
    image: {
        artist: 173,
        label: 213,
        place: 396,
        work: 274, // This is the "score" type, which is here because of Wikipedia Commons URLs
        instrument: 732
    },
    discographyentry: {
        release: 288
    },
    mailorder: {
        artist: 175,
        release: 79
    },
    downloadpurchase: {
        artist: 176,
        recording: 254,
        release: 74
    },
    downloadfree: {
        artist: 177,
        recording: 255,
        release: 75
    },
    review: {
        release_group: 94
    },
    score: {
        release_group: 92,
        work: 274
    },
    secondhandsongs: {
        artist: 307,
        release: 308,
        work: 280
    },
    songfacts: {
        work: 289
    },
    socialnetwork: {
        artist: 192,
        label: 218,
        place: 429,
        series: 764, // TO-DO: Fix to real ID
        event: 765 // TO-DO: Fix to real ID
    },
    soundcloud: {
        artist: 291,
        label: 290
    },
    blog: {
        artist: 199,
        label: 224,
        place: 627
    },
    streamingmusic: {
        artist: 194,
        recording: 268,
        release: 85
    },
    vimeo: {
        // Video channel for artist/label, streaming music for release/recording
        artist: 303,
        label: 304,
        recording: 268,
        release: 85
    },
    vgmdb: {
        artist: 191,
        label: 210,
        release: 86,
        event: 755 // TO-DO: Fix to real ID
    },
    youtube: {
        artist: 193,
        label: 225,
        recording: 268,
        place: 528,
        series: 763, // TO-DO: Fix to real ID
        event: 762 // TO-DO: Fix to real ID
    },
    otherdatabases: {
        artist: 188,
        label: 222,
        place: 561,
        recording: 306,
        release: 82,
        release_group: 96,
        series: 746,
        work: 273
    },
    viaf: {
        artist: 310,
        label: 311,
        work: 312
    },
    wikidata: {
        area: 358,
        artist: 352,
        label: 354,
        release_group: 353,
        work: 351,
        place: 594,
        instrument: 733,
        series: 749,
        event: 758  // TO-DO: Fix to real ID
    },
    bandcamp: {
        artist: 718,
        label: 719
    },
<<<<<<< HEAD
    songkick: {
        artist: 761,  // TO-DO: Fix to real ID
        event: 754,  // TO-DO: Fix to real ID
        place: 760  // TO-DO: Fix to real ID
=======
    imslp: {
        artist: 754
>>>>>>> 941192e0
    }
};

MB.constants.CLEANUPS = {
    wikipedia: {
        match: [ new RegExp("^(https?://)?(([^/]+\\.)?wikipedia|secure\\.wikimedia)\\.","i") ],
        type: MB.constants.LINK_TYPES.wikipedia,
        clean: function (url) {
            url =  url.replace(/^https:\/\/secure\.wikimedia\.org\/wikipedia\/([a-z-]+)\/wiki\/(.*)/, "http://$1.wikipedia.org/wiki/$2");
            url =  url.replace(/^https:\/\//, "http://");
            url =  url.replace(/^http:\/\/wikipedia\.org\/(.+)$/, "http://en.wikipedia.org/$1");
            url =  url.replace(/\.wikipedia\.org\/w\/index\.php\?title=([^&]+).*/, ".wikipedia.org/wiki/$1");
            url =  url.replace(/(?:\.m)?\.wikipedia\.org\/[a-z-]+\/([^?]+)$/, ".wikipedia.org/wiki/$1");
            if ((m = url.match(/^(.*\.wikipedia\.org\/wiki\/)([^?#]+)(.*)$/)) != null)
                url = m[1] + encodeURIComponent(decodeURIComponent(m[2])).replace(/%20/g, "_").replace(/%24/g, "$").replace(/%2C/g, ",").replace(/%2F/g, "/").replace(/%3A/g, ":").replace(/%3B/g, ";").replace(/%40/g, "@") + m[3];
            return url;
        }
    },
    discogs: {
        match: [ new RegExp("^(https?://)?([^/]+\\.)?discogs\\.com","i") ],
        type: MB.constants.LINK_TYPES.discogs,
        clean: function (url) {
            url = url.replace(/\/viewimages\?release=([0-9]*)/, "/release/$1");
            url = url.replace(/^https?:\/\/([^.]+\.)?discogs\.com\/(.*\/(artist|release|master|label))?([^#?]*).*$/, "http://www.discogs.com/$3$4");
            url = url.replace(/^(http:\/\/www\.discogs\.com\/master)\/view\/([0-9]+)$/, "$1/$2");
            url = url.replace(/^(http:\/\/www\.discogs\.com\/(?:artist|label))\/([0-9]+)-[^+]*$/, "$1/$2"); // URLs containing Discogs IDs
            if ((m = url.match(/^(http:\/\/www\.discogs\.com\/(?:artist|label))\/(.+)/)) != null)
                url = m[1] + "/" + encodeURIComponent(decodeURIComponent(m[2].replace(/\+/g, "%20"))).replace(/%20/g, "+");
            return url;
        }
    },
    imdb: {
        match: [ new RegExp("^(https?://)?([^/]+\\.)?imdb\\.","i") ],
        type: MB.constants.LINK_TYPES.imdb,
        clean: function (url) {
            return url.replace(/^https?:\/\/([^.]+\.)?imdb\.(com|de|it|es|fr|pt)\/([a-z]+\/[a-z0-9]+)(\/.*)*$/, "http://www.imdb.com/$3/");
        }
    },
    imdbsamples: {
        match: [ new RegExp("^(https?://)?([^/]+\\.)?imdb\\.","i") ],
        type: MB.constants.LINK_TYPES.imdbsamples,
        clean: function (url) {
            return url.replace(/^https?:\/\/([^.]+\.)?imdb\.(com|de|it|es|fr|pt)\/([a-z]+\/[a-z0-9]+)(\/.*)*$/, "http://www.imdb.com/$3/");
        }
    },
    mora: {
        match: [ new RegExp("^(https?://)?([^/]+\\.)?mora\\.jp","i") ],
        type: MB.constants.LINK_TYPES.downloadpurchase,
        clean: function (url) {
            return url.replace(/^(?:https?:\/\/)?(?:[^.]+\.)?mora\.jp\/package\/([0-9]+)\/([a-zA-Z0-9_-]+)(\/)?.*$/, "http://mora.jp/package/$1/$2/");
        }
    },
    myspace: {
        match: [ new RegExp("^(https?://)?([^/]+\\.)?myspace\\.(com|de|fr)","i") ],
        type: MB.constants.LINK_TYPES.myspace,
        clean: function (url) {
            return url.replace(/^(https?:\/\/)?([^.]+\.)?myspace\.(com|de|fr)/, "https://myspace.com");
        }
    },
    purevolume: {
        match: [ new RegExp("^(https?://)?([^/]+\\.)?purevolume\\.com","i") ],
        type: MB.constants.LINK_TYPES.purevolume
    },
    recochoku: {
        match: [ new RegExp("^(https?://)?([^/]+\\.)?recochoku\\.jp","i") ],
        type: MB.constants.LINK_TYPES.downloadpurchase,
        clean: function (url) {
            return url.replace(/^(?:https?:\/\/)?(?:[^.]+\.)?recochoku\.jp\/(album|song)\/([a-zA-Z0-9]+)(\/)?.*$/, "http://recochoku.jp/$1/$2/");
        }
    },
    allmusic: {
        match: [ new RegExp("^(https?://)?([^/]+\\.)?allmusic\\.com","i") ],
        type: MB.constants.LINK_TYPES.allmusic,
        clean: function (url) {
            return url.replace(/^https?:\/\/(?:[^.]+\.)?allmusic\.com\/(artist|album(?:\/release)?|composition|song|performance)\/(?:[^\/]*-)?((?:mn|mw|mc|mt|mq|mr)[0-9]+).*/, "http://www.allmusic.com/$1/$2");
        }
    },
    amazon: {
        match: [ new RegExp("^(https?://)?([^/]+\\.)?(amazon\\.(com|ca|co\\.uk|fr|at|de|it|co\\.jp|jp|cn|es)|amzn\\.com)","i") ],
        type: MB.constants.LINK_TYPES.amazon,
        clean: function (url) {
            // determine tld, asin from url, and build standard format [1],
            // if both were found. There used to be another [2], but we'll
            // stick to the new one for now.
            //
            // [1] "http://www.amazon.<tld>/gp/product/<ASIN>"
            // [2] "http://www.amazon.<tld>/exec/obidos/ASIN/<ASIN>"
            var tld = "", asin = "";
            if ((m = url.match(/(?:amazon|amzn)\.([a-z\.]+)\//)) != null) {
                tld = m[1];
                if (tld == "jp") tld = "co.jp";
                if (tld == "at") tld = "de";
            }

            if ((m = url.match(/\/e\/([A-Z0-9]{10})(?:[/?&%#]|$)/)) != null) { // artist pages
                return "http://www.amazon." + tld + "/-/e/" + m[1];
            } else if ((m = url.match(/\/(?:product|dp)\/(B00[0-9A-Z]{7}|[0-9]{9}[0-9X])(?:[/?&%#]|$)/)) != null) { // strict regex to catch most ASINs
                asin = m[1];
            } else if ((m = url.match(/(?:\/|\ba=)([A-Z0-9]{10})(?:[/?&%#]|$)/)) != null) { // if all else fails, find anything that could be an ASIN
                asin = m[1];
            }
            if (tld != "" && asin != "") {
                return "http://www.amazon." + tld + "/gp/product/" + asin;
            }

        }
    },
    archive: {
        match: [ new RegExp("^(https?://)?([^/]+\\.)?archive\\.org/","i") ],
        clean: function (url) {
            url = url.replace(/^https?:\/\/(www.)?archive.org\//, "https://archive.org/");
            // clean up links to files
            url = url.replace(/\?cnt=\d+$/, "");
            url = url.replace(/^https?:\/\/(.*)\.archive.org\/\d+\/items\/(.*)\/(.*)/, "https://archive.org/download/$2/$3");
            // clean up links to items
            return url.replace(/^(https:\/\/archive\.org\/details\/[A-Za-z0-9._-]+)\/$/, "$1");
        }
    },
   blogspot: {
        match: [ new RegExp("^(https?://)?(www\\.)?[^./]+\\.blogspot\\.([a-z]{2,3}\\.)?[a-z]{2,3}/?","i") ],
        clean: function(url) {
            return url = url.replace(/(www\.)?([^.\/]+)\.blogspot\.([a-z]{2,3}\.)?[a-z]{2,3}(\/)?/, "$2.blogspot.com/");
        }
    },
    cdbaby: {
        match: [ new RegExp("^(https?://)?([^/]+\\.)?cdbaby\\.(com|name)","i") ],
        clean: function (url) {
            if ((m = url.match(/(?:https?:\/\/)?(?:www\.)?cdbaby\.com\/cd\/([^\/]+)(\/(from\/[^\/]+)?)?/)) != null)
                url = "http://www.cdbaby.com/cd/" + m[1].toLowerCase();
            url = url.replace(/(?:https?:\/\/)?(?:www\.)?cdbaby\.com\/Images\/Album\/([a-z0-9]+)(?:_small)?\.jpg/, "http://www.cdbaby.com/cd/$1");
            return url.replace(/(?:https?:\/\/)?(?:images\.)?cdbaby\.name\/.\/.\/([a-z0-9]+)(?:_small)?\.jpg/, "http://www.cdbaby.com/cd/$1");
        }
    },
    downloadpurchase: {
        match: [
            new RegExp("^(https?://)?([^/]+\\.)?beatport\\.com", "i"),
            new RegExp("^(https?://)?([^/]+\\.)?junodownload\\.com", "i"),
            new RegExp("^(https?://)?([^/]+\\.)?audiojelly\\.com", "i"),
            new RegExp("^(https?://)?([^/]+\\.)?itunes\\.apple\\.com/", "i")
        ],
        type: MB.constants.LINK_TYPES.downloadpurchase,
        clean: function (url) {
            // iTunes cleanup
            return url.replace(/^https?:\/\/itunes\.apple\.com\/([a-z]{2}\/)?(artist|album|music-video|preorder)\/(?:[^?#\/]+\/)?(id[0-9]+)(?:\?.*)?$/, "https://itunes.apple.com/$1$2/$3");
        }
    },
    jamendo: {
        match: [ new RegExp("^(https?://)?([^/]+\\.)?jamendo\\.com","i") ],
        type: MB.constants.LINK_TYPES.downloadfree,
        clean: function (url) {
            url =  url.replace(/jamendo\.com\/(?:\w\w\/)?(album|list|track)\/([^\/]+)(\/.*)?$/, "jamendo.com/$1/$2");
            url =  url.replace(/img\.jamendo\.com\/albums\/(\d+)\/covers\/\d+\.\d+\.jpg/, "www.jamendo.com/album/$1/");
            url =  url.replace(/jamendo\.com\/\w\w\/artist\//, "jamendo.com/artist/");
            return url;
        }
    },
    license: {
        match: [
            new RegExp("^(https?://)?([^/]+\\.)?artlibre\\.org/licence", "i"),
            new RegExp("^(https?://)?([^/]+\\.)?creativecommons\\.org/(licenses|publicdomain)/", "i")
        ],
        type: MB.constants.LINK_TYPES.license,
        clean: function (url) {
            url = url.replace(/^(https?:\/\/)?([^\/]+\.)?creativecommons\.org\//, "http://creativecommons.org/");
            url = url.replace(/^http:\/\/creativecommons\.org\/(licenses|publicdomain)\/(.+)\/((legalcode|deed)((\.|-)[A-Za-z_]+)?)?/, "http://creativecommons.org/$1/$2/");

            // make sure there is exactly one terminating slash
            url = url.replace(/^(http:\/\/creativecommons\.org\/licenses\/(?:by|(?:by-|)(?:nc|nc-nd|nc-sa|nd|sa)|(?:nc-|)sampling\+?)\/[0-9]+\.[0-9]+(?:\/(?:ar|au|at|be|br|bg|ca|cl|cn|co|cr|hr|cz|dk|ec|ee|fi|fr|de|gr|gt|hk|hu|in|ie|il|it|jp|lu|mk|my|mt|mx|nl|nz|no|pe|ph|pl|pt|pr|ro|rs|sg|si|za|kr|es|se|ch|tw|th|uk|scotland|us|vn)|))\/*$/, "$1/");
            url = url.replace(/^(http:\/\/creativecommons\.org\/publicdomain\/zero\/[0-9]+\.[0-9]+)\/*$/, "$1/");
            url = url.replace(/^(http:\/\/creativecommons\.org\/licenses\/publicdomain)\/*$/, "$1/");

            url = url.replace(/^(https?:\/\/)?([^\/]+\.)?artlibre\.org\//, "http://artlibre.org/");
            url = url.replace(/^http:\/\/artlibre\.org\/licence\.php\/lal\.html/, "http://artlibre.org/licence/lal");
            return url;
        }
    },
    lyrics: {
        match: [
            new RegExp("^(https?://)?([^/]+\\.)?lyrics\\.wikia\\.com", "i"),
            new RegExp("^(https?://)?([^/]+\\.)?directlyrics\\.com", "i"),
            new RegExp("^(https?://)?([^/]+\\.)?decoda\\.com", "i"),
            new RegExp("^(https?://)?([^/]+\\.)?kasi-time\\.com", "i"),
            new RegExp("^(https?://)?([^/]+\\.)?wikisource\\.org", "i"),
            new RegExp("^(https?://)?([^/]+\\.)?recmusic\\.org", "i"),
            new RegExp("^(https?://)?([^/]+\\.)?utamap\\.com", "i"),
            new RegExp("^(https?://)?([^/]+\\.)?j-lyric\\.net", "i"),
            new RegExp("^(https?://)?([^/]+\\.)?lyricsnmusic\\.com", "i"),
            new RegExp("^(https?://)?([^/]+\\.)?muzikum\\.eu", "i"),
            new RegExp("^(https?://)?([^/]+\\.)?genius\\.com", "i"),
            new RegExp("^(https?://)?([^/]+\\.)?gutenberg\\.org", "i")
        ],
        type: MB.constants.LINK_TYPES.lyrics,
        clean: function (url) {
            url = url.replace(/^https:\/\/([a-z-]+\.)?wikisource\.org/, "http://$1wikisource.org");
            url = url.replace(/^https?:\/\/(.+\.)?genius\.com/, "http://$1genius.com");
            return url;
        }
    },
    bbcmusic: {
        match: [ new RegExp("^(https?://)?(www\\.)?bbc\\.co\\.uk/music/artists/", "i") ],
        type: MB.constants.LINK_TYPES.bbcmusic
    },
    image: {
        match: [ new RegExp("^(https?://)?(commons\\.wikimedia\\.org|upload\\.wikimedia\\.org/wikipedia/commons/)","i") ],
        type: MB.constants.LINK_TYPES.image,
        clean: function (url) {
            url = url.replace(/\/wiki\/[^#]+#mediaviewer\/(.*)/, "\/wiki\/$1");
            url = url.replace(/^https?:\/\/upload\.wikimedia\.org\/wikipedia\/commons\/(thumb\/)?[0-9a-z]\/[0-9a-z]{2}\/([^\/]+)(\/[^\/]+)?$/, "https://commons.wikimedia.org/wiki/File:$2");
            url = url.replace(/\?uselang=[a-z-]+$/, "");
            return url.replace(/^https?:\/\/commons\.wikimedia\.org\/wiki\/(File|Image):/, "https://commons.wikimedia.org/wiki/File:");
        }
    },
    discographyentry: {
        match: [
            new RegExp("^(https?://)?(www\\.)?naxos\\.com/catalogue/item\\.asp", "i"),
            new RegExp("^(https?://)?(www\\.)?bis\\.se/index\\.php\\?op=album", "i"),
            new RegExp("^(https?://)?(www\\.)?universal-music\\.co\\.jp/([a-z0-9-]+/)?[a-z0-9-]+/products/[a-z]{4}-[0-9]{5}/$", "i"),
            new RegExp("^(https?://)?(www\\.)?lantis\\.jp/release-item2\\.php\\?id=[0-9a-f]{32}$", "i"),
            new RegExp("^(https?://)?(www\\.)?jvcmusic\\.co\\.jp/[a-z-]+/Discography/[A0-9-]+/[A-Z]{4}-[0-9]+\\.html$", "i"),
            new RegExp("^(https?://)?(www\\.)?wmg\\.jp/artist/[A-Za-z0-9]+/[A-Z]{4}[0-9]{9}\\.html$", "i"),
            new RegExp("^(https?://)?(www\\.)?avexnet\\.jp/id/[a-z0-9]{5}/discography/product/[A-Z0-9]{4}-[0-9]{5}\\.html$", "i"),
            new RegExp("^(https?://)?(www\\.)?kingrecords\\.co\\.jp/cs/g/g[A-Z]{4}-[0-9]+/$", "i")
        ],
        type: MB.constants.LINK_TYPES.discographyentry
    },
    ozonru: {
        match: [ new RegExp("^(https?://)?(www\\.)?ozon\\.ru/context/detail/id/", "i") ],
        type: MB.constants.LINK_TYPES.mailorder
    },
    review: {
        match: [
            new RegExp("^(https?://)?(www\\.)?bbc\\.co\\.uk/music/reviews/", "i"),
            new RegExp("^(https?://)?(www\\.)?metal-archives\\.com/reviews/", "i")
        ],
        type: MB.constants.LINK_TYPES.review
    },
    score: {
        match: [
            new RegExp("^(https?://)?(www\\.)?imslp\\.org/", "i"),
            new RegExp("^(https?://)?(www\\.)?neyzen\\.com", "i"),
            new RegExp("^(https?://)?commons\\.wikimedia\\.org", "i"),
            new RegExp("^(https?://)?www3?\\.cpdl\\.org", "i")
        ],
        type: MB.constants.LINK_TYPES.score
    },
    secondhandsongs: {
        match: [ new RegExp("^(https?://)?([^/]+\\.)?secondhandsongs\\.com/", "i") ],
        type: MB.constants.LINK_TYPES.secondhandsongs
    },
    songfacts: {
        match: [ new RegExp("^(https?://)?([^/]+\\.)?songfacts\\.com/", "i") ],
        type: MB.constants.LINK_TYPES.songfacts
    },
    socialnetwork: {
        match: [
            new RegExp("^(https?://)?([^/]+\\.)?facebook\\.com/", "i"),
            new RegExp("^(https?://)?([^/]+\\.)?(last\\.fm|lastfm\\.(com\\.br|com\\.tr|at|com|de|es|fr|it|jp|pl|pt|ru|se))/(music|label|venue|user|group)/", "i"),
            new RegExp("^(https?://)?([^/]+\\.)?reverbnation\\.com/", "i"),
            new RegExp("^(https?://)?([^/]+\\.)?plus\\.google\\.com/", "i"),
            new RegExp("^(https?://)?([^/]+\\.)?vk\\.com/", "i"),
            new RegExp("^(https?://)?([^/]+\\.)?twitter\\.com/", "i"),
            new RegExp("^(https?://)?([^/]+\\.)?instagram\\.com/", "i")
        ],
        type: MB.constants.LINK_TYPES.socialnetwork,
        clean: function (url) {
            url = url.replace(/^(https?:\/\/)?([^\/]+\.)?facebook\.com(\/#!)?/, "https://www.facebook.com");
            if (url.match(/^https:\/\/www\.facebook\.com.*$/)) {
                // Remove ref (where the user came from) and sk (subpages in a page, since we want the main link)
                url = url.replace(/([&?])(sk|ref|fref)=([^?&]*)/, "$1");
                // Ensure the first parameter left uses ? not to break the URL
                url = url.replace(/([&?])&/, "$1");
                url = url.replace(/[&?]$/, "");
                // Remove trailing slashes
                if (url.match(/\?/)) {
                    url = url.replace(/\/\?/, "?");
                } else {
                    url = url.replace(/(facebook\.com\/.*)\/$/, "$1");
                }
            }
            url = url.replace(/^(https?:\/\/)?((www|cn|m)\.)?(last\.fm|lastfm\.(com\.br|com\.tr|at|com|de|es|fr|it|jp|pl|pt|ru|se))/, "http://www.last.fm");
            url = url.replace(/^http:\/\/www\.last\.fm\/music\/([^?]+).*/, "http://www.last.fm/music/$1");
            url = url.replace(/^(?:https?:\/\/)?plus\.google\.com\/(?:u\/[0-9]\/)?([0-9]+)(\/.*)?$/, "https://plus.google.com/$1");
            url = url.replace(/^(?:https?:\/\/)?(?:(?:www|mobile)\.)?twitter\.com(?:\/#!)?\/@?([^\/]+)\/?$/, "https://twitter.com/$1");
            return url;
        }
    },
    soundcloud: {
        match: [ new RegExp("^(https?://)?([^/]+\\.)?soundcloud\\.com","i") ],
        type: MB.constants.LINK_TYPES.soundcloud,
        clean: function (url) {
            return url.replace(/^(https?:\/\/)?(www\.)?soundcloud\.com(\/#!)?/, "https://soundcloud.com");
        }
    },
    blog: {
        match: [
            new RegExp("^(https?://)?([^/]+\\.)?ameblo\\.jp", "i"),
            new RegExp("^(https?://)?([^/]+\\.)?blog\\.livedoor\\.jp", "i"),
            new RegExp("^(https?://)?([^./]+)\\.jugem\\.jp", "i"),
            new RegExp("^(https?://)?([^./]+)\\.exblog\\.jp", "i"),
            new RegExp("^(https?://)?([^./]+)\\.tumblr\\.com", "i")
        ],
        type: MB.constants.LINK_TYPES.blog,
        clean: function (url) {
            url = url.replace(/^(?:https?:\/\/)?(?:www\.)?ameblo\.jp\/([^\/]+).*$/, "http://ameblo.jp/$1/");
            return url;
        }
    },
    spotify: {
        match: [ new RegExp("^(https?://)?([^/]+\\.)?(spotify\\.com)", "i") ],
        type: MB.constants.LINK_TYPES.streamingmusic,
        clean: function (url) {
            url = url.replace(/^https?:\/\/embed\.spotify\.com\/\?uri=spotify:([a-z]+):([a-zA-Z0-9_-]+)$/, "http://open.spotify.com/$1/$2");
            return url;
        }
    },
    viaf: {
        match: [ new RegExp("^(https?://)?([^/]+\\.)?viaf\\.org", "i") ],
        type: MB.constants.LINK_TYPES.viaf,
        clean: function (url) {
            url = url.replace(/^(?:https?:\/\/)?(?:[^\/]+\.)?viaf\.org\/viaf\/([0-9]+).*$/,
            "http://viaf.org/viaf/$1");
            return url;
        }
    },
    vimeo: {
        match: [ new RegExp("^(https?://)?([^/]+\\.)?(vimeo\\.com/)", "i") ],
        type: MB.constants.LINK_TYPES.vimeo,
        clean: function (url) {
            url = url.replace(/^(?:https?:\/\/)?(?:[^\/]+\.)?vimeo\.com/, "http://vimeo.com");
            // Remove query string, just the video id should be enough.
            url = url.replace(/\?.*/, "");
            return url;
        }
    },
    youtube: {
        match: [ new RegExp("^(https?://)?([^/]+\\.)?(youtube\\.com/|youtu\\.be/)", "i") ],
        type: MB.constants.LINK_TYPES.youtube,
        clean: function (url) {
            url = url.replace(/^(https?:\/\/)?([^\/]+\.)?youtube\.com(?:\/#)?/, "http://www.youtube.com");
            // YouTube URL shortener
            url = url.replace(/^(?:https?:\/\/)?(?:[^\/]+\.)?youtu\.be\/([a-zA-Z0-9_-]+)/, "http://www.youtube.com/watch?v=$1");
            // YouTube standard watch URL
            url = url.replace(/^http:\/\/www\.youtube\.com\/.*[?&](v=[a-zA-Z0-9_-]+).*$/, "http://www.youtube.com/watch?$1");
            // YouTube embeds
            url = url.replace(/^(?:https?:\/\/)?(?:[^\/]+\.)?youtube\.com\/(?:embed|v)\/([a-zA-Z0-9_-]+)/, "http://www.youtube.com/watch?v=$1");
            url = url.replace(/\/user\/([^\/\?#]+).*$/, "/user/$1");
            return url;
        }
    },
    vgmdb: {
        match: [ new RegExp("^(https?://)?vgmdb\\.(net|com)/", "i") ],
        type: MB.constants.LINK_TYPES.vgmdb,
        clean: function (url) {
            return url.replace(/^(?:https?:\/\/)?vgmdb\.(?:net|com)\/(album|artist|org)\/([0-9]+).*$/, "http://vgmdb.net/$1/$2");
        }
    },
    wikidata: {
        match: [ new RegExp("^(https?://)?([^/]+\\.)?wikidata\\.org","i") ],
        type: MB.constants.LINK_TYPES.wikidata,
        clean: function (url) {
            return url.replace(/^(?:https?:\/\/)?(?:[^\/]+\.)?wikidata\.org\/wiki\/(Q([0-9]+)).*$/, "http://www.wikidata.org/wiki/$1");
        }
    },
    bandcamp: {
        match: [ new RegExp("^(https?://)?([^/]+)\\.bandcamp\\.com","i") ],
        type: MB.constants.LINK_TYPES.bandcamp,
        clean: function (url) {
            return url.replace(/^(?:https?:\/\/)?([^\/]+)\.bandcamp\.com(?:\/(((album|track)\/([^\/\?]+)))?)?.*$/, "http://$1.bandcamp.com/$2");
        }
    },
<<<<<<< HEAD
    songkick: {
        match: new RegExp("^(https?://)?([^/]+\\.)?songkick\\.com","i"),
        type: MB.constants.LINK_TYPES.songkick
=======
    imslp: {
        match: [ new RegExp("^(https?://)?(www\\.)?imslp\\.org/", "i") ],
        type: MB.constants.LINK_TYPES.imslp
>>>>>>> 941192e0
    },
    otherdatabases: {
        match: [
            new RegExp("^(https?://)?(www\\.)?rateyourmusic\\.com/", "i"),
            new RegExp("^(https?://)?(www\\.)?worldcat\\.org/", "i"),
            new RegExp("^(https?://)?(www\\.)?musicmoz\\.org/", "i"),
            new RegExp("^(https?://)?(www\\.)?45cat\\.com/", "i"),
            new RegExp("^(https?://)?(www\\.)?musik-sammler\\.de/", "i"),
            new RegExp("^(https?://)?(www\\.)?discografia\\.dds\\.it/", "i"),
            new RegExp("^(https?://)?(www\\.)?ester\\.ee/", "i"),
            new RegExp("^(https?://)?(www\\.)?encyclopedisque\\.fr/", "i"),
            new RegExp("^(https?://)?(www\\.)?discosdobrasil\\.com\\.br/", "i"),
            new RegExp("^(https?://)?(www\\.)?isrc\\.ncl\\.edu\\.tw/", "i"),
            new RegExp("^(https?://)?(www\\.)?rolldabeats\\.com/", "i"),
            new RegExp("^(https?://)?(www\\.)?psydb\\.net/", "i"),
            new RegExp("^(https?://)?(www\\.)?metal-archives\\.com/(bands?|albums|artists|labels)", "i"),
            new RegExp("^(https?://)?(www\\.)?spirit-of-metal\\.com/", "i"),
            new RegExp("^(https?://)?(www\\.)?ibdb\\.com/", "i"),
            new RegExp("^(https?://)?(www\\.)?lortel.\\org/", "i"),
            new RegExp("^(https?://)?(www\\.)?theatricalia\\.com/", "i"),
            new RegExp("^(https?://)?(www\\.)?ocremix\\.org/", "i"),
            new RegExp("^(https?://)?(www\\.)?(trove\\.)?nla\\.gov\\.au/", "i"),
            new RegExp("^(https?://)?(www\\.)?rockensdanmarkskort\\.dk", "i"),
            new RegExp("^(https?://)?((www|wiki)\\.)?rockinchina\\.com", "i"),
            new RegExp("^(https?://)?(www\\.)?dhhu\\.dk", "i"),
            new RegExp("^(https?://)?(www\\.)?thesession\\.org", "i"),
            new RegExp("^(https?://)?(www\\.)?openlibrary\\.org", "i"),
            new RegExp("^(https?://)?(www\\.)?animenewsnetwork\\.com", "i"),
            new RegExp("^(https?://)?(www\\.)?generasia\\.com/wiki/", "i"),
            new RegExp("^(https?://)?(www\\.)?soundtrackcollector\\.com", "i"),
            new RegExp("^(https?://)?(www\\.)?rockipedia\\.no", "i"),
            new RegExp("^(https?://)?(www\\.)?whosampled\\.com", "i"),
            new RegExp("^(https?://)?(www\\.)?maniadb\\.com", "i"),
            new RegExp("^(https?://)?(www\\.)?imvdb\\.com", "i"),
            new RegExp("^(https?://)?(www\\.)?residentadvisor\\.net", "i"),
            new RegExp("^(https?://)?(www\\.)?vkdb\\.jp", "i"),
            new RegExp("^(https?://)?(www\\.)?ci\\.nii\\.ac\\.jp", "i"),
            new RegExp("^(https?://)?(www\\.)?iss\\.ndl\\.go\\.jp/", "i"),
            new RegExp("^(https?://)?(www\\.)?finnmusic\\.net", "i"),
            new RegExp("^(https?://)?(www\\.)?fono\\.fi", "i"),
            new RegExp("^(https?://)?(www\\.)?pomus\\.net", "i"),
            new RegExp("^(https?://)?(www\\.)?stage48\\.net/wiki/index.php", "i"),
            new RegExp("^(https?://)?(www22\\.)?big\\.or\\.jp", "i"),
            new RegExp("^(https?://)?(www\\.)?japanesemetal\\.gooside\\.com", "i"),
            new RegExp("^(https?://)?(www\\.)?d-nb\\.info", "i")
        ],
        type: MB.constants.LINK_TYPES.otherdatabases,
        clean: function (url) {
            //Removing cruft from Worldcat URLs
            url = url.replace(/^(?:https?:\/\/)?(?:www\.)?worldcat\.org(?:\/title\/[a-zA-Z0-9_-]+)?\/oclc\/([^&?]+)(?:.*)$/, "http://www.worldcat.org/oclc/$1");
            //Standardising IBDb not to use www
            url = url.replace(/^(https?:\/\/)?(www\.)?ibdb\.com/, "http://ibdb.com");
            //Standardising ESTER to their default parameters
            url = url.replace(/^(?:https?:\/\/)?(?:www\.)?ester\.ee\/record=([^~]+)(?:.*)?$/, "http://www.ester.ee/record=$1~S1*est");
            //Standardising Trove
            url = url.replace(/^(?:https?:\/\/)?trove.nla.gov.au\/work\/([^\/?]+)(?:\?.*)?$/, "http://trove.nla.gov.au/work/$1");
            //Standardising Rockens Danmarkskort
            url = url.replace(/^(?:https?:\/\/)?(?:www\.)?rockensdanmarkskort\.dk\/steder\/(.*)+$/, "http://www.rockensdanmarkskort.dk/steder/$1");
            //Standardising RIC
            url = url.replace(/^(?:https?:\/\/)?(wiki|www)\.rockinchina\.com\/w\/(.*)+$/, "http://www.rockinchina.com/w/$2");
            //Standardising Rockipedia
            url = url.replace(/^(?:https?:\/\/)?(?:www\.)?rockipedia\.no\/(utgivelser|artister|plateselskap)\/(.+)\/.*$/, "http://www.rockipedia.no/$1/$2/");
            //Standardising DHHU
            url = url.replace(/^(?:https?:\/\/)?(www\.)?dhhu\.dk\/w\/(.*)+$/, "http://www.dhhu.dk/w/$2");
            //Standardising The Session
            url = url.replace(/^(?:https?:\/\/)?(?:www\.)?thesession\.org\/(tunes|recordings(?:\/artists)?)(?:\/.*)?\/([0-9]+)(?:.*)?$/, "http://thesession.org/$1/$2");
            //Standardising Open Library
            url = url.replace(/^(?:https?:\/\/)?(www\.)?openlibrary\.org\/(authors|books|works)\/(OL[0-9]+[AMW]\/)(.*)*$/, "http://openlibrary.org/$2/$3");
            //Standardising Anime News Network
            url = url.replace(/^(?:https?:\/\/)?(?:www\.)?animenewsnetwork\.com\/encyclopedia\/(people|company).php\?id=([0-9]+).*$/, "http://www.animenewsnetwork.com/encyclopedia/$1.php?id=$2");
            //Standardising Generasia
            url = url.replace(/^(?:https?:\/\/)?(?:www\.)?generasia\.com\/wiki\/(.*)$/, "http://www.generasia.com/wiki/$1");
            //Standardising Soundtrack Collector
            url = url.replace(/^(?:https?:\/\/)?(?:www\.)?soundtrackcollector\.com\/(composer|title)\/([0-9]+).*$/, "http://soundtrackcollector.com/$1/$2/");
            url = url.replace(/^(?:https?:\/\/)?(?:www\.)?soundtrackcollector\.com\/.*\?movieid=([0-9]+).*$/, "http://soundtrackcollector.com/title/$1/");
            url = url.replace(/^(?:https?:\/\/)?(?:www\.)?soundtrackcollector\.com\/.*\?composerid=([0-9]+).*$/, "http://soundtrackcollector.com/composer/$1/");
            return url;
        }
    }
};

function test_all(tests, text) {
    for (var i = 0; i < tests.length; i++) {
        if (tests[i].test(text))
            return true;
    }
}

MB.Control.URLCleanup = function (options) {
    options = options || {};

    var self = {};

    self.typeInfoByID = options.typeInfoByID || {};
    self.typeControl = $(options.typeControl);
    self.urlControl = $(options.urlControl);
    self.sourceType = options.sourceType;
    self.errorCallback = options.errorCallback || function () { return ""; };

    ko.computed(function () {
        $("button[type=submit]").prop("disabled", !!self.errorCallback());
    });

    var validationRules = self.validationRules = {};
    // "has lyrics at" is only allowed for certain lyrics sites
    validationRules[ MB.constants.LINK_TYPES.lyrics.artist ] = function (url) {
        return test_all(MB.constants.CLEANUPS.lyrics.match, url)
    };
    validationRules[ MB.constants.LINK_TYPES.lyrics.release_group ] = function (url) {
        return test_all(MB.constants.CLEANUPS.lyrics.match, url)
    };
    validationRules[ MB.constants.LINK_TYPES.lyrics.work ] = function (url) {
        return test_all(MB.constants.CLEANUPS.lyrics.match, url)
    };
    // allow Discogs page only for the correct entities
    validationRules[ MB.constants.LINK_TYPES.discogs.artist ] = function (url) {
        return url.match(/discogs\.com\/(artist|user)\//) != null;
    }

    function validateDiscogsLabel(url) {
        return url.match(/discogs\.com\/label\//) != null;
    }

    validationRules[ MB.constants.LINK_TYPES.discogs.label ] = validateDiscogsLabel;
    validationRules[ MB.constants.LINK_TYPES.discogs.series ] = validateDiscogsLabel;

    validationRules[ MB.constants.LINK_TYPES.discogs.place ] = function (url) {
        return url.match(/discogs\.com\/(artist|label)\//) != null;
    };

    validationRules[ MB.constants.LINK_TYPES.discogs.release_group ] = function (url) {
        return url.match(/discogs\.com\/master\//) != null;
    }
    validationRules[ MB.constants.LINK_TYPES.discogs.release ] = function (url) {
        return url.match(/discogs\.com\/(release|mp3)\//) != null;
    }
    // allow Allmusic page only for the correct entities
    validationRules[ MB.constants.LINK_TYPES.allmusic.artist ] = function (url) {
        return url.match(/allmusic\.com\/artist\/mn/) != null;
    }
    validationRules[ MB.constants.LINK_TYPES.allmusic.release_group ] = function (url) {
        return url.match(/allmusic\.com\/album\/mw/) != null;
    }
    validationRules[ MB.constants.LINK_TYPES.allmusic.work ] = function (url) {
        return url.match(/allmusic\.com\/composition\/mc|song\/mt/) != null;
    }
    validationRules[ MB.constants.LINK_TYPES.allmusic.recording ] = function (url) {
        return url.match(/allmusic\.com\/performance\/mq/) != null;
    }
    validationRules[ MB.constants.LINK_TYPES.allmusic.release ] = function (url) {
        return url.match(/allmusic\.com\/album\/release\/mr/) != null;
    }

    // allow only artist pages in BBC Music links
    validationRules[ MB.constants.LINK_TYPES.bbcmusic.artist ] = function (url) {
        return url.match(/bbc\.co\.uk\/music\/artists\//) != null;
    }

    // allow only Wikipedia pages with the Wikipedia rel
    function validateWikipedia(url) {
        return url.match(/wikipedia\.org\//) != null;
    }

    _.each(MB.constants.LINK_TYPES.wikipedia, function (id) {
        validationRules[id] = validateWikipedia;
    });

    // allow only Myspace pages with the Myspace rel
    validationRules[ MB.constants.LINK_TYPES.myspace.artist ] = function (url) {
        return url.match(/myspace\.com\//) != null;
    }
    validationRules[ MB.constants.LINK_TYPES.myspace.label ] = function (url) {
        return url.match(/myspace\.com\//) != null;
    }

    // allow only PureVolume pages with the PureVolume rel
    validationRules[ MB.constants.LINK_TYPES.purevolume.artist ] = function (url) {
        return url.match(/purevolume\.com\//) != null;
    }

    // allow only SecondHandSongs pages with the SecondHandSongs rel
    validationRules[ MB.constants.LINK_TYPES.secondhandsongs.artist ] = function (url) {
        return url.match(/secondhandsongs\.com\//) != null;
    }
    validationRules[ MB.constants.LINK_TYPES.secondhandsongs.release ] = function (url) {
        return url.match(/secondhandsongs\.com\//) != null;
    }
    validationRules[ MB.constants.LINK_TYPES.secondhandsongs.work ] = function (url) {
        return url.match(/secondhandsongs\.com\//) != null;
    }

    // allow only Songfacts pages with the Songfacts rel
    validationRules[ MB.constants.LINK_TYPES.songfacts.work ] = function (url) {
        return url.match(/songfacts\.com\//) != null;
    }

    // allow only Soundcloud pages with the Soundcloud rel
    validationRules[ MB.constants.LINK_TYPES.soundcloud.artist ] = function (url) {
        return url.match(/soundcloud\.com\//) != null;
    }
    validationRules[ MB.constants.LINK_TYPES.soundcloud.label ] = function (url) {
        return url.match(/soundcloud\.com\//) != null;
    }

    // allow only VIAF pages with the VIAF rel
    validationRules[ MB.constants.LINK_TYPES.viaf.artist ] = function (url) {
        return url.match(/viaf\.org\//) != null;
    }
    validationRules[ MB.constants.LINK_TYPES.viaf.work ] = function (url) {
        return url.match(/viaf\.org\//) != null;
    }
    validationRules[ MB.constants.LINK_TYPES.viaf.label ] = function (url) {
        return url.match(/viaf\.org\//) != null;
    }

    // allow only VGMdb pages with the VGMdb rel
    validationRules[ MB.constants.LINK_TYPES.vgmdb.artist ] = function (url) {
        return url.match(/vgmdb\.net\/(?:artist|org)\//) != null;
    }
    validationRules[ MB.constants.LINK_TYPES.vgmdb.release ] = function (url) {
        return url.match(/vgmdb\.net\/album\//) != null;
    }
    validationRules[ MB.constants.LINK_TYPES.vgmdb.label ] = function (url) {
        return url.match(/vgmdb\.net\/org\//) != null;
    }
    validationRules[ MB.constants.LINK_TYPES.vgmdb.event ] = function (url) {
        return url.match(/vgmdb\.net\/event\//) != null;
    }

    // allow only YouTube pages with the YouTube rel
    validationRules[ MB.constants.LINK_TYPES.youtube.artist ] = function (url) {
        return url.match(/youtube\.com\//) != null;
    }
    validationRules[ MB.constants.LINK_TYPES.youtube.label ] = function (url) {
        return url.match(/youtube\.com\//) != null;
    }

    // allow only Amazon pages with the Amazon rel
    validationRules[ MB.constants.LINK_TYPES.amazon.release ] = function (url) {
        return url.match(/amazon\.(com|ca|co\.uk|fr|at|de|it|co\.jp|jp|cn|es)\//) != null;
    }

    // allow only IMDb pages with the IMDb rels
    validationRules[ MB.constants.LINK_TYPES.imdb.artist ] = function (url) {
        return url.match(/imdb\.com\/(name|character|company)/) != null;
    }
    validationRules[ MB.constants.LINK_TYPES.imdb.label ] = function (url) {
        return url.match(/imdb\.com\/company/) != null;
    }
    validationRules[ MB.constants.LINK_TYPES.imdb.release_group ] = function (url) {
        return url.match(/imdb\.com\/title/) != null;
    }
    validationRules[ MB.constants.LINK_TYPES.imdbsamples.recording ] = function (url) {
        return url.match(/imdb\.com\//) != null;
    }
    validationRules[ MB.constants.LINK_TYPES.imdbsamples.release ] = function (url) {
        return url.match(/imdb\.com\//) != null;
    }

    // allow only SecondHandSongs pages with the SecondHandSongs rel and at the right level
    validationRules[ MB.constants.LINK_TYPES.secondhandsongs.artist ] = function (url) {
        return url.match(/secondhandsongs\.com\/artist\//) != null;
    }
    validationRules[ MB.constants.LINK_TYPES.secondhandsongs.release ] = function (url) {
        return url.match(/secondhandsongs\.com\/release\//) != null;
    }
    validationRules[ MB.constants.LINK_TYPES.secondhandsongs.work ] = function (url) {
        return url.match(/secondhandsongs\.com\/work\//) != null;
    }

    // allow only Wikidata pages with the Wikidata rel
    function validateWikidata(url) {
        return url.match(/wikidata\.org\//) != null;
    }

    _.each(MB.constants.LINK_TYPES.wikidata, function (id) {
        validationRules[id] = validateWikidata;
    });

    // allow only top-level Bandcamp pages as artist/label URLs
    validationRules[ MB.constants.LINK_TYPES.bandcamp.artist ] = function (url) {
        return url.match(/\.bandcamp\.com\/$/) != null;
    }
    validationRules[ MB.constants.LINK_TYPES.bandcamp.label ] = function (url) {
        return url.match(/\.bandcamp\.com\/$/) != null;
    }

<<<<<<< HEAD
    // allow only Songkick pages with the Songkick rel
    validationRules[ MB.constants.LINK_TYPES.songkick.artist ] = function (url) {
        return url.match(/songkick\.com\/artists\//) != null;
    }
    validationRules[ MB.constants.LINK_TYPES.songkick.event ] = function (url) {
        return url.match(/songkick\.com\/concerts\//) != null;
    }
    validationRules[ MB.constants.LINK_TYPES.songkick.place ] = function (url) {
        return url.match(/songkick\.com\/venues\//) != null;
    }
=======
    // allow only IMSLP pages with the IMSLP rel
    var validateIMSLP = function (url) {
        return test_all(MB.constants.CLEANUPS.imslp.match, url)
    };
    validationRules[ MB.constants.LINK_TYPES.imslp.artist ] = validateIMSLP;
>>>>>>> 941192e0

    // avoid wikipedia being added as release-level discography entry
    validationRules [ MB.constants.LINK_TYPES.discographyentry.release ] = function (url) {
        var is_wikipedia = new RegExp('^(https?://)?([^.]+\.)?wikipedia\\.org/');
        return !is_wikipedia.test(url)
    };

    // only allow domains on the score whitelist
    var validateScore = function (url) {
        return test_all(MB.constants.CLEANUPS.score.match, url)
    };
    validationRules[ MB.constants.LINK_TYPES.score.release_group ] = validateScore;
    validationRules[ MB.constants.LINK_TYPES.score.work ] = validateScore;

    // Ensure Soundtrack Collector stuff is added to the right level
    var STCollector_is_not_RG = function (url) {
        var STcheckRG = new RegExp('^(https?://)?(www\\.)?soundtrackcollector\\.com/title/');
        return !STcheckRG.test(url)
    };
    var STCollector_is_not_artist = function (url) {
        var STcheckartist = new RegExp('^(https?://)?(www\\.)?soundtrackcollector\\.com/composer/');
        return !STcheckartist.test(url)
    };

    // only allow domains on the other databases whitelist
    var validateOtherDatabases = function (url) {
        return test_all(MB.constants.CLEANUPS.otherdatabases.match, url)
    };
    validationRules[ MB.constants.LINK_TYPES.otherdatabases.artist ] = function (url) {return validateOtherDatabases(url) && STCollector_is_not_RG(url)}
    validationRules[ MB.constants.LINK_TYPES.otherdatabases.label ] = validateOtherDatabases
    validationRules[ MB.constants.LINK_TYPES.otherdatabases.release_group ] = function (url) {return validateOtherDatabases(url) && STCollector_is_not_artist(url)}
    validationRules[ MB.constants.LINK_TYPES.otherdatabases.release ] = function (url) {return validateOtherDatabases(url) && STCollector_is_not_RG(url) && STCollector_is_not_artist(url)}
    validationRules[ MB.constants.LINK_TYPES.otherdatabases.work ] = validateOtherDatabases
    validationRules[ MB.constants.LINK_TYPES.otherdatabases.recording ] = validateOtherDatabases
    validationRules[ MB.constants.LINK_TYPES.otherdatabases.place ] = validateOtherDatabases;

    var validateFacebook = function (url) {
        if (url.match(/facebook.com\/pages\//)) {
            return url.match(/\/pages\/[^\/?#]+\/\d+/);
        }
        return true;
    };
    validationRules[ MB.constants.LINK_TYPES.socialnetwork.artist ] = validateFacebook;
    validationRules[ MB.constants.LINK_TYPES.socialnetwork.label ] = validateFacebook;

    // Block images from sites that don't allow deeplinking
    var validateImage = function (url) {
        if (url.match(/\/\/s\.pixogs\.com\//)) { return false; }
        if (url.match(/\/\/s\.discogss\.com\//)) { return false; }
        return true;
    };
    validationRules[ MB.constants.LINK_TYPES.image.artist ] = validateImage;
    validationRules[ MB.constants.LINK_TYPES.image.label ] = validateImage;
    validationRules[ MB.constants.LINK_TYPES.image.place ] = validateImage;

    self.guessType = function (sourceType, currentURL) {
        var cleanup = _.find(MB.constants.CLEANUPS, function (cleanup) {
            return (cleanup.type || {})[sourceType] && test_all(cleanup.match, currentURL);
        });

        return cleanup && cleanup.type[sourceType];
    };

    self.cleanUrl = function (sourceType, dirtyURL) {
        dirtyURL = _.str.trim(dirtyURL).replace(/(%E2%80%8E|\u200E)$/, "");

        var cleanup = _.find(MB.constants.CLEANUPS, function (cleanup) {
            return cleanup.clean && test_all(cleanup.match, dirtyURL);
        });

        return cleanup ? cleanup.clean(dirtyURL) : dirtyURL;
    };

    var urlChanged = function (event) {
        var url = self.urlControl.val(),
            clean = self.cleanUrl(self.sourceType, url) || url;

        if (url.match(/^\w+\./)) {
            self.urlControl.val('http://' + url);
            return;
        }

        // Allow adding spaces while typing; they'll be trimmed later onblur.
        if (_.str.trim(url) !== clean) {
            self.urlControl.val(clean);
        }

        var hasError = self.errorCallback();

        if (event.type === "submit" && hasError) {
            event.preventDefault();
        }
    };

    function trimInputValue() {
        this.value = _.str.trim(this.value);
    }

    self.toggleEvents = function (prop) {
        self.urlControl[prop]("change keydown keyup input propertychange", urlChanged);
        self.urlControl[prop]("blur", trimInputValue);
        self.urlControl.parents('form')[prop]("submit", urlChanged);
    };

    self.toggleEvents("on");

    return self;
};<|MERGE_RESOLUTION|>--- conflicted
+++ resolved
@@ -194,15 +194,13 @@
         artist: 718,
         label: 719
     },
-<<<<<<< HEAD
     songkick: {
         artist: 761,  // TO-DO: Fix to real ID
         event: 754,  // TO-DO: Fix to real ID
         place: 760  // TO-DO: Fix to real ID
-=======
+    },
     imslp: {
         artist: 754
->>>>>>> 941192e0
     }
 };
 
@@ -573,15 +571,13 @@
             return url.replace(/^(?:https?:\/\/)?([^\/]+)\.bandcamp\.com(?:\/(((album|track)\/([^\/\?]+)))?)?.*$/, "http://$1.bandcamp.com/$2");
         }
     },
-<<<<<<< HEAD
     songkick: {
-        match: new RegExp("^(https?://)?([^/]+\\.)?songkick\\.com","i"),
+        match: [ new RegExp("^(https?://)?([^/]+\\.)?songkick\\.com","i") ],
         type: MB.constants.LINK_TYPES.songkick
-=======
+    },
     imslp: {
         match: [ new RegExp("^(https?://)?(www\\.)?imslp\\.org/", "i") ],
         type: MB.constants.LINK_TYPES.imslp
->>>>>>> 941192e0
     },
     otherdatabases: {
         match: [
@@ -869,7 +865,6 @@
         return url.match(/\.bandcamp\.com\/$/) != null;
     }
 
-<<<<<<< HEAD
     // allow only Songkick pages with the Songkick rel
     validationRules[ MB.constants.LINK_TYPES.songkick.artist ] = function (url) {
         return url.match(/songkick\.com\/artists\//) != null;
@@ -880,13 +875,12 @@
     validationRules[ MB.constants.LINK_TYPES.songkick.place ] = function (url) {
         return url.match(/songkick\.com\/venues\//) != null;
     }
-=======
+
     // allow only IMSLP pages with the IMSLP rel
     var validateIMSLP = function (url) {
         return test_all(MB.constants.CLEANUPS.imslp.match, url)
     };
     validationRules[ MB.constants.LINK_TYPES.imslp.artist ] = validateIMSLP;
->>>>>>> 941192e0
 
     // avoid wikipedia being added as release-level discography entry
     validationRules [ MB.constants.LINK_TYPES.discographyentry.release ] = function (url) {
