--- conflicted
+++ resolved
@@ -260,174 +260,6 @@
     self.urlControl = $(urlControl);
     self.sourceType = sourceType;
 
-<<<<<<< HEAD
-    var cleanups = {
-        wikipedia: {
-            match: new RegExp("^(https?://)?(([^/]+\\.)?wikipedia|secure\\.wikimedia)\\.","i"),
-            type: MB.constants.LINK_TYPES.wikipedia,
-            clean: function(url) {
-                url =  url.replace(/^https:\/\/secure\.wikimedia\.org\/wikipedia\/([a-z-]+)\/wiki\/(.*)/, "http://$1.wikipedia.org/wiki/$2");
-                url =  url.replace(/\.wikipedia\.org\/w\/index\.php\?title=([^&]+).*/, ".wikipedia.org/wiki/$1");
-                return url.replace(/\.wikipedia\.org\/[a-z-]+\/([^?]+)$/, ".wikipedia.org/wiki/$1");
-            }
-        },
-        discogs: {
-            match: new RegExp("^(https?://)?([^/]+\.)?discogs\.com","i"),
-            type: MB.constants.LINK_TYPES.discogs,
-            clean: function(url) {
-                url = url.replace(/\/viewimages\?release=([0-9]*)/, "/release/$1");
-                return url.replace(/^https?:\/\/([^.]+\.)?discogs\.com\/(.*\/(artist|release|master|label))?/, "http://www.discogs.com/$3");
-            }
-        },
-        musicmoz: {
-            match: new RegExp("^(https?://)?([^/]+\.)?musicmoz\.","i"),
-            type: MB.constants.LINK_TYPES.musicmoz
-        },
-        imdb: {
-            match: new RegExp("^(https?://)?([^/]+\.)?imdb\.com","i"),
-            type: MB.constants.LINK_TYPES.imdb,
-            clean: function(url) {
-                return url.replace(/^https?:\/\/([^.]+\.)?imdb\.com\/([a-z]+\/[a-z0-9]+)(\/(bio|soundtrack)?)?/, "http://www.imdb.com/$2/");
-            }
-        },
-        myspace: {
-            match: new RegExp("^(https?://)?([^/]+\.)?myspace\.com","i"),
-            type: MB.constants.LINK_TYPES.myspace,
-            clean: function(url) {
-                return url.replace(/^(https?:\/\/)?myspace\.com/, "http://www.myspace.com");
-            }
-        },
-        purevolume: {
-            match: new RegExp("^(https?://)?([^/]+\.)?purevolume\.com","i"),
-            type: MB.constants.LINK_TYPES.purevolume
-        },
-        allmusic: {
-            match: new RegExp("^(https?://)?([^/]+\.)?allmusic\.com","i"),
-            type: MB.constants.LINK_TYPES.allmusic,
-            clean: function(url) {
-                return url.replace(/^https?:\/\/(?:[^.]+\.)?allmusic\.com\/(artist|album|work|song|performance)\/(?:[^\/]*-)?([pqrwtcf][0-9]+).*/, "http://allmusic.com/$1/$2");
-            }
-        },
-        amazon: {
-            match: new RegExp("^(https?://)?([^/]+\.)?amazon\.(com|ca|co\.uk|fr|at|de|it|co\.jp|jp|cn)","i"),
-            type: MB.constants.LINK_TYPES.amazon,
-            clean: function(url) {
-                // determine tld, asin from url, and build standard format [1],
-                // if both were found. There used to be another [2], but we'll
-                // stick to the new one for now.
-                //
-                // [1] "http://www.amazon.<tld>/gp/product/<ASIN>"
-                // [2] "http://www.amazon.<tld>/exec/obidos/ASIN/<ASIN>"
-                var tld = "", asin = "";
-                if ((m = url.match(/amazon\.([a-z\.]+)\//)) != null) {
-                    tld = m[1];
-                }
-                if ((m = url.match(/(?:\/|\ba=)([A-Z0-9]{10})(?:[/?&#]|$)/)) != null) {
-                    asin = m[1];
-                }
-                if (tld != "" && asin != "") {
-                    if (tld == "jp") tld = "co.jp";
-                    if (tld == "at") tld = "de";
-                    return "http://www.amazon." + tld + "/gp/product/" + asin;
-                }
-
-            }
-        },
-        archive: {
-            match: new RegExp("^(https?://)?([^/]+\.)?archive\.org/.*\.(jpg|jpeg|png|gif)$","i"),
-            type: MB.constants.LINK_TYPES.coverart,
-            clean: function(url) { 
-                url = url.replace(/\/http:\/\//, "/");
-                return url.replace(/http:\/\/(.*)\.archive.org\/\d\/items\/(.*)\/(.*)/, "http://www.archive.org/download/$2/$3");
-            }
-        },
-        cdbaby: {
-            match: new RegExp("^(https?://)?([^/]+\.)?cdbaby\.(com|name)","i"),
-            type: MB.constants.LINK_TYPES.coverart,
-            clean: function(url) {
-                if ((m = url.match(/(?:https?:\/\/)?(?:www\.)?cdbaby\.com\/cd\/([^\/]+)(\/(from\/[^\/]+)?)?/)) != null)
-                    url = "http://www.cdbaby.com/cd/" + m[1].toLowerCase();
-                url = url.replace(/(?:https?:\/\/)?(?:www\.)?cdbaby\.com\/Images\/Album\/([a-z0-9]+)(?:_small)?\.jpg/, "http://www.cdbaby.com/cd/$1");
-                return url.replace(/(?:https?:\/\/)?(?:images\.)?cdbaby\.name\/.\/.\/([a-z0-9]+)(?:_small)?\.jpg/, "http://www.cdbaby.com/cd/$1");
-            }
-        },
-        jamendo: {
-            match: new RegExp("^(https?://)?([^/]+\.)?jamendo\.com","i"),
-            type: MB.constants.LINK_TYPES.coverart,
-            clean: function(url) {
-                url =  url.replace(/jamendo\.com\/\w\w\/album\//, "jamendo.com/album/");
-                url =  url.replace(/img\.jamendo\.com\/albums\/(\d+)\/covers\/\d+\.\d+\.jpg/, "www.jamendo.com/album/$1/");
-                return url.replace(/jamendo\.com\/\w\w\/artist\//, "jamendo.com/artist/");
-            }
-        },
-        encyclopedisque: {
-            match: new RegExp("^(https?://)?([^/]+\.)?encyclopedisque\.fr/images/.*\.jpg","i"),
-            type: MB.constants.LINK_TYPES.coverart,
-            clean: function(url) {
-                return url.replace(/images\/imgdb\/thumb250\//, "images/imgdb/main/");
-            }
-        },
-        manjdisc: {
-            match: new RegExp("^(https?://)?([^/]+\.)?mange-disque\.tv/(fs/md_|fstb/tn_md_|info_disque\.php3\\?dis_code=)[0-9]+","i"),
-            type: MB.constants.LINK_TYPES.coverart,
-            clean: function(url) {
-                return url.replace(/(www\.)?mange-disque\.tv\/(fstb\/tn_md_|fs\/md_|info_disque\.php3\?dis_code=)(\d+)(\.jpg)?/,
-                    "www.mange-disque.tv/fs/md_$3.jpg");
-            }
-        },
-        lyrics: {
-            match: new RegExp("^(https?://)?([^/]+\.)?(lyrics\.wikia\.com|directlyrics\.com)", "i"),
-            type: MB.constants.LINK_TYPES.lyrics
-        },
-        bbcmusic: {
-            match: new RegExp("^(https?://)?(www\\.)?bbc\\.co\\.uk/music/artists/", "i"),
-            type: MB.constants.LINK_TYPES.bbcmusic
-        },
-        discography: {
-            match: new RegExp("^(https?://)?(www\\.)?metal-archives\\.com/band\\.php", "i"),
-            type: MB.constants.LINK_TYPES.discography
-        },
-        microblog: {
-            match: new RegExp("^(https?://)?(www\\.)?twitter\\.com/", "i"),
-            type: MB.constants.LINK_TYPES.microblog,
-            clean: function(url) {
-                return url.replace(/^(https?:\/\/)?(www\\.)?twitter\\.com/, "http://twitter.com");
-            }
-        },
-        ozonru: {
-            match: new RegExp("^(https?://)?(www\\.)?ozon\\.ru/context/detail/id/", "i"),
-            type: MB.constants.LINK_TYPES.mailorder
-        },
-        ozonrucoverart: {
-            match: new RegExp("^(https?://)?(www\\.)?ozon\\.ru/multimedia/", "i"),
-            type: MB.constants.LINK_TYPES.coverart
-        },
-        review: {
-            match: new RegExp("^(https?://)?(www\\.)?(bbc\\.co\\.uk/music/reviews/|metal-archives\\.com/review\\.php)", "i"),
-            type: MB.constants.LINK_TYPES.review
-        },
-        socialnetwork: {
-            match: new RegExp("^(https?://)?([^/]+\.)?facebook\\.com/", "i"),
-            type: MB.constants.LINK_TYPES.socialnetwork,
-            clean: function(url) {
-                return url.replace(/^(https?:\/\/)?([^\/]+\.)?facebook\\.com/, "http://www.facebook.com");
-            }
-        },
-        vgmdb: {
-            match: new RegExp("^(https?://)?vgmdb\\.net/", "i"),
-            type: MB.constants.LINK_TYPES.vgmdb
-        },
-        youtube: {
-            match: new RegExp("^(https?://)?([^/]+\.)?youtube\\.com/", "i"),
-            type: MB.constants.LINK_TYPES.youtube,
-            clean: function(url) {
-                return url.replace(/^(https?:\/\/)?([^\/]+\.)?youtube\\.com/, "http://www.youtube.com");
-            }
-        }
-    };
-=======
->>>>>>> d5ccd1b4
-
     var validationRules = { };
     // "has lyrics at" is only allowed for certain lyrics sites
     validationRules[ MB.constants.LINK_TYPES.lyrics.artist ] = function() {
@@ -452,7 +284,7 @@
     validationRules[ MB.constants.LINK_TYPES.discogs.release ] = function() {
         return $('#id-ar\\.url').val().match(/\/(release|mp3)\//) != null;
     }
-<<<<<<< HEAD
+
     // allow Allmusic page only for the correct entities
     validationRules[ MB.constants.LINK_TYPES.allmusic.artist ] = function() {
         return $('#id-ar\\.url').val().match(/\/(artist)\//) != null;
@@ -466,13 +298,12 @@
     validationRules[ MB.constants.LINK_TYPES.allmusic.recording ] = function() {
         return $('#id-ar\\.url').val().match(/\/(performance)\//) != null;
     }
-=======
+
     // only allow domains on the cover art whitelist
     validationRules[ MB.constants.LINK_TYPES.coverart.release ] = function() {
         var sites = new RegExp("^(https?://)?([^/]+\.)?(archive\.org|magnatune\.com|jamendo\.com|cdbaby.(com|name)|ozon\.ru|mange-disque\.tv|encyclopedisque\.fr|thastrom\.se|universalpoplab\.com|alpinechic\.net|angelika-express\.de|fixtstore\.com|phantasma13\.com|primordialmusic\.com|transistorsounds\.com|alter-x\.net|zorchfactoryrecords\.com)/");
         return sites.test($('#id-ar\\.url').val())
     };
->>>>>>> d5ccd1b4
 
     self.guessType = function (sourceType, currentURL) {
         for (var group in MB.constants.CLEANUPS) {
