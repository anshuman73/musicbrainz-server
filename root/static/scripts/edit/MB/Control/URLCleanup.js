--- conflicted
+++ resolved
@@ -327,17 +327,16 @@
             return url.replace(/^(https?:\/\/)?(www\.)?soundcloud\.com(\/#!)?/, "http://soundcloud.com");
         }
     },
-<<<<<<< HEAD
-    streamingmusic: {
-        match: new RegExp("^(https?://)?([^/]+\\.)?(youtube\\.com/|youtu\\.be/|vimeo\\.com/|spotify\\.com)", "i"),
-=======
-    vgmdb: {
-        match: new RegExp("^(https?://)?vgmdb\\.net/", "i"),
-        type: MB.constants.LINK_TYPES.vgmdb
+    spotify: {
+        match: new RegExp("^(https?://)?([^/]+\\.)?(spotify\\.com)", "i"),
+        type: MB.constants.LINK_TYPES.streamingmusic,
+        clean: function(url) {
+            url = url.replace(/^https?:\/\/embed\.spotify\.com\/\?uri=spotify:([a-z]+):([a-zA-Z0-9_-]+)$/, "http://open.spotify.com/$1/$2");
+            return url;
+        }
     },
     vimeo: {
         match: new RegExp("^(https?://)?([^/]+\\.)?(vimeo\\.com/)", "i"),
->>>>>>> 40d2992e
         type: MB.constants.LINK_TYPES.streamingmusic,
         clean: function(url) {
             url = url.replace(/^(?:https?:\/\/)?(?:[^\/]+\.)?vimeo\.com/, "http://vimeo.com");
@@ -355,16 +354,9 @@
             url = url.replace(/^(?:https?:\/\/)?(?:[^\/]+\.)?youtu\.be\/([a-zA-Z0-9_-]+)/, "http://www.youtube.com/watch?v=$1");
             // YouTube standard watch URL
             url = url.replace(/^http:\/\/www\.youtube\.com\/.*[?&](v=[a-zA-Z0-9_-]+).*$/, "http://www.youtube.com/watch?$1");
-<<<<<<< HEAD
-            //YouTube embeds
-            url = url.replace(/^(?:https?:\/\/)?(?:[^\/]+\.)?youtube\.com\/(?:embed|v)\/([a-zA-Z0-9_-]+)([^?]+)/, "http://www.youtube.com/watch?v=$1");
-            url = url.replace(/^(?:https?:\/\/)?(?:[^\/]+\.)?vimeo\.com/, "http://vimeo.com");
-=======
             // YouTube embeds
             url = url.replace(/^(?:https?:\/\/)?(?:[^\/]+\.)?youtube\.com\/(?:embed|v)\/([a-zA-Z0-9_-]+)/, "http://www.youtube.com/watch?v=$1");
->>>>>>> 40d2992e
             url = url.replace(/\/user\/([^\/\?#]+).*$/, "/user/$1");
-	    url = url.replace(/^https?:\/\/embed\.spotify\.com\/\?uri=spotify:([a-z]+):([a-zA-Z0-9_-]+)$/, "http://open.spotify.com/$1/$2");
 	    return url;
         }
     },
