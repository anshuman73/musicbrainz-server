/*
   This file is part of MusicBrainz, the open internet music database.
   Copyright (C) 2010 MetaBrainz Foundation

   This program is free software; you can redistribute it and/or modify
   it under the terms of the GNU General Public License as published by
   the Free Software Foundation; either version 2 of the License, or
   (at your option) any later version.

   This program is distributed in the hope that it will be useful,
   but WITHOUT ANY WARRANTY; without even the implied warranty of
   MERCHANTABILITY or FITNESS FOR A PARTICULAR PURPOSE.  See the
   GNU General Public License for more details.

   You should have received a copy of the GNU General Public License
   along with this program; if not, write to the Free Software
   Foundation, Inc., 675 Mass Ave, Cambridge, MA 02139, USA.

*/

MB.constants.LINK_TYPES = {
    wikipedia: {
        artist: 179,
        label: 216,
        release_group: 89,
        work: 279
    },
    discogs: {
        release: 76,
        release_group: 90,
        artist: 180,
        label: 217
    },
    musicmoz: {
        release_group: 91,
        artist: 181
    },
    imdb: {
        release_group: 97,
        artist: 178
    },
    myspace: {
        artist: 189,
        label: 215
    },
    purevolume: {
        artist: 174
    },
    allmusic: {
        artist: 283,
        release_group: 284,
        work: 286,
        recording: 285
    },
    amazon: {
        release: 77
    },
    coverart: {
        release: 78
    },
    lyrics: {
        artist: 197,
        release_group: 93,
        work: 271
    },
    bbcmusic: {
        artist: 190
    },
    discography: {
        artist: 184
    },
    mailorder: {
        artist: 175,
        release: 79
    },
    microblog: {
        artist: 198,
        label: 223
    },
    review: {
        release_group: 94
    },
<<<<<<< HEAD
    score: {
        release_group: 92,
        work: 274
=======
    secondhandsongs: {
        work: 280
>>>>>>> 89d25268
    },
    socialnetwork: {
        artist: 192,
        label: 218
    },
    vgmdb: {
        artist: 191,
        release: 86,
        label: 210
    },
    youtube: {
        artist: 193,
        label: 225
    }
};

MB.constants.CLEANUPS = {
    wikipedia: {
        match: new RegExp("^(https?://)?(([^/]+\\.)?wikipedia|secure\\.wikimedia)\\.","i"),
        type: MB.constants.LINK_TYPES.wikipedia,
        clean: function(url) {
            url =  url.replace(/^https:\/\/secure\.wikimedia\.org\/wikipedia\/([a-z-]+)\/wiki\/(.*)/, "http://$1.wikipedia.org/wiki/$2");
            url =  url.replace(/\.wikipedia\.org\/w\/index\.php\?title=([^&]+).*/, ".wikipedia.org/wiki/$1");
            return url.replace(/\.wikipedia\.org\/[a-z-]+\/([^?]+)$/, ".wikipedia.org/wiki/$1");
        }
    },
    discogs: {
        match: new RegExp("^(https?://)?([^/]+\.)?discogs\.com","i"),
        type: MB.constants.LINK_TYPES.discogs,
        clean: function(url) {
            url = url.replace(/\/viewimages\?release=([0-9]*)/, "/release/$1");
            return url.replace(/^https?:\/\/([^.]+\.)?discogs\.com\/(.*\/(artist|release|master|label))?/, "http://www.discogs.com/$3");
        }
    },
    musicmoz: {
        match: new RegExp("^(https?://)?([^/]+\.)?musicmoz\.","i"),
        type: MB.constants.LINK_TYPES.musicmoz
    },
    imdb: {
        match: new RegExp("^(https?://)?([^/]+\.)?imdb\.com","i"),
        type: MB.constants.LINK_TYPES.imdb,
        clean: function(url) {
            return url.replace(/^https?:\/\/([^.]+\.)?imdb\.com\/([a-z]+\/[a-z0-9]+)(\/(bio|soundtrack)?)?/, "http://www.imdb.com/$2/");
        }
    },
    myspace: {
        match: new RegExp("^(https?://)?([^/]+\.)?myspace\.com","i"),
        type: MB.constants.LINK_TYPES.myspace,
        clean: function(url) {
            return url.replace(/^(https?:\/\/)?myspace\.com/, "http://www.myspace.com");
        }
    },
    purevolume: {
        match: new RegExp("^(https?://)?([^/]+\.)?purevolume\.com","i"),
        type: MB.constants.LINK_TYPES.purevolume
    },
    allmusic: {
        match: new RegExp("^(https?://)?([^/]+\.)?allmusic\.com","i"),
        type: MB.constants.LINK_TYPES.allmusic,
        clean: function(url) {
            return url.replace(/^https?:\/\/(?:[^.]+\.)?allmusic\.com\/(artist|album|work|song|performance)\/(?:[^\/]*-)?([pqrwtcf][0-9]+).*/, "http://allmusic.com/$1/$2");
        }
    },
    amazon: {
        match: new RegExp("^(https?://)?([^/]+\.)?amazon\.(com|ca|co\.uk|fr|at|de|it|co\.jp|jp|cn)","i"),
        type: MB.constants.LINK_TYPES.amazon,
        clean: function(url) {
            // determine tld, asin from url, and build standard format [1],
            // if both were found. There used to be another [2], but we'll
            // stick to the new one for now.
            //
            // [1] "http://www.amazon.<tld>/gp/product/<ASIN>"
            // [2] "http://www.amazon.<tld>/exec/obidos/ASIN/<ASIN>"
            var tld = "", asin = "";
            if ((m = url.match(/amazon\.([a-z\.]+)\//)) != null) {
                tld = m[1];
            }
            if ((m = url.match(/(?:\/|\ba=)([A-Z0-9]{10})(?:[/?&#]|$)/)) != null) {
                asin = m[1];
            }
            if (tld != "" && asin != "") {
                if (tld == "jp") tld = "co.jp";
                if (tld == "at") tld = "de";
                return "http://www.amazon." + tld + "/gp/product/" + asin;
            }

        }
    },
    archive: {
        match: new RegExp("^(https?://)?([^/]+\.)?archive\.org/.*\.(jpg|jpeg|png|gif)$","i"),
        type: MB.constants.LINK_TYPES.coverart,
        clean: function(url) { 
            return url.replace(/http:\/\/(.*)\.archive.org\/\d\/items\/(.*)\/(.*)/, "http://www.archive.org/download/$2/$3");
        }
    },
    cdbaby: {
        match: new RegExp("^(https?://)?([^/]+\.)?cdbaby\.(com|name)","i"),
        type: MB.constants.LINK_TYPES.coverart,
        clean: function(url) {
            if ((m = url.match(/(?:https?:\/\/)?(?:www\.)?cdbaby\.com\/cd\/([^\/]+)(\/(from\/[^\/]+)?)?/)) != null)
                url = "http://www.cdbaby.com/cd/" + m[1].toLowerCase();
            url = url.replace(/(?:https?:\/\/)?(?:www\.)?cdbaby\.com\/Images\/Album\/([a-z0-9]+)(?:_small)?\.jpg/, "http://www.cdbaby.com/cd/$1");
            return url.replace(/(?:https?:\/\/)?(?:images\.)?cdbaby\.name\/.\/.\/([a-z0-9]+)(?:_small)?\.jpg/, "http://www.cdbaby.com/cd/$1");
        }
    },
    jamendo: {
        match: new RegExp("^(https?://)?([^/]+\.)?jamendo\.com","i"),
        type: MB.constants.LINK_TYPES.coverart,
        clean: function(url) {
            url =  url.replace(/jamendo\.com\/\w\w\/album\//, "jamendo.com/album/");
            url =  url.replace(/img\.jamendo\.com\/albums\/(\d+)\/covers\/\d+\.\d+\.jpg/, "www.jamendo.com/album/$1/");
            return url.replace(/jamendo\.com\/\w\w\/artist\//, "jamendo.com/artist/");
        }
    },
    encyclopedisque: {
        match: new RegExp("^(https?://)?([^/]+\.)?encyclopedisque\.fr/images/.*\.jpg","i"),
        type: MB.constants.LINK_TYPES.coverart,
        clean: function(url) {
            return url.replace(/images\/imgdb\/thumb250\//, "images/imgdb/main/");
        }
    },
    manjdisc: {
        match: new RegExp("^(https?://)?([^/]+\.)?mange-disque\.tv/(fs/md_|fstb/tn_md_|info_disque\.php3\\?dis_code=)[0-9]+","i"),
        type: MB.constants.LINK_TYPES.coverart,
        clean: function(url) {
            return url.replace(/(www\.)?mange-disque\.tv\/(fstb\/tn_md_|fs\/md_|info_disque\.php3\?dis_code=)(\d+)(\.jpg)?/,
                "www.mange-disque.tv/fs/md_$3.jpg");
        }
    },
    lyrics: {
        match: new RegExp("^(https?://)?([^/]+\.)?(lyrics\.wikia\.com|directlyrics\.com)", "i"),
        type: MB.constants.LINK_TYPES.lyrics
    },
    bbcmusic: {
        match: new RegExp("^(https?://)?(www\\.)?bbc\\.co\\.uk/music/artists/", "i"),
        type: MB.constants.LINK_TYPES.bbcmusic
    },
    discography: {
        match: new RegExp("^(https?://)?(www\\.)?metal-archives\\.com/band\\.php", "i"),
        type: MB.constants.LINK_TYPES.discography
    },
    microblog: {
        match: new RegExp("^(https?://)?(www\\.)?twitter\\.com/", "i"),
        type: MB.constants.LINK_TYPES.microblog,
        clean: function(url) {
            return url.replace(/^(https?:\/\/)?(www\.)?twitter\.com(\/#!)?/, "http://twitter.com");
        }
    },
    ozonru: {
        match: new RegExp("^(https?://)?(www\\.)?ozon\\.ru/context/detail/id/", "i"),
        type: MB.constants.LINK_TYPES.mailorder
    },
    ozonrucoverart: {
        match: new RegExp("^(https?://)?(www\\.)?ozon\\.ru/multimedia/", "i"),
        type: MB.constants.LINK_TYPES.coverart
    },
    review: {
        match: new RegExp("^(https?://)?(www\\.)?(bbc\\.co\\.uk/music/reviews/|metal-archives\\.com/review\\.php)", "i"),
        type: MB.constants.LINK_TYPES.review
    },
<<<<<<< HEAD
    score: {
        match: new RegExp("^(https?://)?(www\\.)?(imslp\\.org/)", "i"),
        type: MB.constants.LINK_TYPES.score
=======
    secondhandsongs: {
        match: new RegExp("^(https?://)?([^/]+\.)?secondhandsongs\\.com/", "i"),
        type: MB.constants.LINK_TYPES.secondhandsongs
>>>>>>> 89d25268
    },
    socialnetwork: {
        match: new RegExp("^(https?://)?([^/]+\.)?(facebook\\.com|last\\.fm|lastfm\\.(at|br|de|es|fr|it|jp|pl|pt|ru|se|com\\.tr))/", "i"),
        type: MB.constants.LINK_TYPES.socialnetwork,
        clean: function(url) {
            url = url.replace(/^(https?:\/\/)?([^\/]+\.)?facebook\.com(\/#!)?/, "http://www.facebook.com");
            url = url.replace(/^(https?:\/\/)?([^\/]+\.)?(last\.fm|lastfm\.(at|br|de|es|fr|it|jp|pl|pt|ru|se|com\.tr))/, "http://www.last.fm");
            url = url.replace(/^http:\/\/www\.last\.fm\/music\/([^?]+).*/, "http://www.last.fm/music/$1");
            return url;
        }
    },
    vgmdb: {
        match: new RegExp("^(https?://)?vgmdb\\.net/", "i"),
        type: MB.constants.LINK_TYPES.vgmdb
    },
    youtube: {
        match: new RegExp("^(https?://)?([^/]+\.)?youtube\\.com/", "i"),
        type: MB.constants.LINK_TYPES.youtube,
        clean: function(url) {
            return url.replace(/^(https?:\/\/)?([^\/]+\.)?youtube\.com/, "http://www.youtube.com");
        }
    }
};


MB.Control.URLCleanup = function (sourceType, typeControl, urlControl) {
    var self = MB.Object ();

    self.typeControl = $(typeControl);
    self.urlControl = $(urlControl);
    self.sourceType = sourceType;


    var validationRules = { };
    // "has lyrics at" is only allowed for certain lyrics sites
    validationRules[ MB.constants.LINK_TYPES.lyrics.artist ] = function() {
        return MB.constants.CLEANUPS.lyrics.match.test($('#id-ar\\.url').val())
    };
    validationRules[ MB.constants.LINK_TYPES.lyrics.release_group ] = function() {
        return MB.constants.CLEANUPS.lyrics.match.test($('#id-ar\\.url').val())
    };
    validationRules[ MB.constants.LINK_TYPES.lyrics.work ] = function() {
        return MB.constants.CLEANUPS.lyrics.match.test($('#id-ar\\.url').val())
    };
    // allow Discogs page only for the correct entities
    validationRules[ MB.constants.LINK_TYPES.discogs.artist ] = function() {
        return $('#id-ar\\.url').val().match(/\/(artist|user)\//) != null;
    }
    validationRules[ MB.constants.LINK_TYPES.discogs.label ] = function() {
        return $('#id-ar\\.url').val().match(/\/label\//) != null;
    }
    validationRules[ MB.constants.LINK_TYPES.discogs.release_group ] = function() {
        return $('#id-ar\\.url').val().match(/\/master\//) != null;
    }
    validationRules[ MB.constants.LINK_TYPES.discogs.release ] = function() {
        return $('#id-ar\\.url').val().match(/\/(release|mp3)\//) != null;
    }
    // allow Allmusic page only for the correct entities
    validationRules[ MB.constants.LINK_TYPES.allmusic.artist ] = function() {
        return $('#id-ar\\.url').val().match(/\/(artist)\//) != null;
    }
    validationRules[ MB.constants.LINK_TYPES.allmusic.release_group ] = function() {
        return $('#id-ar\\.url').val().match(/\/album\//) != null;
    }
    validationRules[ MB.constants.LINK_TYPES.allmusic.work ] = function() {
        return $('#id-ar\\.url').val().match(/\/work|song\//) != null;
    }
    validationRules[ MB.constants.LINK_TYPES.allmusic.recording ] = function() {
        return $('#id-ar\\.url').val().match(/\/(performance)\//) != null;
    }
    // only allow domains on the cover art whitelist
    validationRules[ MB.constants.LINK_TYPES.coverart.release ] = function() {
        var sites = new RegExp("^(https?://)?([^/]+\.)?(archive\.org|magnatune\.com|jamendo\.com|cdbaby.(com|name)|ozon\.ru|mange-disque\.tv|encyclopedisque\.fr|thastrom\.se|universalpoplab\.com|alpinechic\.net|angelika-express\.de|fixtstore\.com|phantasma13\.com|primordialmusic\.com|transistorsounds\.com|alter-x\.net|zorchfactoryrecords\.com)/");
        return sites.test($('#id-ar\\.url').val())
    };

    self.guessType = function (sourceType, currentURL) {
        for (var group in MB.constants.CLEANUPS) {
            if(!MB.constants.CLEANUPS.hasOwnProperty(group)) { continue; }
            
            var cleanup = MB.constants.CLEANUPS[group];
            if(!cleanup.match.test(currentURL)) { continue; }
            return cleanup.type[sourceType];
        }
        return;
    };

    self.cleanUrl = function (dirtyURL) {
        dirtyURL = dirtyURL.replace(/^\s+/, '');

        for (var group in MB.constants.CLEANUPS) {
            if(!MB.constants.CLEANUPS.hasOwnProperty(group)) { continue; }

            var cleanup = MB.constants.CLEANUPS[group];
            if(!cleanup.hasOwnProperty('clean') || !cleanup.match.test(dirtyURL)) 
                continue;

            return cleanup.clean(dirtyURL);
        }
        return dirtyURL;
    };
 
    var typeChanged = function() {
        var checker = validationRules[$('#id-ar\\.link_type_id').val()];
        $('button[type="submit"]').attr('disabled',
            !checker || checker() ? false : 'disabled');
    };

    var urlChanged = function() {
        var url = self.urlControl.val(),
            clean = self.cleanUrl(url) || url;

        if (url.match(/^\w+\./)) {
            self.urlControl.val('http://' + url);
            return
        }

        if (url !== clean)
            self.urlControl.val(clean);

        if (self.typeControl.length) {
            var type = self.guessType(self.sourceType, clean);
            self.typeControl.children('option[value="' + type +'"]')
                .attr('selected', 'selected');
            typeChanged();
        }
    };

    self.urlControl
        .change(urlChanged)
        .keyup(urlChanged);

    return self;
};<|MERGE_RESOLUTION|>--- conflicted
+++ resolved
@@ -80,14 +80,12 @@
     review: {
         release_group: 94
     },
-<<<<<<< HEAD
     score: {
         release_group: 92,
         work: 274
-=======
+    },
     secondhandsongs: {
         work: 280
->>>>>>> 89d25268
     },
     socialnetwork: {
         artist: 192,
@@ -248,15 +246,13 @@
         match: new RegExp("^(https?://)?(www\\.)?(bbc\\.co\\.uk/music/reviews/|metal-archives\\.com/review\\.php)", "i"),
         type: MB.constants.LINK_TYPES.review
     },
-<<<<<<< HEAD
     score: {
         match: new RegExp("^(https?://)?(www\\.)?(imslp\\.org/)", "i"),
         type: MB.constants.LINK_TYPES.score
-=======
+    },
     secondhandsongs: {
         match: new RegExp("^(https?://)?([^/]+\.)?secondhandsongs\\.com/", "i"),
         type: MB.constants.LINK_TYPES.secondhandsongs
->>>>>>> 89d25268
     },
     socialnetwork: {
         match: new RegExp("^(https?://)?([^/]+\.)?(facebook\\.com|last\\.fm|lastfm\\.(at|br|de|es|fr|it|jp|pl|pt|ru|se|com\\.tr))/", "i"),
