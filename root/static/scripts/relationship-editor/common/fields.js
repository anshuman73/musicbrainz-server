// This file is part of MusicBrainz, the open internet music database.
// Copyright (C) 2014 MetaBrainz Foundation
// Licensed under the GPL version 2, or (at your option) any later version:
// http://www.gnu.org/licenses/gpl-2.0.txt

var i18n = require('../../common/i18n.js');
var request = require('../../common/utility/request.js');
var dates = require('../../edit/utility/dates.js');
var mergeDates = require('./mergeDates.js');

(function (RE) {

    var fields = RE.fields = RE.fields || {};


    fields.Relationship = aclass({

        init: function (data, source, parent) {
            var self = this;

            this.parent = parent;

            if (data.id) {
                this.id = data.id;
            }

            this.entities = ko.observable(_.map(data.entities, function (entity) {
                return MB.entity(entity);
            }));

            this.entities.equalityComparer = entitiesComparer;
            this.entities.saved = this.entities.peek().slice(0);
            this.entities.subscribe(this.entitiesChanged, this);
            this.entityTypes = _(data.entities).pluck("entityType").join("-");
            this.uniqueID = this.entityTypes + "-" + (this.id || _.uniqueId("new-"));

            this.linkTypeID = ko.observable(data.linkTypeID);
            this.linkTypeID.isDifferent = linkTypeComparer;
            this.linkTypeID.subscribe(this.linkTypeIDChanged, this);

            this.period = {
                beginDate: setPartialDate({}, data.beginDate || {}),
                endDate: setPartialDate({}, data.endDate || {}),
                ended: ko.observable(!!data.ended)
            };

            this.attributes = ko.observableArray([]);
            this.setAttributes(data.attributes);
            this.attributes.original = {};

            if (data.id) {
                _.each(this.attributes.peek(), function (attribute) {
                    self.attributes.original[attribute.type.gid] = attribute.toJS();
                });
            }

            // XXX Sigh. This whole subscription shouldn't be necessary, because
            // we already filter out invalid attributes in linkTypeIDChanged.
            // But knockout's 'checked' binding is annoying and reverts any removals
            // if it sees that the previous attributes are still checked (they
            // haven't been removed from the template yet; that probably happens
            // in a later subscription). That's why the _.defer is needed; we need
            // to wait for it to idiotically add the attributes back. The proper
            // solution would be to use a writable computed observable that filters
            // out invalid values upon writing, but there's already a bunch of code
            // that depends on 'attributes' being an observableArray.
            var removingInvalidAttributes = false;
            this.attributes.subscribe(function (newAttributes) {
                _.defer(function () {
                    if (!removingInvalidAttributes && newAttributes === self.attributes.peek()) {
                        removingInvalidAttributes = true;
                        self.attributes(validAttributes(self, newAttributes));
                        removingInvalidAttributes = false;
                    }
                });
            });

            this.linkOrder = ko.observable(data.linkOrder || 0);
            this.removed = ko.observable(!!data.removed);
            this.editsPending = Boolean(data.editsPending);

            this.editData = ko.computed(function () {
                return MB.edit.fields.relationship(self);
            });

            this.phraseAndExtraAttributes = ko.computed(function () {
                return self._phraseAndExtraAttributes();
            });

            if (data.id) {
                this.original = this.editData.peek();
            }

            // By default, show all existing relationships on the page.
            if (this.id) this.show();
        },

        formatDatePeriod: function () {
            return dates.formatDatePeriod(this.period);
        },

        fromJS: function (data) {
            this.linkTypeID(data.linkTypeID);
            this.entities([MB.entity(data.entities[0]), MB.entity(data.entities[1])]);

            setPartialDate(this.period.beginDate, data.beginDate || {});
            setPartialDate(this.period.endDate, data.endDate || {});
            this.period.ended(!!data.ended);

            this.setAttributes(data.attributes);
            this.linkOrder(data.linkOrder || 0);

            _.has(data, "removed") && this.removed(!!data.removed);
        },

        target: function (source) {
            var entities = this.entities();

            if (source === entities[0]) return entities[1];
            if (source === entities[1]) return entities[0];

            throw new Error("The given entity is not used by this relationship");
        },

        linkTypeIDChanged: function () {
            var typeInfo = this.linkTypeInfo();

            if (!typeInfo) {
                return;
            }

            // This should really only change if the relationship was initially
            // seeded without any link type.
            this.entityTypes = typeInfo.type0 + '-' + typeInfo.type1;

            var typeAttributes = typeInfo.attributes,
                attributes = this.attributes(), attribute;

            for (var i = 0, len = attributes.length; i < len; i++) {
                attribute = attributes[i];

                if (!typeAttributes || !typeAttributes[attribute.type.rootID]) {
                    this.attributes.remove(attribute);
                    --i;
                    --len;
                }
            }
        },

        linkTypeInfo: function () {
            return MB.typeInfoByID[this.linkTypeID()];
        },

        hasDates: function () {
            var typeInfo = this.linkTypeInfo();
            return typeInfo ? (typeInfo.hasDates !== false) : true;
        },

        added: function () { return !this.id },

        edited: function () {
            return !_.isEqual(this.original, this.editData());
        },

        hasChanges: function () {
            return this.added() || this.removed() || this.edited();
        },

        show: function () {
            var entities = this.entities();

            if (entities[0].relationships.indexOf(this) < 0) {
                entities[0].relationships.push(this);
            }

            if (entities[1].relationships.indexOf(this) < 0) {
                entities[1].relationships.push(this);
            }
        },

        entitiesChanged: function (newEntities) {
            var oldEntities = this.entities.saved;

            var entity0 = newEntities[0];
            var entity1 = newEntities[1];

            var saved0 = oldEntities[0];
            var saved1 = oldEntities[1];

            if (saved0 !== entity0 && saved0 !== entity1) {
                saved0.relationships.remove(this);
            }

            if (saved1 !== entity0 && saved1 !== entity1) {
                saved1.relationships.remove(this);
            }

            var relationships0 = entity0.relationships;
            var relationships1 = entity1.relationships;

            var containedBy0 = relationships0.indexOf(this) >= 0;
            var containedBy1 = relationships1.indexOf(this) >= 0;

            if (containedBy0 && !containedBy1) relationships1.push(this);
            if (containedBy1 && !containedBy0) relationships0.push(this);

            if (entity0.entityType === "recording"
                && entity1.entityType === "work"
                && saved1 !== entity1 && entity1.gid) {

                var args = { url: "/ws/js/entity/" + entity1.gid + "?inc=rels" };

                request(args).done(function (data) {
                    entity1.parseRelationships(data.relationships);
                });
            }

            this.entities.saved = [entity0, entity1];
        },

        clone: function () {
            var clone = fields.Relationship(_.omit(this.editData(), "id"));
            clone.parent = this.parent;
            return clone;
        },

        remove: function () {
            if (this.removed() === true) return;

            var entities = this.entities();

            entities[0].relationships.remove(this);
            entities[1].relationships.remove(this);

            delete this.parent.cache[this.entityTypes + "-" + this.id];
            this.removed(true);
        },

        getAttribute: function (typeGID) {
            var attributes = this.attributes();

            for (var i = 0, linkAttribute; linkAttribute = attributes[i]; i++) {
                if (linkAttribute.type.gid === typeGID) return linkAttribute;
            }
            return new fields.LinkAttribute({ type: { gid: typeGID }});
        },

        setAttributes: function (attributes) {
            this.attributes(_.map(validAttributes(this, attributes), function (data) {
                return new fields.LinkAttribute(data);
            }));
        },

        addAttribute: function (typeGID) {
            var attribute = new fields.LinkAttribute({ type: { gid: typeGID } });
            this.attributes.push(attribute);
            return attribute;
        },

        linkTypeAttributes: function () {
            var typeInfo = this.linkTypeInfo();
            return typeInfo ? _.values(typeInfo.attributes) : [];
        },

        attributeError: function (rootInfo) {
            var min = rootInfo.min;

            if (min > 0) {
                var rootID = rootInfo.attribute.id;

                var values = _.filter(this.attributes(), function (attribute) {
                    return attribute.type.rootID == rootID;
                });

                if (values.length < min) {
                    return i18n.l("This attribute is required.");
                }
            }

            return "";
        },

        _phraseRegex: /\{(.*?)(?::(.*?))?\}/g,

        _phraseAndExtraAttributes: function () {
            var typeInfo = this.linkTypeInfo();

            if (!typeInfo) {
                return ['', '', ''];
            }

            var phrase = typeInfo.phrase;
            var reversePhrase = typeInfo.reversePhrase;

            if (typeInfo.orderableDirection > 0) {
                phrase = typeInfo.simplePhrase;
                reversePhrase = typeInfo.simpleReversePhrase;
            }

            var attributesByName = {};
            var usedAttributes = [];

            _.each(this.attributes(), function (attribute) {
                var type = attribute.type;
                var value = type.l_name;

                if (type.freeText) {
                    value = _.str.clean(attribute.textValue());

                    if (value) {
                        value = i18n.l("{attribute}: {value}", {
                            attribute: type.l_name, value: value
                        });
                    }
                }

                if (type.creditable) {
                    var credit = _.str.clean(attribute.creditedAs());

                    if (credit) {
                        value = i18n.l("{attribute} [{credited_as}]", {
                            attribute: type.l_name, credited_as: credit
                        });
                    }
                }

                if (value) {
                    var rootName = type.root.name;
                    (attributesByName[rootName] = attributesByName[rootName] || []).push(value);
                }
            });

            function interpolate(match, name, alts) {
                usedAttributes.push(name);

<<<<<<< HEAD
                var values = attributesByName[name] || [];
                var replacement = MB.i18n.commaList(values)
=======
                var replacement = i18n.commaList(values)
>>>>>>> 8bf4c8db

                if (alts && (alts = alts.split("|"))) {
                    replacement = values.length ? alts[0].replace(/%/g, replacement) : alts[1] || "";
                }

                return replacement;
            }

            return [
<<<<<<< HEAD
                _.str.clean(phrase.replace(this._phraseRegex, interpolate)),
                _.str.clean(reversePhrase.replace(this._phraseRegex, interpolate)),
                MB.i18n.commaOnlyList(_.flatten(_.values(_.omit(attributesByName, usedAttributes))))
=======
                typeInfo ? _.str.clean(typeInfo.phrase.replace(regex, interpolate)) : "",
                typeInfo ? _.str.clean(typeInfo.reversePhrase.replace(regex, interpolate)) : "",
                i18n.commaList(_.flatten(_.values(extraAttributes)))
>>>>>>> 8bf4c8db
            ];
        },

        linkPhrase: function (source) {
            return this.phraseAndExtraAttributes()[_.indexOf(this.entities(), source)];
        },

        lowerCasePhrase: function (source) {
            return this.linkPhrase(source).toLowerCase();
        },

        lowerCaseTargetName: function (source) {
            return ko.unwrap(this.target(source).name).toLowerCase();
        },

        paddedSeriesNumber: function () {
            var attributes = this.attributes(), numberAttribute;

            for (var i = 0; numberAttribute = attributes[i]; i++) {
                if (numberAttribute.type.gid === MB.constants.SERIES_ORDERING_ATTRIBUTE) {
                    break;
                }
            }

            if (!numberAttribute) {
                return "";
            }

            var parts = _.compact(numberAttribute.textValue().split(/(\d+)/)),
                integerRegex = /^\d+$/;

            for (var i = 0, part; part = parts[i]; i++) {
                if (integerRegex.test(part)) {
                    parts[i] = _.str.lpad(part, 10, "0");
                }
            }

            return parts.join("");
        },

        entityIsOrdered: function (entity) {
            var typeInfo = this.linkTypeInfo();
            if (!typeInfo) return false;

            var orderableDirection = typeInfo.orderableDirection;
            if (orderableDirection === 0) return false;

            var entities = this.entities();

            if (orderableDirection === 1 && entity === entities[1]) {
                return true;
            }

            if (orderableDirection === 2 && entity === entities[0]) {
                return true;
            }

            return false;
        },

        entityCanBeReordered: function (entity) {
            if (!this.entityIsOrdered(entity)) {
                return false;
            }

            var target = this.target(entity);

            if (target.entityType === "series") {
                return +target.orderingTypeID() !== MB.constants.SERIES_ORDERING_TYPE_AUTOMATIC;
            }

            return true;
        },

        _moveEntity: function (offset) {
            var vm = this.parent;
            var relationships = vm.source.getRelationshipGroup(this.linkTypeID(), vm);
            var index = _.indexOf(relationships, this);
            var newIndex = index + offset;

            if (newIndex >= 0 && newIndex <= relationships.length - 1) {
                var other = relationships[newIndex];
                relationships[newIndex] = this;
                relationships[index] = other;

                _.each(relationships, function (r, i) {
                    r.linkOrder(i + 1);
                });
            }
        },

        moveEntityUp: function () {
            this._moveEntity(-1);
        },

        moveEntityDown: function () {
            this._moveEntity(1);
        },

        showLinkOrder: function (source) {
            return this.linkOrder() > 0 && this.entityCanBeReordered(this.target(source));
        },

        isDuplicate: function (other) {
            return (
                this !== other &&
                this.linkTypeID() == other.linkTypeID() &&
                this.linkOrder() == other.linkOrder() &&
                _.isEqual(this.entities(), other.entities()) &&
                mergeDates(this.period.beginDate, other.period.beginDate) &&
                mergeDates(this.period.endDate, other.period.endDate) &&
                attributesAreEqual(this.attributes(), other.attributes())
            );
        },

        openEdits: function () {
            var entities = this.original.entities;
            var entity0 = MB.entity(entities[0]);
            var entity1 = MB.entity(entities[1]);

            return _.str.sprintf(
                '/search/edits?auto_edit_filter=&order=desc&negation=0&combinator=and' +
                '&conditions.0.field=%s&conditions.0.operator=%%3D&conditions.0.name=%s' +
                '&conditions.0.args.0=%s&conditions.1.field=%s&conditions.1.operator=%%3D' +
                '&conditions.1.name=%s&conditions.1.args.0=%s&conditions.2.field=type' +
                '&conditions.2.operator=%%3D&conditions.2.args=90%%2C233&conditions.2.args=91' +
                '&conditions.2.args=92&conditions.3.field=status&conditions.3.operator=%%3D' +
                '&conditions.3.args=1&field=Please+choose+a+condition',
                encodeURIComponent(entity0.entityType),
                encodeURIComponent(entity0.name),
                encodeURIComponent(entity0.id),
                encodeURIComponent(entity1.entityType),
                encodeURIComponent(entity1.name),
                encodeURIComponent(entity1.id)
            );
        }
    });


    fields.LinkAttribute = function (data) {
        var type = this.type = MB.attrInfoByID[data.type.gid];

        if (type.creditable) {
            this.creditedAs = ko.observable(ko.unwrap(data.credited_as) || "");
        }

        if (type.freeText) {
            this.textValue = ko.observable(ko.unwrap(data.text_value) || "");
        }
    };

    fields.LinkAttribute.prototype.identity = function () {
        var type = this.type;

        if (type.creditable) {
            return type.gid + "\0" + _.str.clean(this.creditedAs());
        }
        if (type.freeText) {
            return type.gid + "\0" + _.str.clean(this.textValue());
        }
        return type.gid;
    };

    fields.LinkAttribute.prototype.toJS = function () {
        var type = this.type;
        var output = { type: { gid: type.gid } };

        if (type.creditable) {
            output.credited_as = _.str.clean(this.creditedAs());
        }

        if (type.freeText) {
            output.text_value = _.str.clean(this.textValue());
        }

        return output;
    };

    ko.bindingHandlers.textAttribute = {
        init: function (element, valueAccessor) {
            var options = valueAccessor(),
                linkAttribute = options.relationship.getAttribute(options.typeGID),
                currentValue = linkAttribute.textValue.peek();

            linkAttribute.textValue.subscribe(function (newValue) {
                if (newValue && !currentValue) {
                    options.relationship.attributes.push(linkAttribute);
                } else if (currentValue && !newValue) {
                    options.relationship.attributes.remove(linkAttribute);
                }
                currentValue = newValue;
            });
            ko.applyBindingsToNode(element, { value: linkAttribute.textValue });
        }
    };

    function entitiesComparer(a, b) {
        return a[0] === b[0] && a[1] === b[1];
    }

    function linkTypeComparer(a, b) { return a != b }

    function setPartialDate(target, data) {
        _.each(["year", "month", "day"], function (key) {
            (target[key] = target[key] || ko.observable())(ko.unwrap(data[key]) || null);
        });
        return target;
    }

    function attributesAreEqual(attributesA, attributesB) {
        if (attributesA.length !== attributesB.length) {
            return false;
        }
        for (var i = 0, a; a = attributesA[i]; i++) {
            var match = false;

            for (var j = i, b; b = attributesB[j]; j++) {
                if (a.identity() === b.identity()) {
                    match = true;
                    break;
                }
            }
            if (!match) return false;
        }
        return true;
    }

    function validAttributes(relationship, attributes) {
        var typeInfo = relationship.linkTypeInfo();

        if (_.isEmpty(attributes) || _.isEmpty(typeInfo) || _.isEmpty(typeInfo.attributes)) {
            return [];
        } else {
            return _.transform(attributes, function (accum, data) {
                var attrInfo = MB.attrInfoByID[data.type.gid];

                if (attrInfo && typeInfo.attributes[attrInfo.rootID]) {
                    accum.push(data);
                }
            });
        }
    }

}(MB.relationshipEditor = MB.relationshipEditor || {}));<|MERGE_RESOLUTION|>--- conflicted
+++ resolved
@@ -333,12 +333,8 @@
             function interpolate(match, name, alts) {
                 usedAttributes.push(name);
 
-<<<<<<< HEAD
                 var values = attributesByName[name] || [];
-                var replacement = MB.i18n.commaList(values)
-=======
                 var replacement = i18n.commaList(values)
->>>>>>> 8bf4c8db
 
                 if (alts && (alts = alts.split("|"))) {
                     replacement = values.length ? alts[0].replace(/%/g, replacement) : alts[1] || "";
@@ -348,15 +344,9 @@
             }
 
             return [
-<<<<<<< HEAD
                 _.str.clean(phrase.replace(this._phraseRegex, interpolate)),
                 _.str.clean(reversePhrase.replace(this._phraseRegex, interpolate)),
-                MB.i18n.commaOnlyList(_.flatten(_.values(_.omit(attributesByName, usedAttributes))))
-=======
-                typeInfo ? _.str.clean(typeInfo.phrase.replace(regex, interpolate)) : "",
-                typeInfo ? _.str.clean(typeInfo.reversePhrase.replace(regex, interpolate)) : "",
-                i18n.commaList(_.flatten(_.values(extraAttributes)))
->>>>>>> 8bf4c8db
+                i18n.commaOnlyList(_.flatten(_.values(_.omit(attributesByName, usedAttributes))))
             ];
         },
 
