--- conflicted
+++ resolved
@@ -57,15 +57,10 @@
     return newString.reverse ().join("");
 };
 
-<<<<<<< HEAD
 MB.utility.isArray  = function(o) { return (o instanceof Array    || typeof o == "array"); };
 MB.utility.isString = function(o) { return (o instanceof String   || typeof o == "string"); };
 MB.utility.isNullOrEmpty = function(o) { return (!o || o == ""); };
-=======
-MB.utility.is_ascii = function (str) {
-    return ! /[^\u0000-\u00ff]/.test(str);
-};
->>>>>>> 32b022ae
+MB.utility.is_ascii = function (str) { return ! /[^\u0000-\u00ff]/.test(str); };
 
 MB.utility.template = function(str) {
     var self = MB.Object();
@@ -82,9 +77,6 @@
 
     return self;
 };
-
-MB.utility.isString = function(o) { return (o instanceof String   || typeof o == "string"); };
-MB.utility.isNullOrEmpty = function(o) { return (!o || o == ""); };
 
 MB.utility.load_data = function (files, loaded, callback) {
     var uri = files.pop ();
