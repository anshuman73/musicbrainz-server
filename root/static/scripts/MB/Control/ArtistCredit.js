/*
   This file is part of MusicBrainz, the open internet music database.
   Copyright (C) 2010 MetaBrainz Foundation

   This program is free software; you can redistribute it and/or modify
   it under the terms of the GNU General Public License as published by
   the Free Software Foundation; either version 2 of the License, or
   (at your option) any later version.

   This program is distributed in the hope that it will be useful,
   but WITHOUT ANY WARRANTY; without even the implied warranty of
   MERCHANTABILITY or FITNESS FOR A PARTICULAR PURPOSE.  See the
   GNU General Public License for more details.

   You should have received a copy of the GNU General Public License
   along with this program; if not, write to the Free Software
   Foundation, Inc., 675 Mass Ave, Cambridge, MA 02139, USA.

*/

MB.Control.ArtistCredit = function(obj, boxnumber, container) {
    var self = MB.Object();

    self.boxnumber = boxnumber;
    self.container = container;
    self.placeholder_options = { 'submit_placeholder_if_empty': true };

    if (obj === null)
    {
        self.$row = self.container.box[boxnumber - 1].$row.clone ();

        var nameid = new RegExp ("artist_credit.names.[0-9]+");
        self.$row.find ("*").each (function (idx, element) {
            var item = $(element);
            if (item.attr ('id'))
            {
                item.attr ('id', item.attr('id').
                           replace(nameid, "artist_credit.names." + boxnumber));
            }
            if (item.attr ('name'))
            {
                item.attr ('name', item.attr('name').
                           replace(nameid, "artist_credit.names." + boxnumber));
            }
        });
    }
    else
    {
        self.$row = obj;
    }

    self.$name = self.$row.find ('input.name');
    self.$sortname = self.$row.find ('input.sortname');
    self.$credit = self.$row.find ('input.credit');
    self.$join = self.$row.find ('input.join');
    self.$gid = self.$row.find ('input.gid');
    self.$id = self.$row.find ('input.id');
    self.$remove_artist = self.$row.find ('input.remove-artist-credit');

    self.clear = function () {
        self.$name.val ('');
        self.$sortname.val ('');
        self.$credit.val ('');
        self.$join.val ('');
        self.$gid.val ('');
        self.$id.val ('');
        self.updateLookupPerformed ();

        self.$credit.attr ('placeholder', '')
            .mb_placeholder (self.placeholder_options);
    };

    self.render = function (data) {

        self.$name.val (data.artist_name).removeClass('error');
        self.container.clearError (self);
        self.$sortname.val (data.sortname);
        self.$join.val (data.join || '');
        self.$credit.val (data.name);
        self.$gid.val (data.gid);
        self.$id.val (data.id);
        self.updateLookupPerformed ();

        if (self.$credit.val () === '')
        {
            self.$credit.attr ('placeholder', data.artist_name)
                .mb_placeholder (self.placeholder_options);
        }

        if (self.$join.val () !== '')
        {
            self.$join.data ('mb_automatic', false).removeClass ('mb_automatic');
        }
    };

<<<<<<< HEAD
    self.guessCase = function () {
        /* only GuessCase new artists, not those which have already been identified. */
        if (self.$gid.val () === "" && self.$id.val () === "")
        {
            self.$name.val (MB.GuessCase.artist.guess (self.$name.val ()));
            self.$credit.val (MB.GuessCase.artist.guess (self.$credit.val ()));
=======
    self.updateLookupPerformed = function ()
    {
        if (self.$gid.val () && self.$id.val ())
        {
            self.$name.addClass ('lookup-performed');
        }
        else
        {
            self.$name.removeClass ('lookup-performed');
>>>>>>> b0e841b5
        }
    };

    self.update = function(event, data) {

        if (data.name)
        {
            self.$name.val (data.name).removeClass ('error');
            self.container.clearError (self);
            self.$sortname.val (data.sortname);
            self.$gid.val (data.gid);
            self.$id.val (data.id);
            self.updateLookupPerformed ();

            if (self.$credit.val () === '' || self.$credit.hasClass ('mb_placeholder'))
            {
                self.$credit.attr ('placeholder', data.name)
                    .mb_placeholder (self.placeholder_options);
            }

            self.container.renderPreview();
        }

        event.preventDefault();
        return false;
    };

    self.nameBlurred = function(event) {
        /* mark the field as having an error if no lookup was
         * performed for this artist name. */
        if (self.$name.val() !== "" && self.$id.val() === "")
        {
            self.$name.addClass('error');
            self.container.error (self);
        }

        /* if the artist was cleared the user probably wants to delete it,
           make sure ids are emptied out too. */
        if (self.$name.val() === '')
        {
            self.$gid.val ('');
            self.$id.val ('');
            self.updateLookupPerformed ();
        }

        /* if the artist credit is empty use the value of $name as
         * placeholder.
         */
        if (self.$credit.val () === '')
        {
            self.$credit.attr ('placeholder', self.$name.val ())
                .mb_placeholder (self.placeholder_options);
        }

        self.container.renderPreview();
    };

    self.creditBlurred = function(event) {
        self.container.renderPreview();
    };


    self.joinBlurred = function(event) {
        self.container.renderPreview();
    };

    /* A note on mb_automatic.
       =======================

       The behaviour created by following change event and controlled
       through the "mb_automatic" data variable on the input is
       somewhat similar to the behaviour of the placeholder attribute
       on the artist credit.

       The most important difference is that the value is not cleared
       on focus, this allows the user to clear the value and in this
       way submit an empty value.

       Because the behaviour is slightly different from a regular
       placeholder, the value is not displayed in gray.  This is
       unfortunate in the sense that it is not apparent to the user
       that the value is automatic -- the user will not be able to
       determine wether a ', ' or ' & ' value may change when
       adding/removing artist credits just from viewing the form.

       --warp.
    */

    self.joinChanged = function(event) {
        if (self.$join.data ('mb_automatic'))
        {
            /* this is the first value the user has entered into this field.

               If it is a simple word (such as "and") or an abbreviation
               (such as "feat.") it is likely that it should be surrounded
               by spaces.  Add those spaces automatically only this first
               time.
            */

            var join = self.$join.val ();
            if (join.match (/^[A-Za-z]*\.?$/))
            {
                self.$join.val (' ' + join + ' ');
            }
        }

        /* this join phrase has been changed, it should no langer be automatic. */
        self.$join.data ('mb_automatic', false).removeClass ('mb_automatic');
    };

    self.isEmpty = function () {
        return (self.$name.val () === '' &&
                self.$credit.val () === '' &&
                self.$join.val () === '');
    };

    self.renderName = function () {
        var name = self.$credit.val ();
        if (name === '')
        {
            name = self.$credit.attr ('placeholder');
        }

        if (!name)
        {
            name = '';
        }

        return name;
    };

    self.renderPreviewText = function () {
        return self.renderName () + self.$join.val ();
    };

    self.renderPreviewHTML = function () {
        return '<a target="_blank" href="/artist/' +
            MB.utility.escapeHTML (self.$gid.val ()) + '" title="' +
            MB.utility.escapeHTML (self.$sortname.val ()) + '">' +
            MB.utility.escapeHTML (self.renderName ()) + '</a>' +
            MB.utility.escapeHTML (self.$join.val ());
    };

    self.remove = function () {
        if (self.container.removeArtistBox (self.boxnumber))
        {
            self.$row.remove ();
        }
    };

    /* showJoin will uncover a possibly hidden join phrase input, and if
       neccesary automatically set its value.  The pos argument should be
       the position counted from the end, so that the join phrases between
       the final two artist credits has position 1, the one before that
       position 2, etc...
    */
    self.showJoin = function (pos) {
        if (self.$join.data ('mb_automatic'))
        {
            self.$join.val (pos === 1 ? ' & ' : ', ');
        }

        self.$join.closest ('.join-container').show ();
    };

    self.hideJoin = function () {
        self.$join.closest ('.join-container').hide ();
        self.$join.val ('');

        /* join phrases are automatic on those join phrases which will only
           be shown when a new artist credit is added. */
        self.$join.data ('mb_automatic', true).addClass ('mb_automatic');
    };

    self.$name.bind('blur.mb', self.nameBlurred);
    self.$credit.bind('blur.mb', self.creditBlurred);
    self.$join.bind('blur.mb', self.joinBlurred);
    self.$join.bind('change.mb', self.joinChanged);
    self.$remove_artist.bind ('click.mb', self.remove);

    MB.Control.Autocomplete ({
        'input': self.$name,
        'entity': 'artist',
        'select': self.update
    });

    if (obj === null)
    {
        /* we need to empty some variables if we created a new artist
         * credit by cloning the previous artist. */
        self.clear ();
    }
    else
    {
        /* if artist name and artist credit are identical on load, render
           the artist credit as a placeholder. */
        if (self.$name.val () === self.$credit.val ())
        {
            self.$credit.val ('');
            self.$credit.attr ('placeholder', self.$name.val ())
                .mb_placeholder (self.placeholder_options);
        }

        self.updateLookupPerformed ();
    }

    return self;
}

/* an ArtistCreditContainer is the base container for all the artist credits
   on a track or the release. */
MB.Control.ArtistCreditContainer = function($target, $container) {
    var self = MB.Object();

    self.box = [];
    self.$artist_input = $target;
    self.$container = $container;
    self.$preview = $container.find ('span.artist-credit-preview');
    self.$add_artist = self.$container.find ('input.add-artist-credit');
    self.errors = {};

    self.initialize = function() {

        self.$container.find('.artist-credit-box').each(function(i) {
            self.box[i] = MB.Control.ArtistCredit($(this), i, self);
        });

        if (self.box.length == 0)
        {
            throw MB.utility.exception (
                'ArtistCreditBoxNotFound',
                'Atleast one div.artist-credit-box is required, none were found.');
        }

        MB.Control.Autocomplete ({
            'input': self.$artist_input,
            'entity': 'artist',
            'select': self.update
        });

        self.$add_artist.bind ('click.mb', self.addArtistBox);
        self.$artist_input.bind ('blur.mb', self.targetBlurred);

        if (self.box[self.box.length - 1].$join.val () !== '')
        {
            /* This artist credit uses a join phrase on the final artist.  Add an
               artist credit to make sure that join phrase appears in the interface
               and isn't cleared. */
            self.addArtistBox ();
        }
        else
        {
            /* addArtistBox already calls updateJoinPhrases and renderPreview. so
               there is no need to call these unless addArtistBox wasn't called. */
            self.updateJoinPhrases ();
            self.renderPreview ();
        }

        if (self.box.length > 1)
        {
            /* multiple artists, disable main artist input. */
            self.disableTarget ();
        }
    };

    self.error = function (child) {
        self.errors[child.boxnumber] = true;
        self.$artist_input.addClass ('error');
    };

    self.clearError = function (child) {
        delete self.errors[child.boxnumber];

        if (MB.utility.keys (self.errors).length === 0)
        {
            self.$artist_input.removeClass ('error');
        }
    };

    self.update = function(event, data) {
        event.preventDefault();
        self.box[0].update(event, data);
    };

    self.addArtistBox = function () {
        var pos = self.box.length;
        var prev = self.box[pos-1];

        self.box[pos] = MB.Control.ArtistCredit(null, pos, self);
        self.box[pos].$row.insertAfter (prev.$row);

        self.updateJoinPhrases ();
        self.renderPreview ();

        return self.box[pos];
    };

    self.removeArtistBox = function (pos) {
        if (self.box.length < 2)
        {
            /* Do not allow the last box to be deleted. */
            return false;
        }

        self.box.splice (pos, 1);

        $.each (self.box, function (idx, box) { box.boxnumber = idx; });
        self.updateJoinPhrases ();
        self.renderPreview ();

        return true;
    };

    self.updateJoinPhrases = function () {

        $.each (self.box, function (idx, box) {
            if (idx === self.box.length - 1)
            {
                box.hideJoin ();
            }
            else
            {
                box.showJoin (self.box.length - 1 - idx);
            }
        });

    };

    /* renderPreview updates both the main entity artist input field
       and the preview displayed inside the artist credit bubble. */
    self.renderPreview = function() {
        var previewText = [];
        var previewHTML = [];

        var lookupPerformed = true;
        $.each (self.box, function (idx, box) {
            if (!box.$gid.val () || !box.$id.val ())
            {
                lookupPerformed = false;
            }

            previewText.push (box.renderPreviewText ());
            previewHTML.push (box.renderPreviewHTML ());
        });

        self.$artist_input.val (previewText.join (""));
        if (self.$artist_input.val () === '')
        {
            self.$preview.html ('&nbsp;');
        }
        else
        {
            self.$preview.html (previewHTML.join (""));
        }

        self.$artist_input.trigger ('artistCreditChanged');

        if (lookupPerformed)
        {
            self.$artist_input.addClass ('lookup-performed');
        }
        else
        {
            self.$artist_input.removeClass ('lookup-performed');
        }

    };

    self.render = function (data) {
        $.each (self.box, function (idx, item) {
             item.clear();
        });

        $.each (data.names, function (idx, item) {
            if (self.box.length === idx)
            {
                self.addArtistBox (idx);
            }

            self.box[idx].render (item);
        });

        self.renderPreview ();
    };

    self.guessCase = function () {
        $.each (self.box, function (idx, item) {
            item.guessCase();
        });

        self.renderPreview ();
    };

    self.isVariousArtists = function () {
        return self.box[0].$gid.val () === MB.constants.VARTIST_GID;
    };

    self.isEmpty = function () {
        var isEmpty = true;

        $.each (self.box, function (idx, box) {
            if (! box.isEmpty ())
            {
                isEmpty = false;
                return false;
            }
        });

        return isEmpty;
    };

    /**
     * This compares the current artist credit to the release artist
     * as it was rendered into a template on the tracklist tab of the
     * release editor.
     */
    self.isReleaseArtist = function () {
        $release_artist = $('table.tracklist-template tr.track-artist-credit');
        var isReleaseArtist = true;

        $release_artist.find ('tr.artist-credit-box').each (function (idx, row) {
            var box = self.box[idx];

            if (box.$gid.val () !== $(row).find ('input.gid').val () ||
                box.$name.val () !== $(row).find ('input.name').val () ||
                box.$credit.val () !== $(row).find ('input.credit').val () ||
                box.$join.val () !== $(row).find ('input.join').val ())
            {
                isReleaseArtist = false;
                return false;
            }
        });

        return isReleaseArtist;
    };

    self.clear = function () {
        $.each (self.box, function (idx, item) {
            item.clear ();
        });

        self.renderPreview ();
    };

    self.toData = function () {
        var ret = [];

        $.each (self.box, function (idx, item) {
            if(item.isEmpty ())
                return;

            var artistcredit = item.$credit.val () ?
                item.$credit.val () : item.$credit.attr ('placeholder');

            ret.push({
                'artist_name': item.$name.val (),
                'name': artistcredit,
                'id': item.$id.val (),
                'gid': item.$gid.val (),
                'join': item.$join.val () || ''
            });
        });

        return { 'names': ret, 'preview': self.$artist_input.val() };
    };

    self.targetBlurred = function(event) {
        self.box[0].$name.val (self.$artist_input.val ());
        self.box[0].$name.trigger ('blur');
    };

    self.enableTarget = function () {
        /* multiple artists, do not enable main artist input. */
        if (self.box.length > 1)
            return;

        $target.removeAttr ('disabled');
        $target.closest ('span.autocomplete').removeClass ('disabled');
    };

    self.disableTarget = function () {
        $target.attr ('disabled', 'disabled');
        $target.closest ('span.autocomplete').addClass ('disabled');
    };

    self.initialize ();

    return self;
};

/* an ArtistCreditRow is the container for all the artist credits on a track. */
MB.Control.ArtistCreditRow = function ($target, $container, $button) {
    var self = MB.Control.ArtistCreditContainer ($target, $container);

    var $artistcolumn = $target.closest ('table.medium').find ('input.artistcolumn');
    var $credits = $target.closest ('tr.track').find ('a.credits-button');

    var parent_enableTarget = self.enableTarget;
    var parent_disableTarget = self.disableTarget;

    self.enableTarget = function () {
        if ($artistcolumn.is (':checked')) {
            parent_enableTarget ();
            $credits.show ();
        };
    };

    self.disableTarget = function (keep_credits) {
        parent_disableTarget ();
        if (keep_credits)
            return;

        $credits.hide ();
    };

    $container.bind ('bubbleOpen.mb', function (event) {
        /* do not open the bubble if the artist column isn't enabled. */
        if ($artistcolumn.is (':checked'))
        {
            self.disableTarget (1);
        }
        else
        {
            event.preventDefault ();
            return false;
        }
    });

    $container.bind ('bubbleClose.mb', function (event) {
        self.enableTarget ();
    });


    if ($artistcolumn.is (':checked')) {
        self.enableTarget ();
    }
    else
    {
        self.disableTarget ();
    }

    return self;
};

/* ArtistCreditVertical is the container for all the artist credits on the
   release (which appears on the information page). */
MB.Control.ArtistCreditVertical = function ($target, $container, $button) {
    var self = MB.Control.ArtistCreditContainer ($target, $container);

    $container.bind ('bubbleOpen.mb', function (event) {
        $button.val (' << ');
        self.disableTarget ();
    });

    $container.bind ('bubbleClose.mb', function (event) {
        $button.val (' >> ');
        self.enableTarget ();
    });

    return self;
}



/* A generic artist credit initialize function for use outside the
   release editor. */
MB.Control.initialize_artist_credit = function (bubbles) {

    var $button = $('input#open-ac');
    var $target = $('input#entity-artist');
    var $container = $('div.artist-credit.bubble');

    bubbles.add ($button, $container);
    MB.Control.ArtistCreditVertical ($target, $container, $button);
};
<|MERGE_RESOLUTION|>--- conflicted
+++ resolved
@@ -93,14 +93,15 @@
         }
     };
 
-<<<<<<< HEAD
     self.guessCase = function () {
         /* only GuessCase new artists, not those which have already been identified. */
         if (self.$gid.val () === "" && self.$id.val () === "")
         {
             self.$name.val (MB.GuessCase.artist.guess (self.$name.val ()));
             self.$credit.val (MB.GuessCase.artist.guess (self.$credit.val ()));
-=======
+        }
+    };
+
     self.updateLookupPerformed = function ()
     {
         if (self.$gid.val () && self.$id.val ())
@@ -110,7 +111,6 @@
         else
         {
             self.$name.removeClass ('lookup-performed');
->>>>>>> b0e841b5
         }
     };
 
