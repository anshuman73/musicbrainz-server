--- conflicted
+++ resolved
@@ -251,11 +251,7 @@
                 'name': item.credit.val (),
                 'id': item.id.val (),
                 'gid': item.gid.val (),
-<<<<<<< HEAD
-                'join': item.join.val ()
-=======
-                'join': item.join.val () || '',
->>>>>>> 6b16a2a6
+                'join': item.join.val () || ''
             };
 
             if (ac.id)
