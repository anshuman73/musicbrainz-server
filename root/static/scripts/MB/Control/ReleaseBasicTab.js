/*
   This file is part of MusicBrainz, the open internet music database.
   Copyright (C) 2010 MetaBrainz Foundation

   This program is free software; you can redistribute it and/or modify
   it under the terms of the GNU General Public License as published by
   the Free Software Foundation; either version 2 of the License, or
   (at your option) any later version.

   This program is distributed in the hope that it will be useful,
   but WITHOUT ANY WARRANTY; without even the implied warranty of
   MERCHANTABILITY or FITNESS FOR A PARTICULAR PURPOSE.  See the
   GNU General Public License for more details.

   You should have received a copy of the GNU General Public License
   along with this program; if not, write to the Free Software
   Foundation, Inc., 675 Mass Ave, Cambridge, MA 02139, USA.

*/

MB.Control._preview_update_timeout = 500;

/**
 * MB.Control.ReleasePreview is used to render the preview.
 */
MB.Control.ReleasePreview = function (advancedtab) {
    var self = MB.Object ();

    self.render = function () {
        var preview = $('#preview').html ('');

        $.each (self.adv.discs, function (idx, disc) {

            $('<h3>').text (disc.fullTitle ()).appendTo (preview);

            var table = $('<table class="preview">').appendTo(preview);

            $.each (disc.sorted_tracks, function (idx, item) {
                if (item.isDeleted ())
                {
                    return;
                }

                var tr = $('<tr>').appendTo (table);
                tr.append ($('<td class="trackno">').text (item.$position.val ()));
                tr.append ($('<td class="title">').text (item.$title.val ()));
                if (disc.isVariousArtists ())
                {
                    tr.append ($('<td class="artist">').text (item.$artist.val ()));
                }
                tr.append ($('<td class="duration">').text (item.$length.val ()));
            });

        });
    };

    self.preview = $('#preview');
    self.adv = advancedtab;

    return self;
};


/**
 * MB.Control.ReleaseTextarea is used to render and parse a tracklist textarea.
 */
MB.Control.ReleaseTextarea = function (disc, preview) {
    var self = MB.Object ();

    self.render = function () {
        var str = "";

        $.each (disc.sorted_tracks, function (idx, item) {
            if (item.isDeleted ())
            {
                return;
            }

            str += item.$position.val () + ". " + item.$title.val ();

            if (self.isVariousArtists () && item.$artist.val () !== '')
            {
                str += MB.TrackParser.separator + item.$artist.val ();
            }

            var len = item.lengthOrNull ();
            if (len)
            {
                str += " (" + len + ")";
            }

            str += "\n";
        });

        self.$textarea.val (str);
    };

    self.updatePreview = function () {
        if (typeof self.timeout == "number")
        {
            clearTimeout (self.timeout);
        }

        delete self.timeout;

        if (self.trackparser)
        {
            self.trackparser.run ();
            self.preview.render ();
        }
    };

    self.collapse = function (chained) {
        self.trackparser = null;
        self.$textarea.val ('');

        self.$textarea.hide ();
        self.$basicdisc.removeClass ('expanded');
        self.$collapse_icon.hide ();
        self.$expand_icon.show ();

        if (!chained)
        {
            self.disc.collapse (true);
        }

        self.preview.render ();
    };

    self.expand = function (chained) {

        self.$nowloading.show ();
        self.$basicdisc.addClass ('expanded');
        self.$expand_icon.hide ();
        self.$collapse_icon.show ();

        if (!chained)
        {
            self.disc.expand (true);
        }
    };

    self.loadTracklist = function (data) {
        self.$textarea.show ();
        self.$nowloading.hide ();
        self.render ();
        self.trackparser = MB.TrackParser.Parser (self.disc, self.$textarea, data);
        self.updatePreview ();
    };

    self.lines = function (data) {
        if (data)
        {
            self.$textarea.val (data.join ("\n"));
        }
        else
        {
            return self.$textarea.val ().split ("\n");
        }
    };

    /**
     * isVariousArtists returns false only if all tracks on the disc are identical
     * to the release artist.
     */
    self.isVariousArtists = function () {
        return self.$various_artists.val() == '1';
    };

    self.disc = disc;
    self.preview = preview;

<<<<<<< HEAD
    self.basicdisc = $('#mediums\\.'+disc.number+'\\.basicdisc');
    self.textarea = self.basicdisc.find ('textarea.tracklist');
    self.$expand_icon = self.basicdisc.find ('input.expand-disc');
    self.$collapse_icon = self.basicdisc.find ('input.collapse-disc');
    self.$tracklist_id = self.basicdisc.find ('input.tracklist-id');
    self.$various_artists = self.basicdisc.find ('input.various-artists');
=======
    self.$basicdisc = $('#mediums\\.'+disc.number+'\\.basicdisc');
    self.$textarea = self.$basicdisc.find ('textarea.tracklist');
    self.$nowloading = self.$basicdisc.find ('div.tracklist-loading');
    self.$expand_icon = self.$basicdisc.find ('input.expand-disc');
    self.$collapse_icon = self.$basicdisc.find ('input.collapse-disc');
    self.$tracklist_id = self.$basicdisc.find ('input.tracklist-id');
    self.$various_artists = $('#various-artists');
>>>>>>> 26494faf

    if (!self.$tracklist_id.length)
    {
        self.$tracklist_id = self.disc.fieldset.find ('input.tracklist-id');
    }

    self.$expand_icon.bind ('click.mb', function (ev) { self.expand (); });
    self.$collapse_icon.bind ('click.mb', function (ev) { self.collapse (); });

    self.$textarea.bind ('keyup', function () {
        var newTimeout = setTimeout (function () {
            self.updatePreview ();
        }, MB.Control._preview_update_timeout);

        self.timeout = newTimeout;
    });

    self.disc.registerBasic (self);

    return self;
}

/**
 * MB.Control.ReleaseTracklist is used to render and parse the tracklist textareas.
 */
MB.Control.ReleaseTracklist = function (advancedtab, preview) {
    var self = MB.Object ();

    var render = function () {
        $.each (self.textareas, function (idx, textarea) {
            textarea.render ();
        });
    };

    var newDisc = function (disc, expand_discs) {
        var ta = MB.Control.ReleaseTextarea (disc, self.preview);
        self.textareas.push (ta);

        if (expand_discs)
        {
            ta.expand ();
        }

        return ta;
    };

    var guessCase = function () {
        /* make sure all the input fields on the advanced tab are up-to-date. */
        $.each (self.textareas, function (i, textarea) {
            textarea.updatePreview (MB.GuessCase.track.guess);
        });

        /* have the advanced view guess case all the discs. */
        self.adv.guessCase ();

        /* take the new inputs and render them to our textareas and the preview. */
        self.render ();
        self.preview.render ();
    };

    self.adv = advancedtab;
    self.preview = preview;

    self.render = render;
    self.newDisc = newDisc;
    self.guessCase = guessCase;

    self.textareas = [];
    $.each (self.adv.discs, function (idx, disc) {
        self.newDisc (disc, self.adv.discs.length < 4);
    });

    return self;
};


MB.Control.ReleaseBasicTab = function (advancedtab, serialized) {
    var self = MB.Object ();

    /* switch between basic / advanced view. */
    var moveFields = function (from, to) {
        var discs = self.adv.discs.length;

        for (var i = 0; i < discs; i++)
        {
            $('.'+from+'-medium-format-and-title').eq(i).contents ().detach ().appendTo (
                $('.'+to+'-medium-format-and-title').eq(i));
        }

        $('div.guesscase-'+from).children().appendTo($('div.guesscase-'+to));
    };

    var addDisc = function () {
        return self.tracklist.newDisc (self.adv.addDisc ());
    };

    $("a[href=#advanced]").click (function () {
        moveFields ('basic', 'advanced');
        $('.basic-tracklist').hide ();
        $('.advanced-tracklist').show ();
        $('#id-advanced').val ('1');
        $(window).scrollTop (0);
    });

    $("a[href=#basic]").click (function () {
        moveFields ('advanced', 'basic');
        $('.advanced-tracklist').hide ();
        $('.basic-tracklist').show ();
        $('#id-advanced').val ('0');
        self.tracklist.render ();
        self.preview.render ();
    });

    $("a[href=#add_disc]").click (function () {
        self.addDisc ();
    });

    $("a[href=#guesscase]").click (function () {
        if ($('.advanced-tracklist:visible').length)
        {
            self.adv.guessCase ();
        }
        else
        {
            self.tracklist.guessCase ();
        }
    });

    self.addDisc = addDisc;
    self.adv = advancedtab;
    self.preview = MB.Control.ReleasePreview (self.adv);
    self.tracklist = MB.Control.ReleaseTracklist (self.adv, self.preview);

    self.preview.render ();
    self.tracklist.render ();

    if ($('#id-advanced').val () == '1')
    {
        $("a[href=#advanced]").trigger ('click');
    }

    self.adv.basic = self;

    return self;
}
<|MERGE_RESOLUTION|>--- conflicted
+++ resolved
@@ -170,22 +170,13 @@
     self.disc = disc;
     self.preview = preview;
 
-<<<<<<< HEAD
-    self.basicdisc = $('#mediums\\.'+disc.number+'\\.basicdisc');
-    self.textarea = self.basicdisc.find ('textarea.tracklist');
-    self.$expand_icon = self.basicdisc.find ('input.expand-disc');
-    self.$collapse_icon = self.basicdisc.find ('input.collapse-disc');
-    self.$tracklist_id = self.basicdisc.find ('input.tracklist-id');
-    self.$various_artists = self.basicdisc.find ('input.various-artists');
-=======
     self.$basicdisc = $('#mediums\\.'+disc.number+'\\.basicdisc');
     self.$textarea = self.$basicdisc.find ('textarea.tracklist');
     self.$nowloading = self.$basicdisc.find ('div.tracklist-loading');
     self.$expand_icon = self.$basicdisc.find ('input.expand-disc');
     self.$collapse_icon = self.$basicdisc.find ('input.collapse-disc');
     self.$tracklist_id = self.$basicdisc.find ('input.tracklist-id');
-    self.$various_artists = $('#various-artists');
->>>>>>> 26494faf
+    self.$various_artists = self.$basicdisc.find ('input.various-artists');
 
     if (!self.$tracklist_id.length)
     {
