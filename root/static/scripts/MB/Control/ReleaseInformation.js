/*
   This file is part of MusicBrainz, the open internet music database.
   Copyright (C) 2010 MetaBrainz Foundation

   This program is free software; you can redistribute it and/or modify
   it under the terms of the GNU General Public License as published by
   the Free Software Foundation; either version 2 of the License, or
   (at your option) any later version.

   This program is distributed in the hope that it will be useful,
   but WITHOUT ANY WARRANTY; without even the implied warranty of
   MERCHANTABILITY or FITNESS FOR A PARTICULAR PURPOSE.  See the
   GNU General Public License for more details.

   You should have received a copy of the GNU General Public License
   along with this program; if not, write to the Free Software
   Foundation, Inc., 675 Mass Ave, Cambridge, MA 02139, USA.

*/

/**
 * MB.Control.ReleaseLabel keeps track of the label/catno inputs.
 */
MB.Control.ReleaseLabel = function(row, parent, labelno) {
    var self = MB.Object();

    self.row = row;
    self.parent = parent;
    self.labelno = labelno;

    if (!self.row)
    {
        self.catno_message = $('div.catno-container:first').clone ();
	self.catno_message.insertAfter ($('div.catno-container:last'));
	self.catno_message.hide ();

	self.row = $('div.release-label:first').clone ();
	self.row.find ('input.label-id').val ('');
	self.row.find ('input.label-name').val ('');
	self.row.find ('input.catno').val ('');
	self.row.find ('*').each (function (idx, element) {
            var item = $(element);
            if (item.attr ('id'))
            {
                item.attr ('id', item.attr('id').
                           replace('labels.0', "labels." + self.labelno));
            }
            if (item.attr ('name'))
            {
                item.attr ('name', item.attr('name').
                           replace('labels.0', "labels." + self.labelno));
            }
        });

        self.row.appendTo ($('div.label-container').append ());
    }

    /**
     * toggleDelete (un)marks the track for deletion. Provide a boolean to delete
     * or undelete a track, or leave it empty to toggle.
     */
    var toggleDelete = function (value) {
        var deleted = (value === undefined) ? !parseInt (self.deleted.val ()) : value;
        if (deleted)
        {
            self.deleted.val('1');
            self.row.addClass('deleted');
            self.name.attr ('disabled', 'disabled');
            self.catno.attr ('disabled', 'disabled');
        }
        else
        {
            self.deleted.val ('0');
            self.row.removeClass('deleted');
            self.name.removeAttr ('disabled');
            self.catno.removeAttr ('disabled');
        }

        window.toggled = self;
    };

    /**
     * isDeleted returns true if this track is marked for deletion.
     */
    var isDeleted = function () {
        return self.deleted.val () === '1';
    };

    /**
     * selected is a callback called by autocomplete when a selection is made.
     */
    var selected = function (event, data) {
        self.id.val(data.id);
<<<<<<< HEAD
        self.name.val(data.name).removeClass('error');

        event.preventDefault();
        return false;
    };

    var catnoUpdate = function () {

	if (self.catno.val ().match (/^B00[0-9A-Z]{7}$/))
        {
  	    self.catno.data ('bubble').show ();
        }
	else
        {
  	    self.catno.data ('bubble').hide ();
        }
=======
        self.name.removeClass('error');
        self.name.val(data.name);
>>>>>>> 71ef4cab
    };

    self.id = self.row.find('input.label-id');
    self.name = self.row.find('input.label-name');
    self.catno = self.row.find('input.catno');
    self.catno_message = $('div.catno').eq(self.labelno);
    self.deleted = self.row.find ('span.remove-label input');

    self.parent = parent;
<<<<<<< HEAD
    self.autocompleted = autocompleted;
    self.toggleDelete = toggleDelete;
    self.catnoUpdate = catnoUpdate;

    self.name.result(self.autocompleted);
    self.name.autocomplete("/ws/js/label", MB.utility.autocomplete.options);
    self.catno.bind ('change keyup focus', self.catnoUpdate);
=======
    self.template = template;
    self.toggleDelete = toggleDelete;
    self.isDeleted = isDeleted;
    self.selected = selected;

    MB.Control.Autocomplete ({
        'input': self.name,
        'entity': 'label',
        'select': self.selected,
    });
>>>>>>> 71ef4cab

    self.row.find ("a[href=#remove_label]").click (function () { self.toggleDelete() });

    return self;
};


MB.Control.ReleaseBarcode = function() {
    var self = MB.Object();

    self.input = $('#id-barcode');
    self.message = $('p.barcode-message');
    self.suggestion = $('p.barcode-suggestion');
    self.count = 0;

    var checkDigit = function (barcode) {
        var weights = [ 1, 3, 1, 3, 1, 3, 1, 3, 1, 3, 1, 3 ];

        if (barcode.length !== 12)
        {
            return false;
        }

        var calc = 0;
        for (i = 0; i < 12; i++)
        {
            calc += parseInt (barcode[i]) * weights[i];
        }

        var checkdigit = 10 - (calc % 10);

        return checkdigit === 10 ? '0' : '' + checkdigit;
    };

    var validate = function (barcode) {
        return self.checkDigit (barcode.slice (0, 12)) === barcode[12];
    };

    var clean = function () {
        var barcode = self.input.val ().replace (/[^0-9]/g, '');

        self.input.val (barcode);

        return barcode;
    };

    var update = function () {
        var barcode = self.clean ();

        if (barcode.length === 11)
        {
            self.message.html (MB.text.Barcode.NoCheckdigitUPC);
            self.suggestion.html (MB.text.Barcode.CheckDigit.replace (
                '#checkdigit#', self.checkDigit ('0' + barcode)));
        }
        else if (barcode.length === 12)
        {
            if (self.validate ('0' + barcode))
            {
                self.message.html (MB.text.Barcode.ValidUPC);
                self.suggestion.html ("");
            }
            else
            {
                self.message.html (MB.text.Barcode.InvalidUPC);
                self.suggestion.html (MB.text.Barcode.DoubleCheck + ' ' +
                    MB.text.Barcode.CheckDigit.replace (
                        '#checkdigit#', self.checkDigit (barcode)));
            }
        }
        else if (barcode.length === 13)
        {
            if (self.validate (barcode))
            {
                self.message.html (MB.text.Barcode.ValidEAN);
                self.suggestion.html ('');
            }
            else
            {
                self.message.html (MB.text.Barcode.InvalidEAN);
                self.suggestion.html (MB.text.DoubleCheck);
            }
        }
        else
        {
            self.message.html (MB.text.Barcode.Invalid);
            self.suggestion.html (MB.text.DoubleCheck);
        }
    };

    self.checkDigit = checkDigit;
    self.validate = validate;
    self.clean = clean;
    self.update = update;

    self.input.bind ('change keyup', self.update);
    self.update ();

    return self;
};


MB.Control.ReleaseDate = function (bubble_collection) {
    var self = MB.Object ();

    self.bubbles = bubble_collection;

    self.inputs = [ $('#id-date\\.year'),
        $('#id-date\\.month'), $('#id-date\\.day') ] 
    self.message = $('div.date');

    var amazonEpoch = function () {
	return (self.inputs[0].val () == '1995' &&
	  self.inputs[1].val () == '10' &&
          self.inputs[2].val () == '25');
    };

    var update = function (event) {
	if (self.amazonEpoch ())
        {
            $(this).data ('bubble').show ();
	}
	else
	{
            $(this).data ('bubble').hide ();
	}
    };

    self.amazonEpoch = amazonEpoch;
    self.update = update;

    $.each (self.inputs, function (idx, item) {
        item.data ('bubble', 
            MB.Control.BubbleDocBase (self.bubbles, item, self.message));

        item.bind ('change keyup focus', self.update);
    });

    return self;
};

MB.Control.ReleaseInformation = function() {
    var self = MB.Object();

    self.bubbles = MB.Control.BubbleCollection ();
    self.release_date = MB.Control.ReleaseDate (self.bubbles);

    var initialize = function () {

        self.bubbles.add ($('#release-artist'), $('div.artist-credit'));
        self.bubbles.add ($('#id-barcode'), $('div.barcode'));

        $('div.release-label').each (function () {
            self.addLabel ($(this));
        });

        $('#id-barcode').live ('change', function () {
            var barcode = $(this).val ().replace (/[^0-9]/g, '');
            $(this).val (barcode);
        });

        $('a[href=#add_label]').click (function (event) {
            self.addLabel ();
	    self.bubbles.hideAll ();
            event.preventDefault ();
        });

        var annotation = $('#annotation');
        annotation.focus (function() { annotation.css('height','70px'); });
        annotation.blur (function() {
            if (!annotation.attr('value'))
            {
                annotation.css('height','10px');
            }
        });

        self.artistcredit = MB.Control.ArtistCreditVertical (
            $('input#release-artist'), $('div.artist-credit')
        );
    };

    var addLabel = function (row) {
        var labelno = self.labels.length;
        var l = MB.Control.ReleaseLabel(row, self, labelno);

        self.labels.push (l);

        MB.Control.BubbleDocBase (self.bubbles, l.catno, l.catno_message);
    };

    self.barcode = MB.Control.ReleaseBarcode ();
    self.labels = [];
    self.initialize = initialize;
    self.addLabel = addLabel;

    self.initialize ();

    return self;
}<|MERGE_RESOLUTION|>--- conflicted
+++ resolved
@@ -91,8 +91,8 @@
      */
     var selected = function (event, data) {
         self.id.val(data.id);
-<<<<<<< HEAD
-        self.name.val(data.name).removeClass('error');
+        self.name.removeClass('error');
+        self.name.val(data.name);
 
         event.preventDefault();
         return false;
@@ -108,10 +108,6 @@
         {
   	    self.catno.data ('bubble').hide ();
         }
-=======
-        self.name.removeClass('error');
-        self.name.val(data.name);
->>>>>>> 71ef4cab
     };
 
     self.id = self.row.find('input.label-id');
@@ -121,26 +117,18 @@
     self.deleted = self.row.find ('span.remove-label input');
 
     self.parent = parent;
-<<<<<<< HEAD
-    self.autocompleted = autocompleted;
-    self.toggleDelete = toggleDelete;
+    self.template = template;
     self.catnoUpdate = catnoUpdate;
-
-    self.name.result(self.autocompleted);
-    self.name.autocomplete("/ws/js/label", MB.utility.autocomplete.options);
-    self.catno.bind ('change keyup focus', self.catnoUpdate);
-=======
-    self.template = template;
     self.toggleDelete = toggleDelete;
     self.isDeleted = isDeleted;
     self.selected = selected;
 
+    self.catno.bind ('change keyup focus', self.catnoUpdate);
     MB.Control.Autocomplete ({
         'input': self.name,
         'entity': 'label',
         'select': self.selected,
     });
->>>>>>> 71ef4cab
 
     self.row.find ("a[href=#remove_label]").click (function () { self.toggleDelete() });
 
