--- conflicted
+++ resolved
@@ -231,11 +231,7 @@
         $('#id-date\\.month'), $('#id-date\\.day') ]
     self.message = $('div.date');
 
-<<<<<<< HEAD
-    var amazonEpoch = function () {
-=======
     self.amazonEpoch = function () {
->>>>>>> 33738722
         return (self.inputs[0].val () == '1995' &&
                 self.inputs[1].val () == '10' &&
                 self.inputs[2].val () == '25');
@@ -252,19 +248,11 @@
 
         if (amazon || january)
         {
-<<<<<<< HEAD
-            $(this).data ('bubble').show ();
-        }
-        else
-        {
-            $(this).data ('bubble').hide ();
-=======
             self.bubble.show ();
         }
         else
         {
             self.bubble.hide ();
->>>>>>> 33738722
         }
 
         if (amazon)
@@ -287,12 +275,6 @@
     };
 
     $.each (self.inputs, function (idx, item) {
-<<<<<<< HEAD
-        item.data ('bubble',
-            MB.Control.BubbleDocBase (self.bubbles, item, self.message));
-
-=======
->>>>>>> 33738722
         item.bind ('change keyup focus', self.update);
     });
 
@@ -310,11 +292,7 @@
 
     self.initialize = function () {
 
-<<<<<<< HEAD
-        self.bubbles.add ($('#release-artist'), $('div.artist-credit.bubble'));
-=======
         self.bubbles.add ($('#open-ac'), $('div.artist-credit'));
->>>>>>> 33738722
         self.bubbles.add ($('#id-barcode'), $('div.barcode'));
         self.bubbles.add ($('#annotation'), $('div.annotation'));
         self.bubbles.add ($('#id-comment'), $('div.comment'));
