/*
   This file is part of MusicBrainz, the open internet music database.
   Copyright (C) 2010 MetaBrainz Foundation

   This program is free software; you can redistribute it and/or modify
   it under the terms of the GNU General Public License as published by
   the Free Software Foundation; either version 2 of the License, or
   (at your option) any later version.

   This program is distributed in the hope that it will be useful,
   but WITHOUT ANY WARRANTY; without even the implied warranty of
   MERCHANTABILITY or FITNESS FOR A PARTICULAR PURPOSE.  See the
   GNU General Public License for more details.

   You should have received a copy of the GNU General Public License
   along with this program; if not, write to the Free Software
   Foundation, Inc., 675 Mass Ave, Cambridge, MA 02139, USA.

*/

/**
 * MB.Control.ReleaseLabel keeps track of the label/catno inputs.
 */
MB.Control.ReleaseLabel = function(row, parent, labelno) {
    var self = MB.Object();

    self.row = row;
    self.parent = parent;
    self.labelno = labelno;

    if (!self.row)
    {
        self.catno_message = $('div.catno-container:first').clone ();
	self.catno_message.insertAfter ($('div.catno-container:last'));
	self.catno_message.hide ();

	self.row = $('div.release-label:first').clone ();
	self.row.find ('input.label-id').val ('');
	self.row.find ('input.label-name').val ('');
	self.row.find ('input.catno').val ('');
	self.row.find ('*').each (function (idx, element) {
            var item = $(element);
            if (item.attr ('id'))
            {
                item.attr ('id', item.attr('id').
                           replace('labels.0', "labels." + self.labelno));
            }
            if (item.attr ('name'))
            {
                item.attr ('name', item.attr('name').
                           replace('labels.0', "labels." + self.labelno));
            }
        });

        self.row.appendTo ($('div.label-container').append ());
    }

    /**
     * toggleDelete (un)marks the track for deletion. Provide a boolean to delete
     * or undelete a track, or leave it empty to toggle.
     */
    var toggleDelete = function (value) {
        var deleted = (value === undefined) ? !parseInt (self.deleted.val ()) : value;
        if (deleted)
        {
            self.deleted.val('1');
            self.row.addClass('deleted');
            self.name.attr ('disabled', 'disabled');
            self.catno.attr ('disabled', 'disabled');
        }
        else
        {
            self.deleted.val ('0');
            self.row.removeClass('deleted');
            self.name.removeAttr ('disabled');
            self.catno.removeAttr ('disabled');
        }

        window.toggled = self;
    };

    /**
     * isDeleted returns true if this track is marked for deletion.
     */
    var isDeleted = function () {
        return self.deleted.val () === '1';
    };


    var autocompleted = function (event, data) {
        self.id.val(data.id);
        self.name.val(data.name).removeClass('error');

        event.preventDefault();
        return false;
    };

    var catnoUpdate = function () {

	if (self.catno.val ().match (/^B00[0-9A-Z]{7}$/))
        {
  	    self.catno.data ('bubble').show ();
        }
	else
        {
  	    self.catno.data ('bubble').hide ();
        }
    };

    self.id = self.row.find('input.label-id');
    self.name = self.row.find('input.label-name');
    self.catno = self.row.find('input.catno');
    self.catno_message = $('div.catno').eq(self.labelno);
    self.deleted = self.row.find ('span.remove-label input');

    self.parent = parent;
    self.autocompleted = autocompleted;
    self.toggleDelete = toggleDelete;
    self.catnoUpdate = catnoUpdate;

    self.name.result(self.autocompleted);
    self.name.autocomplete("/ws/js/label", MB.utility.autocomplete.options);
    self.catno.bind ('change keyup focus', self.catnoUpdate);

    self.row.find ("a[href=#remove_label]").click (function () { self.toggleDelete() });

    return self;
};


MB.Control.ReleaseBarcode = function() {
    var self = MB.Object();

    self.input = $('#id-barcode');
    self.message = $('p.barcode-message');
    self.suggestion = $('p.barcode-suggestion');
    self.count = 0;

    var checkDigit = function (barcode) {
        var weights = [ 1, 3, 1, 3, 1, 3, 1, 3, 1, 3, 1, 3 ];

        if (barcode.length !== 12)
        {
            return false;
        }

        var calc = 0;
        for (i = 0; i < 12; i++)
        {
            calc += parseInt (barcode[i]) * weights[i];
        }

        var checkdigit = 10 - (calc % 10);

        return checkdigit === 10 ? '0' : '' + checkdigit;
    };

    var validate = function (barcode) {
        return self.checkDigit (barcode.slice (0, 12)) === barcode[12];
    };

    var clean = function () {
        var barcode = self.input.val ().replace (/[^0-9]/g, '');

        self.input.val (barcode);

        return barcode;
    };

    var update = function () {
        var barcode = self.clean ();

        if (barcode.length === 11)
        {
            self.message.html (MB.text.Barcode.NoCheckdigitUPC);
            self.suggestion.html (MB.text.Barcode.CheckDigit.replace (
                '#checkdigit#', self.checkDigit ('0' + barcode)));
        }
        else if (barcode.length === 12)
        {
            if (self.validate ('0' + barcode))
            {
                self.message.html (MB.text.Barcode.ValidUPC);
                self.suggestion.html ("");
            }
            else
            {
                self.message.html (MB.text.Barcode.InvalidUPC);
                self.suggestion.html (MB.text.Barcode.DoubleCheck + ' ' +
                    MB.text.Barcode.CheckDigit.replace (
<<<<<<< HEAD
                        '#checkdigit#', self.checkDigit ('0' + barcode)));
=======
                        '#checkdigit#', self.checkDigit (barcode)));
>>>>>>> b6700aa3
            }
        }
        else if (barcode.length === 13)
        {
            if (self.validate (barcode))
            {
                self.message.html (MB.text.Barcode.ValidEAN);
                self.suggestion.html ('');
            }
            else
            {
                self.message.html (MB.text.Barcode.InvalidEAN);
                self.suggestion.html (MB.text.DoubleCheck);
            }
        }
        else
        {
            self.message.html (MB.text.Barcode.Invalid);
            self.suggestion.html (MB.text.DoubleCheck);
        }
    };

    self.checkDigit = checkDigit;
    self.validate = validate;
    self.clean = clean;
    self.update = update;

    self.input.bind ('change keyup', self.update);
    self.update ();

    return self;
};


<<<<<<< HEAD
MB.Control.ReleaseDate = function (bubble_collection) {
    var self = MB.Object ();

    self.bubbles = bubble_collection;

    self.inputs = [ $('#id-date\\.year'),
        $('#id-date\\.month'), $('#id-date\\.day') ] 
    self.message = $('div.date');

    var amazonEpoch = function () {
	return (self.inputs[0].val () == '1995' &&
	  self.inputs[1].val () == '10' &&
          self.inputs[2].val () == '25');
    };

    var update = function (event) {
	if (self.amazonEpoch ())
        {
            $(this).data ('bubble').show ();
	}
	else
	{
            $(this).data ('bubble').hide ();
	}
    };

    self.amazonEpoch = amazonEpoch;
    self.update = update;

    $.each (self.inputs, function (idx, item) {
        item.data ('bubble', 
            MB.Control.BubbleDocBase (self.bubbles, item, self.message));

        item.bind ('change keyup focus', self.update);
    });

    return self;
};

=======
>>>>>>> b6700aa3
MB.Control.ReleaseInformation = function() {
    var self = MB.Object();

    self.bubbles = MB.Control.BubbleCollection ();
    self.release_date = MB.Control.ReleaseDate (self.bubbles);

    var initialize = function () {

        self.bubbles.add ($('#release-artist'), $('div.artist-credit'));
        self.bubbles.add ($('#id-barcode'), $('div.barcode'));

        $('div.release-label').each (function () {
            self.addLabel ($(this));
        });

        $('#id-barcode').live ('change', function () {
            var barcode = $(this).val ().replace (/[^0-9]/g, '');
            $(this).val (barcode);
        });

        $('a[href=#add_label]').click (function (event) {
            self.addLabel ();
	    self.bubbles.hideAll ();
            event.preventDefault ();
        });

        var annotation = $('#annotation');
        annotation.focus (function() { annotation.css('height','70px'); });
        annotation.blur (function() {
            if (!annotation.attr('value'))
            {
                annotation.css('height','10px');
            }
        });

        self.artistcredit = MB.Control.ArtistCreditVertical (
            $('input#release-artist'), $('div.artist-credit')
        );
    };

    var addLabel = function (row) {
        var labelno = self.labels.length;
        var l = MB.Control.ReleaseLabel(row, self, labelno);

        self.labels.push (l);

        MB.Control.BubbleDocBase (self.bubbles, l.catno, l.catno_message);
    };

    self.barcode = MB.Control.ReleaseBarcode ();
    self.labels = [];
    self.initialize = initialize;
    self.addLabel = addLabel;

    self.initialize ();

    return self;
}
<|MERGE_RESOLUTION|>--- conflicted
+++ resolved
@@ -188,11 +188,7 @@
                 self.message.html (MB.text.Barcode.InvalidUPC);
                 self.suggestion.html (MB.text.Barcode.DoubleCheck + ' ' +
                     MB.text.Barcode.CheckDigit.replace (
-<<<<<<< HEAD
-                        '#checkdigit#', self.checkDigit ('0' + barcode)));
-=======
                         '#checkdigit#', self.checkDigit (barcode)));
->>>>>>> b6700aa3
             }
         }
         else if (barcode.length === 13)
@@ -227,7 +223,6 @@
 };
 
 
-<<<<<<< HEAD
 MB.Control.ReleaseDate = function (bubble_collection) {
     var self = MB.Object ();
 
@@ -267,8 +262,6 @@
     return self;
 };
 
-=======
->>>>>>> b6700aa3
 MB.Control.ReleaseInformation = function() {
     var self = MB.Object();
 
@@ -326,4 +319,4 @@
     self.initialize ();
 
     return self;
-}
+}