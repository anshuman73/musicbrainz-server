/*
   This file is part of MusicBrainz, the open internet music database.
   Copyright (C) 2011 MetaBrainz Foundation

   This program is free software; you can redistribute it and/or modify
   it under the terms of the GNU General Public License as published by
   the Free Software Foundation; either version 2 of the License, or
   (at your option) any later version.

   This program is distributed in the hope that it will be useful,
   but WITHOUT ANY WARRANTY; without even the implied warranty of
   MERCHANTABILITY or FITNESS FOR A PARTICULAR PURPOSE.  See the
   GNU General Public License for more details.

   You should have received a copy of the GNU General Public License
   along with this program; if not, write to the Free Software
   Foundation, Inc., 675 Mass Ave, Cambridge, MA 02139, USA.

*/

MB.Control.RelateTo = function () {
    var self = MB.Object();

    self.$relate = $('div.relate-to');

    /* Do not initialize any of this if there is no "relate to ..."
     * link on the page. */
    if (! self.$relate.length)
    {
        return null;
    }

    self.$link = $('a[href=#relate_to]');
    self.$select = self.$relate.find ('select');
    self.$type0 = self.$relate.find ('input.type');
    self.$gid0 = self.$relate.find ('input.gid');
    self.$input = self.$relate.find ('input.entity');
    self.$cancel = self.$relate.find ('input.cancel');
    self.$create = self.$relate.find ('input.create');

    self.type = function () {
        return self.$relate.find ('option:selected').val ();
    };

    self.select = function (event, data) {
        self.$input.val (data.name);
        self.selected_item = data;
        self.selected_item.type = self.type ();
    };

    self.createRelationship = function (event) {
        var location = '/edit/relationship/create';
        var query_string = $.param ({
            type0: self.$type0.val (),
            type1: self.selected_item.type,
            entity0: self.$gid0.val (),
            entity1: self.selected_item.gid
        });

        window.location = location + '?' + query_string;
    };

    self.resultHook = function (result) {

        if (self.$type0.val () !== self.type ())
            return result;

        // filter out any results which refer to the same entity as the one
        // we're viewing.
        var ret = [];
        $.each (result, function (idx, item) {
            if (item.gid === undefined || item.gid !== self.$gid0.val ()) {
                ret.push (item);
            }
        });

        return ret;
    };

    self.$select.bind ('change.mb', function (event) {
        self.autocomplete.changeEntity (self.type ());
    });

    self.$link.bind ('click.mb', function (event) { self.$relate.show (); });
    self.$cancel.bind ('click.mb', function (event) { self.$relate.hide (); });
    self.$create.bind ('click.mb', self.createRelationship);

    self.autocomplete = MB.Control.Autocomplete ({
        'entity': self.type (),
        'input': self.$input,
        'select': self.select,
<<<<<<< HEAD
        'position': {
            my: "right top",
            at: "right bottom",
            collision: "none"
        }
=======
        'resultHook': self.resultHook
>>>>>>> 84e8a993
    });

    return self;
};<|MERGE_RESOLUTION|>--- conflicted
+++ resolved
@@ -89,15 +89,12 @@
         'entity': self.type (),
         'input': self.$input,
         'select': self.select,
-<<<<<<< HEAD
+        'resultHook': self.resultHook,
         'position': {
             my: "right top",
             at: "right bottom",
             collision: "none"
         }
-=======
-        'resultHook': self.resultHook
->>>>>>> 84e8a993
     });
 
     return self;
