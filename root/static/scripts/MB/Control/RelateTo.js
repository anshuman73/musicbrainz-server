--- conflicted
+++ resolved
@@ -48,11 +48,6 @@
         self.selected_item.type = self.type ();
     };
 
-    self.cancel = function (event) {
-        self.autocomplete.hide ();
-        self.$relate.hide ();
-    };
-
     self.createRelationship = function (event) {
         var location = '/edit/relationship/create';
         var query_string = $.param ({
@@ -96,13 +91,8 @@
         self.autocomplete.changeEntity (self.type ());
     });
 
-<<<<<<< HEAD
-    self.$link.bind ('click.mb', function (event) { self.$relate.show (); });
-    self.$cancel.bind ('click.mb', self.cancel);
-=======
     self.$link.bind ('click.mb', self.show);
     self.$cancel.bind ('click.mb', function (event) { self.$relate.hide (); });
->>>>>>> c16ae0c7
     self.$create.bind ('click.mb', self.createRelationship);
 
     self.autocomplete = MB.Control.Autocomplete ({
