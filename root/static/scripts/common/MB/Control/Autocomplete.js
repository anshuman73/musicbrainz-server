/*
   This file is part of MusicBrainz, the open internet music database.
   Copyright (C) 2010,2011 MetaBrainz Foundation

   This program is free software; you can redistribute it and/or modify
   it under the terms of the GNU General Public License as published by
   the Free Software Foundation; either version 2 of the License, or
   (at your option) any later version.

   This program is distributed in the hope that it will be useful,
   but WITHOUT ANY WARRANTY; without even the implied warranty of
   MERCHANTABILITY or FITNESS FOR A PARTICULAR PURPOSE.  See the
   GNU General Public License for more details.

   You should have received a copy of the GNU General Public License
   along with this program; if not, write to the Free Software
   Foundation, Inc., 675 Mass Ave, Cambridge, MA 02139, USA.

*/

MB.Control.autocomplete_formatters = {
    "generic": function (ul, item) {
        var a = $("<a>").text (item.name);

        var comment = [];

<<<<<<< HEAD
        if (item.primary_alias && item.primary_alias != item.name)
        {
            comment.push (item.primary_alias);
        }

        if (item.sortname && !MB.utility.is_ascii (item.name))
=======
        if (item.sortname && !MB.utility.is_latin (item.name))
>>>>>>> 2cc4f0b6
        {
            comment.push (item.sortname);
        }

        if (item.comment)
        {
            comment.push (item.comment);
        }

        if (comment.length)
        {
            a.append (' <span class="autocomplete-comment">(' +
                      MB.utility.escapeHTML (comment.join (", ")) + ')</span>');
        }

        return $("<li>").data ("ui-autocomplete-item", item).append (a).appendTo (ul);
    },

    "recording": function (ul, item) {
        var a = $("<a>").text (item.name);

        if (item.length && item.length !== '' && item.length !== '?:??')
        {
            a.prepend ('<span class="autocomplete-length">' + item.length + '</span>');
        }

        if (item.comment)
        {
            a.append ('<span class="autocomplete-comment">(' +
                      MB.utility.escapeHTML (item.comment) + ')</span>');
        }

        if (item.video)
        {
            a.append ('<span class="autocomplete-video">(video)</span>');
        }

        a.append ('<br /><span class="autocomplete-comment">by ' +
                  MB.utility.escapeHTML (item.artist) + '</span>');

        if (item.appears_on && item.appears_on.hits > 0)
        {
            var rgs = [];
            $.each (item.appears_on.results, function (idx, item) {
                rgs.push (item.name);
            });

            if (item.appears_on.hits > item.appears_on.results.length)
            {
                rgs.push ('...');
            }

            a.append ('<br /><span class="autocomplete-appears">appears on: ' +
                      MB.utility.escapeHTML (rgs.join (", ")) + '</span>');
        }
        else {
            a.append ('<br /><span class="autocomplete-appears">standalone recording</span>');
        }

        if (item.isrcs.length)
        {
            a.append ('<br /><span class="autocomplete-isrcs">isrcs: ' +
                      MB.utility.escapeHTML (item.isrcs.join (", ")) + '</span>');
        }

        return $("<li>").data ("ui-autocomplete-item", item).append (a).appendTo (ul);
    },

    "release-group": function (ul, item) {
        var a = $("<a>").text (item.name);

        if (item.comment)
        {
            a.append ('<span class="autocomplete-comment">(' +
                      MB.utility.escapeHTML (item.comment) + ')</span>');
        }

        a.append ('<br /><span class="autocomplete-comment">' + item.typeName + ' by ' +
                  MB.utility.escapeHTML (item.artist) + '</span>');

        return $("<li>").data ("ui-autocomplete-item", item).append (a).appendTo (ul);
    },

    "work": function (ul, item) {
        var a = $("<a>").text (item.name);
        var comment = [];

        if (item.language)
        {
            a.prepend ('<span class="autocomplete-length">' + item.language + '</span>');
        }

        if (item.primary_alias && item.primary_alias != item.name)
        {
            comment.push (item.primary_alias);
        }

        if (item.comment)
        {
            comment.push (item.comment);
        }

        if (comment.length)
        {
            a.append (' <span class="autocomplete-comment">(' +
                      MB.utility.escapeHTML (comment.join (", ")) + ')</span>');
        }

        var artistRenderer = function(prefix, artists) {
            if (artists && artists.hits > 0)
            {
                var toRender = artists.results;
                if (artists.hits > toRender.length)
                {
                    toRender.push ('...');
                }

                a.append ('<br /><span class="autocomplete-comment">' +
                        prefix + ': ' +
                        MB.utility.escapeHTML (toRender.join (", ")) + '</span>');
            }
        };

        artistRenderer("Writers", item.artists.writers);
        artistRenderer("Artists", item.artists.artists);

        return $("<li>").data ("ui-autocomplete-item", item).append (a).appendTo (ul);
    },

    "area": function (ul, item) {
        var a = $("<a>").text (item.name);

        if (item.comment)
        {
            a.append ('<span class="autocomplete-comment">(' +
                      MB.utility.escapeHTML (item.comment) + ')</span>');
        }

        if (item.typeName || item.parentCountry) {
             a.append ('<br /><span class="autocomplete-comment">' +
                       (item.typeName ? MB.utility.escapeHTML(item.typeName) : '') +
                       (item.typeName && item.parentCountry ? ', ' : '') +
                       (item.parentCountry ? MB.utility.escapeHTML(item.parentCountry) : '') +
                       '</span>');
        };

        return $("<li>").data ("ui-autocomplete-item", item).append (a).appendTo (ul);
    },

    "place": function (ul, item) {
        var a = $("<a>").text (item.name);

        var comment = [];

        if (item.primary_alias && item.primary_alias != item.name)
        {
            comment.push (item.primary_alias);
        }

        if (item.comment)
        {
            comment.push (item.comment);
        }

        if (comment.length)
        {
            a.append (' <span class="autocomplete-comment">(' +
                      MB.utility.escapeHTML (comment.join (", ")) + ')</span>');
        }

        if (item.typeName || item.area) {
             a.append ('<br /><span class="autocomplete-comment">' +
                       (item.typeName ? MB.utility.escapeHTML(item.typeName) : '') +
                       (item.typeName && item.area ? ', ' : '') +
                       (item.area ? MB.utility.escapeHTML(item.area) : '') +
                       '</span>');
        };

        return $("<li>").data ("ui-autocomplete-item", item).append (a).appendTo (ul);
    }

};


MB.Control.Autocomplete = function (options) {
    var self = MB.Object();
    var cancelSearch = true;

    var formatPager = function (ul, item) {
        if (ul.children ().length === 0)
        {
            var span = $('<span>(' + MB.text.NoResults + ')</span>');

            return $("<li>")
                .data ("ui-autocomplete-item", item)
                .addClass("ui-menu-item")
                .css ('text-align', 'center')
                .append (span)
                .appendTo (ul);
        }

        if (item.current == item.pages)
        {
            return $();
        }

        item.action = function () {
            self.currentPage += 1;
            self.autocomplete._search(self.$input.val());
        };

        return $('<li>')
            .data ("ui-autocomplete-item", item)
            .css ('text-align', 'center')
            .append ($("<a>").text(MB.text.ShowMore))
            .appendTo (ul);
    };

    var formatMessage = function (ul, item) {

        var message = $("<a>").text (item.message);

        var li = $('<li>')
            .data ("ui-autocomplete-item", item)
            .css ('text-align', 'center')
            .append (message)
            .appendTo (ul);

        return li;
    };

    self.resetPage = function () {
        self.currentPage = 1;
        self.currentResults = [];
    };

    self.searchAgain = function (toggle) {
        if (toggle) {
            self.indexed_search = !self.indexed_search;
        }
        self.resetPage();
        self.autocomplete._search(self.$input.val());
    };

    self.close = function (event) {
        self.$input.focus();

        // If the menu is closing for good (i.e. not just temporarily after
        // hitting "Show more..."), clear the current page and results.
        if (cancelSearch) {
            self.resetPage();
        }

        cancelSearch = true;
    };

    self.open = function (event) {
        var menu = self.autocomplete.menu;
        menu.focus(event, menu.element.children("li:eq(0)"));

        // XXX MBS-1675
        if ($(document).height () > $('body').height ()) {
            $('body').height ($(document).height ());
        }
    };

    self.lookup = function (request, response) {
        if (request.term != self.page_term)
        {
            /* always reset to first page if we're looking for something new. */
            self.resetPage();
            self.page_term = request.term;
        }

        $.ajax(self.lookupHook ({
            url: self.url,
            data: { q: request.term, page: self.currentPage, direct: !self.indexed_search },
            success: function (data, result, request) {
                data = self.resultHook(data);
                var jumpTo = self.currentResults.length;
                self.currentResults.push.apply(self.currentResults, data.slice(0, -1));
                var pager = data.pop();
                data = self.currentResults.slice(0);
                data.push(pager);

                if (options.allow_empty) {
                    data.push ({
                        "action": function () { self.clear (true) },
                        "message": MB.text.RemoveLinkedEntity[self.entity]
                    });
                }

                data.push ({
                    "action": function () { self.searchAgain (true); },
                    "message": self.indexed_search ?
                        MB.text.SwitchToDirectSearch :
                        MB.text.SwitchToIndexedSearch
                });

                var re = response(data, result, request);

                self.autocomplete._delay(function () {
                    var menu = self.autocomplete.menu;
                    var $ul = menu.element;

                    if (menu.active) {
                        menu.active.children("a").removeClass("ui-state-focus");
                    }

                    var $item = menu.active = $ul.children("li:eq(" + jumpTo + ")");
                    $item.children("a").addClass("ui-state-focus");

                    if (self.currentPage > 1) {
                        $ul.scrollTop($item.position().top + $ul.scrollTop());
                    }
                });

                return re;
            }
        }));
    };

    self.select = function (event, data) {
        event.preventDefault();
        var item = self.currentSelection = data.item;

        if (item.action) {
            cancelSearch = false;
            item.action();
            self.autocomplete.menu.mouseHandled = false;
        } else {
            cancelSearch = true;
            options.select(event, item);
        }
    };

    self.clear = function (clearAction) {
        self.currentSelection = null;
        self.resetPage();
        if (options.clear)
        {
            options.clear (clearAction);
        }
    };

    // Prevent menu item focus from changing the input value
    self.focus = function (event, data) {
        return false;
    };

    self.initialize = function () {
        self.changeEntity (options.entity);

        var entity_regex = /[a-f0-9]{8}-[a-f0-9]{4}-[a-f0-9]{4}-[a-f0-9]{4}-[a-f0-9]{12}/;

        self.$input.on('input', function (event) {
            var match = this.value.match(entity_regex);
            if (match === null) {
                $(this).trigger("keydown.autocomplete");
                return;
            }
            cancelSearch = true;
            self.autocomplete.close();
            // MBS-6385: prevent the autocomplete from searching the entered
            // URL/MBID as an entity name by clearing the internal timeout it
            // uses before searching.
            clearTimeout(self.autocomplete.searching);
            var mbid = match[0];

            $(this).trigger("blur.autocomplete").prop("disabled", true);

            $.ajax({
                url: "/ws/js/entity/" + mbid,
                dataType: "json",
                success: function (data) {
                    var type = data["type"];
                    if (type != self.entity) {
                        // Only RelateTo boxes and relationship-editor dialogs
                        // support changing the entity type.
                        if (!options.setEntity || options.setEntity(type) === false) {
                            self.clear();
                            return;
                        }
                    }
                    self.select (event, { item: data });
                    self.autocomplete.term = data.name;
                    self.autocomplete.selectedItem = null;
                },
                error: function () {
                    self.clear();
                },
                complete: function () {
                    self.$input.prop("disabled", false).focus();
                }
            });
        });

        self.$input.autocomplete ($.extend({}, options, {
            source:    self.lookup,
            minLength: options.minLength ? options.minLength : 1,
            select:    self.select,
            close:     self.close,
            open:      self.open,
            focus:     self.focus
        }));

        self.autocomplete = self.$input.data ('ui-autocomplete');

        self.$input.on('blur', function(event) {
            if (!self.currentSelection) return;
            if (self.currentSelection.name !== self.$input.val()) {
                self.clear (false);
            }
        });

        self.$search.on('click.mb', function (event) {
            self.searchAgain ();
            self.$input.focus ();
        });

        self.autocomplete._renderItem = function (ul, item) {
            return item['pages'] ? self.formatPager (ul, item) :
                item['message'] ? self.formatMessage (ul, item) :
                self.formatItem (ul, item);
        };

        /* Click events inside the menu, but outside of a relate-to box,
           should not cause the box to close. */
        self.autocomplete.menu.element.click(function (event) {
            event.stopPropagation();
        });

        self.autocomplete.close = function (event) {
            // XXX selecting the show-more or direct-search buttons closes the
            // menu, which stops the in-progress searches.
            if (cancelSearch) {
                self.autocomplete.cancelSearch = true;
            }
            self.autocomplete._close(event);
        };
    };

    self.changeEntity = function (entity) {
        self.entity = entity.replace ('_', '-');
        self.url = options.url || "/ws/js/" + self.entity;

        if (options.formatItem)
        {
            self.formatItem = options.formatItem;
        }
        else
        {
            self.formatItem = MB.Control.autocomplete_formatters[self.entity] ||
                MB.Control.autocomplete_formatters['generic'];
        }
    };

    self.currentSelection = null;

    self.$input = options.input;
    self.$search = self.$input.closest ('span.autocomplete').find('img.search');

    self.lookupHook = options.lookupHook || function (r) { return r; };
    self.resultHook = options.resultHook || function (r) { return r; };
    self.page_term = '';
    self.currentPage = 1;
    self.currentResults = [];
    self.selected_item = 0;
    self.indexed_search = true;

    self.formatPager = options.formatPager || formatPager;
    self.formatMessage = options.formatMessage || formatMessage;

    return self;
};


/*
   MB.Control.EntityAutocomplete is a helper class which simplifies using
   Autocomplete to look up entities.  It takes care of setting 'error' and
   'lookup-performed' classes on the search input, and setting id and gid
   values on related hidden inputs.

   It expects to see html looking like this:

       <span class="ENTITY autocomplete">
          <img class="search" src="search.png" />
          <input type="text" class="name" />
          <input type="hidden" class="id" />
          <input type="hidden" class="gid" />
       </span>

   Do a lookup of the span with jQuery and pass it into EntityAutocomplete
   as options.inputs, for example, for a release group do this:

       MB.Control.EntityAutocomplete ({ inputs: $('span.release-group.autocomplete') });

   The 'lookup-performed' and 'cleared' events will be triggered on the input.name
   element (though you can just bind on the span, as events will bubble up).
*/
MB.Control.EntityAutocomplete = function (options) {
    var $inputs = options.inputs;

    delete options.inputs;

    var $name = $inputs.find ('input.name');
    var $id = $inputs.find ('input.id');
    var $gid = $inputs.find ('input.gid');

    if (!options.hasOwnProperty ('show_status'))
    {
        /* default to showing error and lookup-performed status by adding those
           classes (red/green background) to lookup fields. */
        options.show_status = true;
    }

    if (!options.entity)
    {
        /* guess the entity from span classes. */
        $.each (MB.constants.ENTITIES, function (idx, entity) {
            if ($inputs.hasClass (entity))
            {
                options.entity = entity;
            }
        });
    }

    options.input = $name;

    options.select = function (event, item) {
        // We need to do this manually, rather than using $.each, due to recordings
        // having a 'length' property.
        for (key in item) {
            $inputs.find('input.' + key).val(item[key]).trigger('change');
        }

        $name.removeClass('error');
        if (options.show_status)
        {
            $name.addClass ('lookup-performed');
        }
        $name.data ('lookup-result', item);
        $name.trigger ('lookup-performed', [ item ]);
    };

    var self = MB.Control.Autocomplete(options);

    /* if clearAction is set, also clear the autocomplete input itself,
       otherwise only clear the lookup / selection. */
    self.clear = function (clearAction) {
        $inputs.find ('input').each (function (idx, elem) {
            if (! $(elem).hasClass ('name') || clearAction)
            {
                $(elem).val ('');
            }
        });

        if (options.show_status && $name.val () !== '')
        {
            $name.addClass('error');
        }
        $name.removeClass ('lookup-performed');
        $name.data ('lookup-result', null);
        $name.trigger ('cleared');
    };

    var parent_initialize = self.initialize;

    self.initialize = function () {
        parent_initialize ();

        if ($id.val () === '' && $gid.val () === '')
        {
            $name.removeClass ('lookup-performed');
            if ($name.val () !== '' && options.show_status)
            {
                $name.addClass('error');
            }
        }
        else
        {
            $name.removeClass('error');
            if (options.show_status)
            {
                $name.addClass ('lookup-performed');
            }

            self.currentSelection = {
                name: $name.val (),
                id: $id.val (),
                gid: $gid.val ()
            };
        }
    }

    options.input = $name;

    self.initialize ();

    return self;
}
<|MERGE_RESOLUTION|>--- conflicted
+++ resolved
@@ -24,16 +24,12 @@
 
         var comment = [];
 
-<<<<<<< HEAD
         if (item.primary_alias && item.primary_alias != item.name)
         {
             comment.push (item.primary_alias);
         }
 
-        if (item.sortname && !MB.utility.is_ascii (item.name))
-=======
         if (item.sortname && !MB.utility.is_latin (item.name))
->>>>>>> 2cc4f0b6
         {
             comment.push (item.sortname);
         }
