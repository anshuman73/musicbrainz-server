--- conflicted
+++ resolved
@@ -108,7 +108,6 @@
         after$init: function (data) {
             this.length = data.length;
             this.video = data.video;
-<<<<<<< HEAD
 
             // Returned from the /ws/js/recording search.
             if (_.isObject(data.appears_on)) {
@@ -118,8 +117,6 @@
             if (_.isString(data.artist)) {
                 this.artist = data.artist;
             }
-=======
->>>>>>> b8611b6d
         }
     });
 
