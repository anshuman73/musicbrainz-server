// This file is part of MusicBrainz, the open internet music database.
// Copyright (C) 2014 MetaBrainz Foundation
// Licensed under the GPL version 2, or (at your option) any later version:
// http://www.gnu.org/licenses/gpl-2.0.txt

<<<<<<< HEAD
var isPositiveInteger = require('../edit/utility/isPositiveInteger.js');
=======
var debounce = require('../common/utility/debounce.js');
>>>>>>> 9f52bcbd

(function (releaseEditor) {

    var utils = releaseEditor.utils;
    var validation = require('../edit/validation.js');


    var releaseEditData = utils.withRelease(MB.edit.fields.release);

    var newReleaseLabels = utils.withRelease(function (release) {
        return _.filter(release.labels(), function (releaseLabel) {
            var label = releaseLabel.label();
            return (label && label.id) || _.str.clean(releaseLabel.catalogNumber());
        });
    }, []);

    releaseEditor.edits = {

        releaseGroup: function (release) {
            var releaseGroup = release.releaseGroup();
            var releaseName = _.str.clean(release.name());
            var releaseAC = release.artistCredit;
            var origData = MB.edit.fields.releaseGroup(releaseGroup);
            var editData = _.cloneDeep(origData);

            if (releaseGroup.gid) {
                var dataChanged = false;

                if (releaseEditor.copyTitleToReleaseGroup() && releaseGroup.canTakeName(releaseName)) {
                    editData.name = releaseName;
                    dataChanged = true;
                }

                if (releaseEditor.copyArtistToReleaseGroup() && releaseGroup.canTakeArtist(releaseAC)) {
                    editData.artist_credit = MB.edit.fields.artistCredit(releaseAC);
                    dataChanged = true;
                }

                if (dataChanged) {
                    return [MB.edit.releaseGroupEdit(editData, origData)];
                }
            } else if (releaseEditor.action === "add") {
                editData.name = _.str.clean(releaseGroup.name) || releaseName;
                editData.artist_credit = MB.edit.fields.artistCredit(releaseAC);
                return [MB.edit.releaseGroupCreate(editData)];
            }

            return [];
        },

        release: function (release) {
            if (!release.name() && !release.artistCredit.text()) return [];

            var newData = releaseEditData();
            var oldData = release.original();
            var edits = [];

            if (!release.gid()) {
                edits.push(MB.edit.releaseCreate(newData));
            }
            else if (!_.isEqual(newData, oldData)) {
                newData = _.extend(_.clone(newData), { to_edit: release.gid() });
                edits.push(MB.edit.releaseEdit(newData, oldData));
            }
            return edits;
        },

        annotation: function (release) {
            var editData = MB.edit.fields.annotation(release);
            var edits = [];

            if (editData.text !== release.annotation.original()) {
                edits.push(MB.edit.releaseAddAnnotation(editData));
            }
            return edits;
        },

        releaseLabel: function (release) {
            var newLabels = _.map(newReleaseLabels(), MB.edit.fields.releaseLabel);
            var oldLabels = release.labels.original();

            var newLabelsByID = _.indexBy(newLabels, "release_label");
            var oldLabelsByID = _.indexBy(oldLabels, "release_label");

            var edits = [];

            _.each(newLabels, function (newLabel) {
                var id = newLabel.release_label;

                if (id) {
                    var oldLabel = oldLabelsByID[id];

                    if (oldLabel && !_.isEqual(newLabel, oldLabel)) {
                        // Edit ReleaseLabel
                        edits.push(MB.edit.releaseEditReleaseLabel(newLabel));
                    }
                } else {
                    // Add ReleaseLabel
                    newLabel = _.clone(newLabel);

                    if (newLabel.label || newLabel.catalog_number) {
                        newLabel.release = release.gid() || null;
                        edits.push(MB.edit.releaseAddReleaseLabel(newLabel));
                    }
                }
            });

            _.each(oldLabels, function (oldLabel) {
                var id = oldLabel.release_label;
                var newLabel = newLabelsByID[id];

                if (!newLabel || !(newLabel.label || newLabel.catalog_number)) {
                    // Delete ReleaseLabel
                    oldLabel = _.omit(oldLabel, "label", "catalog_number");
                    edits.push(MB.edit.releaseDeleteReleaseLabel(oldLabel));
                }
            });

            return edits;
        },

        medium: function (release) {
            var edits = [];
            var inferTrackDurations = releaseEditor.inferTrackDurationsFromRecordings();

            // oldPositions are the original positions for all the original
            // mediums (as they exist in the database). newPositions are all
            // the new positions for the new mediums (as they exist on the
            // page). tmpPositions stores any positions we use to avoid
            // conflicts between oldPositions/newPositions.

            var oldPositions = _.map(release.mediums.original(), function (m) {
                return m.original().position;
            });

            var newMediums = release.mediums();
            var newPositions = _.invoke(release.mediums(), "position");
            var tmpPositions = [];

            _.each(newMediums, function (medium) {
                var newMediumData = MB.edit.fields.medium(medium);
                var oldMediumData = medium.original();

                _.each(medium.tracks(), function (track, i) {
                    var trackData = newMediumData.tracklist[i];

                    if (track.hasExistingRecording()) {
                        var newRecording = MB.edit.fields.recording(track.recording());

                        if (inferTrackDurations) {
                            trackData.length = newRecording.length || trackData.length;
                        }

                        var oldRecording = track.recording.savedEditData;

                        if (oldRecording) {
                            if (track.updateRecordingTitle()) {
                                newRecording.name = trackData.name;
                            }

                            if (track.updateRecordingArtist()) {
                                newRecording.artist_credit = trackData.artist_credit;
                            }

                            if (!_.isEqual(newRecording, oldRecording)) {
                                edits.push(MB.edit.recordingEdit(newRecording, oldRecording));
                            }
                        }
                    }
                });

                // The medium already exists
                newMediumData = _.cloneDeep(newMediumData);

                if (medium.id) {
                    var newNoPosition = _.omit(newMediumData, "position");
                    var oldNoPosition = _.omit(oldMediumData, "position");

                    if (!_.isEqual(newNoPosition, oldNoPosition)) {
                        newNoPosition.to_edit = medium.id;
                        edits.push(MB.edit.mediumEdit(newNoPosition, oldNoPosition));
                    }
                } else if (medium.hasTracks()) {
                    // With regards to the medium position, make sure that:
                    //
                    //  (1) The position doesn't conflict with an existing
                    //      medium as present in the database. If it does,
                    //      pick a position that doesn't and enter a reorder
                    //      edit.
                    //
                    //  (2) The position doesn't conflict with the new
                    //      position of any moved medium, unless they swap.

                    var newPosition = newMediumData.position;

                    if (_.contains(oldPositions, newPosition)) {
                        var lastAttempt = (_.last(tmpPositions) + 1) || 1;
                        var attempt;

                        while (attempt = lastAttempt++) {
                            if (_.contains(oldPositions, attempt) ||
                                _.contains(tmpPositions, attempt)) {
                                // This position is taken.
                                continue;
                            }

                            if (_.contains(newPositions, attempt)) {
                                // Another medium is being moved to the
                                // position we want. Avoid this *unless* we're
                                // swapping with that medium.

                                var possibleSwap = _.find(
                                    newMediums,
                                    function (other) {
                                        return other.position() === attempt;
                                    }
                                );

                                if (possibleSwap.original().position === newPosition) {
                                    break;
                                }

                                continue;
                            }

                            break;
                        }

                        tmpPositions.push(attempt);
                        newMediumData.position = attempt;
                        medium.tmpPosition = attempt;
                    } else {
                        // The medium may have been moved again.
                        delete medium.tmpPosition;
                    }

                    newMediumData.release = release.gid();
                    edits.push(MB.edit.mediumCreate(newMediumData));
                }
            });

            _.each(release.mediums.original(), function (m) {
                if (m.id && m.removed) {
                    edits.push(MB.edit.mediumDelete({ medium: m.id }));
                }
            });

            return edits;
        },

        mediumReorder: function (release) {
            var edits = [];
            var newOrder = [];
            var removedMediums = {};

            _.each(release.mediums.original(), function (medium) {
                if (medium.id && medium.removed) {
                    removedMediums[medium.original().position] = medium;
                }
            });

            _.each(release.mediums(), function (medium) {
                var newPosition = medium.position();

                var oldPosition = medium.tmpPosition || (
                    medium.id ? medium.original().position : newPosition
                );

                if (oldPosition !== newPosition) {
                    // A removed medium is already in the position we want, so
                    // make sure we swap with it to avoid conflicts.
                    var removedMedium;
                    if (removedMedium = removedMediums[newPosition]) {
                        newOrder.push({
                            medium_id:  removedMedium.id,
                            "old":      newPosition,
                            "new":      oldPosition
                        });
                    }

                    newOrder.push({
                        medium_id:  medium.id,
                        "old":      oldPosition,
                        "new":      newPosition
                    });
                }
            });

            if (newOrder.length) {
                edits.push(
                    MB.edit.releaseReorderMediums({
                        release: release.gid(),
                        medium_positions: newOrder
                    })
                );
            }

            return edits;
        },

        discID: function (release) {
            var edits = [];

            _.each(release.mediums(), function (medium) {
                var toc = medium.toc();

                if (toc && medium.canHaveDiscID()) {
                    edits.push(
                        MB.edit.mediumAddDiscID({
                            medium_id:          medium.id,
                            medium_position:    medium.position(),
                            release:            release.gid(),
                            release_name:       release.name(),
                            cdtoc:              toc
                        })
                    );
                }
            });
            return edits;
        },

        externalLinks: function (release) {
            var edits = [];

            if (releaseEditor.hasInvalidLinks()) {
                return edits;
            }

            var { oldLinks, newLinks, allLinks } = releaseEditor.externalLinksEditData();

            _(allLinks).each(function (link) {
                if (!link.type || !link.url) {
                    return;
                }

                var editData = MB.edit.fields.externalLinkRelationship(link, release);

                if (isPositiveInteger(link.relationship)) {
                    if (!newLinks[link.relationship]) {
                        edits.push(MB.edit.relationshipDelete(editData));
                    } else if (oldLinks[link.relationship]) {
                        var original = MB.edit.fields.externalLinkRelationship(oldLinks[link.relationship], release);

                        if (!_.isEqual(editData, original)) {
                            edits.push(MB.edit.relationshipEdit(editData, original));
                        }
                    }
                } else if (newLinks[link.relationship]) {
                    edits.push(MB.edit.relationshipCreate(editData));
                }
            });

            return edits;
        }
    };


    releaseEditor.allEdits = debounce(
        utils.withRelease(function (release) {
            var root = releaseEditor.rootField;

            return Array.prototype.concat(
                releaseEditor.edits.releaseGroup(release),
                releaseEditor.edits.release(release),
                releaseEditor.edits.releaseLabel(release),
                releaseEditor.edits.medium(release),
                releaseEditor.edits.mediumReorder(release),
                releaseEditor.edits.discID(release),
                releaseEditor.edits.annotation(release),
                releaseEditor.edits.externalLinks(release)
            );
        }, []),
        1500
    );


    releaseEditor.editPreviews = ko.observableArray([]);
    releaseEditor.loadingEditPreviews = ko.observable(false);


    releaseEditor.getEditPreviews = function () {
        var previews = {}, previewRequest = null;

        function refreshPreviews(edits) {
            releaseEditor.editPreviews(_.compact(_.map(edits, getPreview)));
        }

        function getPreview(edit) { return previews[edit.hash] }
        function addPreview(tuple) {
            var editHash = tuple[0].hash, preview = tuple[1];
            if (preview) {
                preview.editHash = editHash;
                previews[editHash] = preview;
            }
        }
        function isNewEdit(edit) { return previews[edit.hash] === undefined }

        debounce(function () {
            var edits = releaseEditor.allEdits();

            if (validation.errorsExist()) {
                refreshPreviews([]);
                return;
            }

            var addedEdits = _.filter(edits, isNewEdit);

            if (addedEdits.length === 0) {
                refreshPreviews(edits);
                return;
            }

            releaseEditor.loadingEditPreviews(true);

            if (previewRequest) {
                previewRequest.abort();
            }

            previewRequest = MB.edit.preview({ edits: addedEdits })
                .done(function (data) {
                    _.each(_.zip(addedEdits, data.previews), addPreview);

                    // Make sure edits haven't changed while request was pending
                    if (edits === releaseEditor.allEdits()) {
                        // and that errors haven't occurred.
                        if (validation.errorsExist()) {
                            edits = [];
                        }
                        refreshPreviews(edits);
                    }
                })
                .always(function () {
                    releaseEditor.loadingEditPreviews(false);
                    previewRequest = null;
                });
        }, 100);
    };


    releaseEditor.submissionInProgress = ko.observable(false);
    releaseEditor.submissionError = ko.observable();


    function chainEditSubmissions(release, submissions) {
        var root = releaseEditor.rootField;

        var args = {
            makeVotable: root.makeVotable(),
            editNote: root.editNote()
        };

        function nextSubmission(index) {
            var current = submissions[index++];

            if (!current) {
                // We're done!

                // Don't ask for confirmation before redirecting.
                window.onbeforeunload = null;

                if (releaseEditor.redirectURI) {
                    var a = document.createElement("a");
                    a.href = releaseEditor.redirectURI;

                    a.search += /^\?/.test(a.search) ? "&" : "?";
                    a.search += "release_mbid=" + release.gid();

                    window.location.href = a.href;
                } else {
                    window.location.pathname = "/release/" + release.gid();
                }
                return;
            }

            var edits = current.edits(release),
                submitted = null;

            if (edits.length) {
                submitted = MB.edit.create($.extend({ edits: edits }, args));
            }

            $.when(submitted)
                .done(function (data) {
                    if (data && current.callback) {
                        current.callback(release, data.edits);
                    }

                    _.defer(nextSubmission, index);
                })
                .fail(submissionErrorOccurred);
        }
        nextSubmission(0);
    }


    function submissionErrorOccurred(data) {
        var error;

        try {
            error = JSON.parse(data.responseText).error;
        } catch (e) {
            error = data.statusText + ": " + data.status;
        }

        releaseEditor.submissionError(error);
        releaseEditor.submissionInProgress(false);
    }


    releaseEditor.orderedEditSubmissions = [
        {
            edits: releaseEditor.edits.releaseGroup,

            callback: function (release, edits) {
                var edit = edits[0];

                if (edit.edit_type == MB.edit.TYPES.EDIT_RELEASEGROUP_CREATE) {
                    release.releaseGroup(releaseEditor.fields.ReleaseGroup(edits[0].entity));
                }
            }
        },
        {
            edits: releaseEditor.edits.release,

            callback: function (release, edits) {
                var entity = edits[0].entity;

                if (entity) {
                    release.gid(entity.gid);
                }

                release.original(MB.edit.fields.release(release));
            }
        },
        {
            edits: releaseEditor.edits.releaseLabel,

            callback: function (release, edits) {
                release.labels.original(
                    _.map(newReleaseLabels(), function (label) {
                        var newData = _.find(edits, {
                            entity: {
                                labelID: label.label().id || null,
                                catalogNumber: label.catalogNumber() || null
                            }
                        });

                        if (newData) {
                            label.id = newData.entity.id;
                        }
                        return MB.edit.fields.releaseLabel(label);
                    })
                );
            }
        },
        {
            edits: releaseEditor.edits.medium,

            callback: function (release, edits) {
                var added = _(edits).pluck("entity").compact()
                                    .indexBy("position").value();

                var newMediums = release.mediums();

                _(newMediums).reject("id").each(function (medium) {
                    var addedData = added[medium.tmpPosition || medium.position()];

                    if (addedData) {
                        medium.id = addedData.id;

                        var currentData = MB.edit.fields.medium(medium);

                        // mediumReorder edits haven't been submitted yet, so
                        // we must keep the position the medium was added in
                        // (i.e. tmpPosition).
                        currentData.position = addedData.position;

                        medium.original(currentData);
                    }
                });

                release.mediums.original(release.existingMediumData());
                release.mediums.notifySubscribers(newMediums);
            }
        },
        {
            edits: releaseEditor.edits.mediumReorder
        },
        {
            edits: releaseEditor.edits.discID,

            callback: function (release) {
                _.invoke(release.mediums(), "toc", null);
            }
        },
        {
            edits: releaseEditor.edits.annotation,

            callback: function (release) {
                release.annotation.original(release.annotation());
            }
        },
        {
            edits: releaseEditor.edits.externalLinks
        }
    ];


    releaseEditor.submitEdits = function () {
        if (!releaseEditor.allowsSubmission()) {
            return;
        }

        releaseEditor.submissionInProgress(true);
        var release = releaseEditor.rootField.release();

        chainEditSubmissions(release, releaseEditor.orderedEditSubmissions);
    };

}(MB.releaseEditor = MB.releaseEditor || {}));<|MERGE_RESOLUTION|>--- conflicted
+++ resolved
@@ -3,11 +3,8 @@
 // Licensed under the GPL version 2, or (at your option) any later version:
 // http://www.gnu.org/licenses/gpl-2.0.txt
 
-<<<<<<< HEAD
+var debounce = require('../common/utility/debounce.js');
 var isPositiveInteger = require('../edit/utility/isPositiveInteger.js');
-=======
-var debounce = require('../common/utility/debounce.js');
->>>>>>> 9f52bcbd
 
 (function (releaseEditor) {
 
