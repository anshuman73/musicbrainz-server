--- conflicted
+++ resolved
@@ -139,19 +139,12 @@
             var oldPositions = _.map(release.mediums.original(), function (m) {
                 return m.original().position;
             });
-<<<<<<< HEAD
-            var newPositions = _.invoke(release.mediums(), "position");
-            var tmpPositions = [];
-
-            _.each(release.mediums(), function (medium) {
-=======
 
             var newMediums = release.mediums();
             var newPositions = _.invoke(release.mediums(), "position");
             var tmpPositions = [];
 
             _.each(newMediums, function (medium) {
->>>>>>> dfc92555
                 var newMediumData = MB.edit.fields.medium(medium);
                 var oldMediumData = medium.original();
 
@@ -224,11 +217,7 @@
                                 // swapping with that medium.
 
                                 var possibleSwap = _.find(
-<<<<<<< HEAD
-                                    release.mediums(),
-=======
                                     newMediums,
->>>>>>> dfc92555
                                     function (other) {
                                         return other.position() === attempt;
                                     }
@@ -584,13 +573,9 @@
                 var added = _(edits).pluck("entity").compact()
                                     .indexBy("position").value();
 
-<<<<<<< HEAD
-                _(release.mediums()).reject("id").each(function (medium) {
-=======
                 var newMediums = release.mediums();
 
                 _(newMediums).reject("id").each(function (medium) {
->>>>>>> dfc92555
                     var addedData = added[medium.tmpPosition || medium.position()];
 
                     if (addedData) {
@@ -608,11 +593,7 @@
                 }).value();
 
                 release.mediums.original(release.existingMediumData());
-<<<<<<< HEAD
-                release.mediums.notifySubscribers(release.mediums());
-=======
                 release.mediums.notifySubscribers(newMediums);
->>>>>>> dfc92555
             }
         },
         {
