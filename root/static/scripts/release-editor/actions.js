// This file is part of MusicBrainz, the open internet music database.
// Copyright (C) 2014 MetaBrainz Foundation
// Licensed under the GPL version 2, or (at your option) any later version:
// http://www.gnu.org/licenses/gpl-2.0.txt

<<<<<<< HEAD
var guessFeat = require('../edit/utility/guess-feat.js');
=======
var i18n = require('../common/i18n.js');
var deferFocus = require('../edit/utility/deferFocus.js');
>>>>>>> dfc92555

(function (releaseEditor) {

    _.extend(releaseEditor, {

        cancelPage: function () { window.location = this.returnTo },

        nextTab: function () { this.adjacentTab(1) },

        previousTab: function () { this.adjacentTab(-1) },

        adjacentTab: function (direction) {
            var index = this.activeTabIndex();
            var disabled = this.uiTabs.options.disabled;

            while (index >= 0 && index < this.tabCount) {
                index += direction;

                if (!disabled || disabled.indexOf(index) < 0) {
                    this.uiTabs._setOption("active", index);
                    this.uiTabs.tabs.eq(index).focus();
                    return;
                }
            }
        },

        // Information tab

        copyTitleToReleaseGroup: ko.observable(false),
        copyArtistToReleaseGroup: ko.observable(false),

        addReleaseEvent: function (release) {
            release.events.push(this.fields.ReleaseEvent({}, release));
        },

        removeReleaseEvent: function (releaseEvent) {
            releaseEvent.release.events.remove(releaseEvent);
        },

        addReleaseLabel: function (release) {
            release.labels.push(this.fields.ReleaseLabel({}, release));
        },

        removeReleaseLabel: function (releaseLabel) {
            releaseLabel.release.labels.remove(releaseLabel);
        },

        // Tracklist tab

        moveMediumUp: function (medium) {
            this.changeMediumPosition(medium, -1);
        },

        moveMediumDown: function (medium) {
            this.changeMediumPosition(medium, 1);
        },

        changeMediumPosition: function (medium, offset) {
            var oldPosition = medium.position.peek();
            var newPosition = oldPosition + offset;

            if (newPosition <= 0) return;

            medium.position(newPosition);

            var mediums = medium.release.mediums.peek();
            var index = _.indexOf(mediums, medium);
            var possibleNewIndex = index + offset;
            var neighbor = mediums[possibleNewIndex];

            if (neighbor && newPosition === neighbor.position.peek()) {
                neighbor.position(oldPosition);
                mediums[index] = neighbor;
                mediums[possibleNewIndex] = medium;
                medium.release.mediums.notifySubscribers(mediums);
            }
        },

        removeMedium: function (medium) {
            var mediums = medium.release.mediums;
            var index = mediums.indexOf(medium);
            var position = medium.position();

            medium.removed = true;
            mediums.remove(medium);
            mediums = mediums.peek();

            for (var i = index; medium = mediums[i]; i++) {
                if (medium.position() === position + 1) {
                    medium.position(position);
                }
                ++position;
            }
        },

        guessCaseMediaNames: function () {
            _.each(this.mediums.peek(), function (medium) {
                releaseEditor.guessCaseMediumName(medium);
                releaseEditor.guessCaseTrackNames(medium);
            });
        },

        guessCaseMediumName: function (medium) {
            var name = medium.name.peek();

            if (name) {
                medium.name(MB.GuessCase.release.guess(name));
            }
        },

        moveTrackUp: function (track, event) {
            var previous = track.previous();

            if (track.isDataTrack() && (!previous || !previous.isDataTrack())) {
                track.isDataTrack(false);
            } else {
                // can't move pregap tracks
                if (!previous || previous.position() == 0) {
                    return false;
                }
                this.swapTracks(track, previous, track.medium);
            }

            deferFocus("button.track-up", "#" + track.elementID);

            // If the medium had a TOC attached, it's no longer valid.
            track.medium.toc(null);

            return true;
        },

        moveTrackDown: function (track) {
            var next = track.next();

            if (!next || track.position() == 0) {
                return false;
            }

            if (next && next.isDataTrack() && !track.isDataTrack()) {
                track.isDataTrack(true);
            } else {
                this.swapTracks(track, next, track.medium);
            }

            deferFocus("button.track-down", "#" + track.elementID);

            // If the medium had a TOC attached, it's no longer valid.
            track.medium.toc(null);

            return true
        },

        swapTracks: function (track1, track2, medium) {
            var tracks = medium.tracks,
                underlyingTracks = tracks.peek(),
                offset = medium.hasPregap() ? 0 : 1,
                // Use _.indexOf instead of .position()
                // http://tickets.musicbrainz.org/browse/MBS-7227
                position1 = _.indexOf(underlyingTracks, track1) + offset,
                position2 = _.indexOf(underlyingTracks, track2) + offset,
                number1 = track1.number(),
                number2 = track2.number(),
                dataTrack1 = track1.isDataTrack(),
                dataTrack2 = track2.isDataTrack();

            track1.position(position2);
            track1.number(number2);
            track1.isDataTrack(dataTrack2);

            track2.position(position1);
            track2.number(number1);
            track2.isDataTrack(dataTrack1);

            underlyingTracks[position1 - 1] = track2;
            underlyingTracks[position2 - 1] = track1;
            tracks.notifySubscribers(underlyingTracks);
        },

        removeTrack: function (track) {
            var focus = track.next() || track.previous();
            var $medium = $("#" + track.elementID).parents(".advanced-disc");
            var medium = track.medium;
            var tracks = medium.tracks;
            var index = tracks.indexOf(track);

            tracks.remove(track)
            tracks = tracks.peek();

            for (var i = index; track = tracks[i]; i++) {
                track.position(i + 1);

                if (track.number.peek() == i + 2) {
                    track.number(i + 1);
                }
            }

            if (focus) {
                deferFocus("button.remove-item", "#" + focus.elementID);
            } else {
                deferFocus(".add-tracks button.add-item", $medium);
            }

            medium.toc(null);
        },

        guessCaseTrackName: function (track) {
            track.name(MB.GuessCase.track.guess(track.name.peek()));
        },

        guessCaseTrackNames: function (medium) {
            _.each(medium.tracks.peek(), function (track) {
                releaseEditor.guessCaseTrackName(track);
            });
        },

        toggleMedium: function (medium) { medium.collapsed(!medium.collapsed()) },

        openTrackParser: function (medium) { this.trackParserDialog.open(medium) },

        resetTrackNumbers: function (medium) {
            var offset = medium.hasPregap() ? 0 : 1;

            _.each(medium.tracks(), function (track, i) {
                track.position(i + offset);
                track.number(i + offset);
            });
        },

        swapTitlesWithArtists: function (medium) {
            var tracks = medium.tracks();

            var requireConf = _.some(tracks, function (track) {
                return track.artistCredit.isComplex();
            });

            var question = i18n.l(
                "This tracklist has artist credits with information that " +
                "will be lost if you swap artist credits with track titles. " +
                "This cannot be undone. Do you wish to continue?"
            );

            if (!requireConf || confirm(question)) {
                _.each(tracks, function (track) {
                    var oldTitle = track.name();

                    track.name(track.artistCredit.text());
                    track.artistCredit.setNames([{ name: oldTitle }]);
                });
            }
        },

        addNewTracks: function (medium) {
            var releaseAC = medium.release.artistCredit;
            var defaultAC = releaseAC.isVariousArtists() ? null : releaseAC.toJSON();
            var addTrackCount = parseInt(medium.addTrackCount(), 10) || 1;

            _.times(addTrackCount, function () {
                medium.pushTrack({ artistCredit: defaultAC });
            });
        },

        guessReleaseFeatArtists: function (release) {
            guessFeat(release);
        },

        guessTrackFeatArtists: function (track) {
            guessFeat(track);
        },

        guessMediumFeatArtists: function (medium) {
            _.each(medium.tracks(), guessFeat);
        },

        // Recordings tab

        reuseUnsetPreviousRecordings: function (release) {
            _.each(release.tracksWithUnsetPreviousRecordings(), function (track) {
                var previous = track.previousTrackAtThisPosition;
                if (previous) {
                    track.id = previous.id;
                    track.gid = previous.gid;
                    delete track.previousTrackAtThisPosition;
                }
                track.recording(track.recording.saved);
            });
        },

        inferTrackDurationsFromRecordings: ko.observable(false),

        copyTrackTitlesToRecordings: ko.observable(false),
        copyTrackArtistsToRecordings: ko.observable(false)
    });

}(MB.releaseEditor = MB.releaseEditor || {}));<|MERGE_RESOLUTION|>--- conflicted
+++ resolved
@@ -3,12 +3,9 @@
 // Licensed under the GPL version 2, or (at your option) any later version:
 // http://www.gnu.org/licenses/gpl-2.0.txt
 
-<<<<<<< HEAD
-var guessFeat = require('../edit/utility/guess-feat.js');
-=======
 var i18n = require('../common/i18n.js');
 var deferFocus = require('../edit/utility/deferFocus.js');
->>>>>>> dfc92555
+var guessFeat = require('../edit/utility/guess-feat.js');
 
 (function (releaseEditor) {
 
