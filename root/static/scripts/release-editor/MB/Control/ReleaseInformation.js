/*
   This file is part of MusicBrainz, the open internet music database.
   Copyright (C) 2010 MetaBrainz Foundation

   This program is free software; you can redistribute it and/or modify
   it under the terms of the GNU General Public License as published by
   the Free Software Foundation; either version 2 of the License, or
   (at your option) any later version.

   This program is distributed in the hope that it will be useful,
   but WITHOUT ANY WARRANTY; without even the implied warranty of
   MERCHANTABILITY or FITNESS FOR A PARTICULAR PURPOSE.  See the
   GNU General Public License for more details.

   You should have received a copy of the GNU General Public License
   along with this program; if not, write to the Free Software
   Foundation, Inc., 675 Mass Ave, Cambridge, MA 02139, USA.

*/

/**
 * MB.Control.ReleaseLabel keeps track of the label/catno inputs.
 */
MB.Control.ReleaseLabel = function($row, parent, labelno) {
    var self = MB.Object();

    self.$row = $row;
    self.parent = parent;
    self.labelno = labelno;

    if (!self.$row)
    {
        self.$catno_message = $('div.catno-container:first').clone ();
        self.$catno_message.insertAfter ($('div.catno-container:last'));
        self.$catno_message.hide ();

        self.$row = $('div.release-label:first').clone ();
        self.$row.find ('input.label-id').val ('');
        self.$row.find ('input.label-name').val ('');
        self.$row.find ('input.catno').val ('');
        self.$row.find ('*').each (function (idx, element) {
            var item = $(element);
            if (item.attr ('id'))
            {
                item.attr ('id', item.attr('id').
                           replace('labels.0', "labels." + self.labelno));
            }
            if (item.attr ('name'))
            {
                item.attr ('name', item.attr('name').
                           replace('labels.0', "labels." + self.labelno));
            }
        });

        self.$row.insertAfter ($('div.release-label:last'));
        self.$row.find ('span.remove-label input').val ('0');
        self.$row.show ();
    }

    /**
     * markDeleted marks the track for deletion.
     */
    self.markDeleted = function () {
        self.$deleted.val('1');
        self.$row.hide ();
    };

    /**
     * isDeleted returns true if this track is marked for deletion.
     */
    self.isDeleted = function () {
        return self.$deleted.val () === '1';
    };

    /**
     * selected is a callback called by autocomplete when a selection is made.
     */
    self.selected = function (event, data) {
        self.$id.val(data.id);
        self.$name.removeClass('error');
        self.$name.val(data.name);
        self.updateLookupPerformed ();

        event.preventDefault();
        return false;
    };

    self.clearSelection = function() {
        self.$id.val('');
        self.updateLookupPerformed ();
    };

    self.updateLookupPerformed = function ()
    {
        if (self.$id.val ())
        {
            self.$name.addClass ('lookup-performed');
        }
        else
        {
            self.$name.removeClass ('lookup-performed');
        }
    };

    self.catnoUpdate = function () {

        if (self.$catno.val ().match (/^B00[0-9A-Z]{7}$/))
        {
            self.$catno.data ('bubble').show ();
        }
        else
        {
            self.$catno.data ('bubble').hide ();
        }
    };

    self.$id = self.$row.find('input.label-id');
    self.$name = self.$row.find('input.label-name');
    self.$catno = self.$row.find('input.catno');
    self.$catno_message = $('div.catno').eq(self.labelno);
    self.$deleted = self.$row.find ('span.remove-label input');

    self.$catno.bind ('change keyup focus', self.catnoUpdate);
    MB.Control.Autocomplete ({
        'input': self.$name,
        'entity': 'label',
        'select': self.selected,
        'clearSelection': self.clearSelection
    });

    self.$row.find ("a[href=#remove_label]").click (function () { self.markDeleted() });

    if (self.isDeleted ())
    {
        // if the label is marked as deleted, make sure it is displayed as such
        // after page load.
        self.markDeleted ();
    }

    self.updateLookupPerformed ();

    return self;
};


MB.Control.ReleaseBarcode = function() {
    var self = MB.Object();

    self.input = $('#id-barcode');
    self.message = $('p.barcode-message');
    self.suggestion = $('p.barcode-suggestion');
    self.count = 0;

    self.checkDigit = function (barcode) {
        var weights = [ 1, 3, 1, 3, 1, 3, 1, 3, 1, 3, 1, 3 ];

        if (barcode.length !== 12)
        {
            return false;
        }

        var calc = 0;
        for (i = 0; i < 12; i++)
        {
            calc += parseInt (barcode[i]) * weights[i];
        }

        var checkdigit = 10 - (calc % 10);

        return checkdigit === 10 ? '0' : '' + checkdigit;
    };

    self.validate = function (barcode) {
        return self.checkDigit (barcode.slice (0, 12)) === barcode[12];
    };

    self.clean = function () {
        var current = self.input.val ();
        var barcode = current.replace (/[^0-9]/g, '');

        if (barcode !== current)
        {
            self.input.val (barcode);
        }

        return barcode;
    };

    self.update = function () {
        var barcode = self.clean ();

        if (barcode.length === 0)
        {
            self.message.html ('');
            self.suggestion.html ('');
        }
        else if (barcode.length === 11)
        {
            self.message.html (MB.text.Barcode.NoCheckdigitUPC);
            self.suggestion.html (MB.text.Barcode.CheckDigit.replace (
                '#checkdigit#', self.checkDigit ('0' + barcode)));
        }
        else if (barcode.length === 12)
        {
            if (self.validate ('0' + barcode))
            {
                self.message.html (MB.text.Barcode.ValidUPC);
                self.suggestion.html ('');
            }
            else
            {
                self.message.html (MB.text.Barcode.InvalidUPC);
                self.suggestion.html (MB.text.Barcode.DoubleCheck + ' ' +
                    MB.text.Barcode.CheckDigit.replace (
                        '#checkdigit#', self.checkDigit (barcode)));
            }
        }
        else if (barcode.length === 13)
        {
            if (self.validate (barcode))
            {
                self.message.html (MB.text.Barcode.ValidEAN);
                self.suggestion.html ('');
            }
            else
            {
                self.message.html (MB.text.Barcode.InvalidEAN);
                self.suggestion.html (MB.text.Barcode.DoubleCheck);
            }
        }
        else
        {
            self.message.html (MB.text.Barcode.Invalid);
            self.suggestion.html (MB.text.Barcode.DoubleCheck);
        }
    };

    self.input.bind ('change keyup', self.update);
    self.update ();

    return self;
};


MB.Control.ReleaseDate = function (bubble_collection) {
    var self = MB.Object ();

    self.bubbles = bubble_collection;

    self.inputs = [ $('#id-date\\.year'),
        $('#id-date\\.month'), $('#id-date\\.day') ]
    self.message = $('div.date');

    self.amazonEpoch = function () {
        return (self.inputs[0].val () == '1995' &&
                self.inputs[1].val () == '10' &&
                self.inputs[2].val () == '25');
    };

    self.januaryFirst = function () {
        return (parseInt (self.inputs[1].val (), 10) === 1 &&
                parseInt (self.inputs[2].val (), 10) === 1);
    };

    self.update = function (event) {
        var amazon = self.amazonEpoch ();
        var january = self.januaryFirst ();

        if (amazon || january)
        {
            self.bubble.show ();
        }
        else
        {
            self.bubble.hide ();
        }

        if (amazon)
        {
            $('p.amazon').show ();
        }
        else
        {
            $('p.amazon').hide ();
        }

        if (january)
        {
            $('p.january-first').show ();
        }
        else
        {
            $('p.january-first').hide ();
        }
    };

    $.each (self.inputs, function (idx, item) {
        item.bind ('change keyup focus', self.update);
    });

    self.bubble = self.bubbles.add (
        self.inputs[0].closest ('span.partial-date'), self.message);

    return self;
};

MB.Control.ReleaseInformation = function() {
    var self = MB.Object();

    self.bubbles = MB.Control.BubbleCollection ();
    self.release_date = MB.Control.ReleaseDate (self.bubbles);

    self.variousArtistsChecked = function () {
        if (self.artistcredit.isEmpty ())
        {
            var va = {
                'artist_name': MB.constants.VARTIST_NAME,
                'sortname': MB.constants.VARTIST_NAME,
                'name': '',
                'gid': MB.constants.VARTIST_GID,
                'id': ''
            };

            self.artistcredit.render ({ names: [ va ] });
        }
    };

    self.initialize = function () {

        self.bubbles.add ($('#id-name'), $('div.guess-case.bubble'));
        self.bubbles.add ($('#help-va'), $('div.help-va'));
        self.bubbles.add ($('#help-cta'), $('div.help-cta'));
        self.bubbles.add ($('#open-ac'), $('div.artist-credit'));
        self.bubbles.add ($('#id-barcode'), $('div.barcode'));
        self.bubbles.add ($('#id-annotation'), $('div.annotation'));
        self.bubbles.add ($('#id-comment'), $('div.comment'));

        MB.Control.GuessCase ('release', $('#id-name'));

        $('#id-change_track_artists').bind ('focus.mb', function () {
            $('#help-cta').data ('bubble').show ();
        });

        $('#id-various_artists').bind ('change.mb', function () {
            if ($(this).is(':checked'))
            {
                self.variousArtistsChecked ();
            }
        });

        if ($('div.artist-credit-box:eq(0) input.gid').val () ===
            MB.constants.VARTIST_GID)
        {
            $('#id-various_artists').attr ('checked', 'checked');
        }

        $('div.release-label').each (function () {
            self.addLabel ($(this));
        });

        $('#id-barcode').live ('change', function () {
            var barcode = $(this).val ().replace (/[^0-9]/g, '');
            $(this).val (barcode);
        });

        $('a[href=#add_label]').bind ('click.mb', function (event) {
            self.addLabel ();
            self.bubbles.hideAll ();
            event.preventDefault ();
        });

        self.artistcredit = MB.Control.ArtistCreditVertical (
            $('input#release-artist'), $('div.artist-credit'), $('input#open-ac')
        );

        MB.Control.Autocomplete ({
            'input': $('input#id-release_group\\\.name'),
            'entity': 'release-group',
            'select': self.selectReleaseGroup
        });
        self.indicateSelectedReleaseGroup();
    };

    self.selectReleaseGroup = function(event, data) {
        $('input#id-release_group_id').val(data.id);
        self.indicateSelectedReleaseGroup();
<<<<<<< HEAD
=======
        $('input#id-release_group_name\\\.name').val(data.name);
>>>>>>> 1d37948d
    };

    self.indicateSelectedReleaseGroup = function() {
        if ($('input#id-release_group_id').val()) {
            $('input#id-release_group\\\.name').addClass ('lookup-performed');
        }
        else
        {
            $('input#id-release_group\\\.name').removeClass ('lookup-performed');
        }
    };

    self.addLabel = function ($row) {
        var labelno = self.labels.length;
        var l = MB.Control.ReleaseLabel($row, self, labelno);

        self.labels.push (l);

        MB.Control.BubbleDocBase (self.bubbles, l.$catno, l.$catno_message);

        return l;
    };

    self.submit = function () {
        // always submit disabled inputs.
        $('input:disabled').removeAttr ('disabled');
    };

    self.barcode = MB.Control.ReleaseBarcode ();
    self.labels = [];

    self.initialize ();

    $('form.release-editor').bind ('submit.mb', self.submit);

    return self;
}
<|MERGE_RESOLUTION|>--- conflicted
+++ resolved
@@ -384,10 +384,7 @@
     self.selectReleaseGroup = function(event, data) {
         $('input#id-release_group_id').val(data.id);
         self.indicateSelectedReleaseGroup();
-<<<<<<< HEAD
-=======
         $('input#id-release_group_name\\\.name').val(data.name);
->>>>>>> 1d37948d
     };
 
     self.indicateSelectedReleaseGroup = function() {
