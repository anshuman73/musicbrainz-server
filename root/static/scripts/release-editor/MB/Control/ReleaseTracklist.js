--- conflicted
+++ resolved
@@ -204,17 +204,10 @@
     self.position = function (val) {
         if (val !== undefined)
         {
-<<<<<<< HEAD
-            self.$position.val (val);
-        }
-
-        return parseInt (self.$position.val (), 10);
-=======
             self.$position.text (val);
         }
 
         return parseInt (self.$position.text (), 10);
->>>>>>> 1cf2e31a
     };
 
 
@@ -248,13 +241,8 @@
     self.$row.find ("input.remove-track").bind ('click.mb', self.deleteTrack);
     self.$row.find ("input.guesscase-track").bind ('click.mb', self.guessCase);
 
-<<<<<<< HEAD
-    self.$row.find ("input.track-down").bind ('click.mb', self.moveDown);
-    self.$row.find ("input.track-up").bind ('click.mb', self.moveUp);
-=======
     self.$moveDown.bind ('click.mb', self.moveDown);
     self.$moveUp.bind ('click.mb', self.moveUp);
->>>>>>> 1cf2e31a
 
     var $target = self.$row.find ("td.artist input");
     var $button = self.$row.find ("a[href=#credits]");
@@ -304,11 +292,7 @@
             if (item.isDeleted ())
                 return;
 
-<<<<<<< HEAD
-            var pos = parseInt (item.$position.val (), 10);
-=======
             var pos = item.position ()
->>>>>>> 1cf2e31a
             if (pos > trackno)
             {
                 trackno = pos;
@@ -375,11 +359,7 @@
 
         var ret = [];
         $.each (self.tracks, function (idx, item) {
-<<<<<<< HEAD
-            if (parseInt (item.$position.val (), 10) === pos)
-=======
             if (item.position () === pos)
->>>>>>> 1cf2e31a
             {
                 ret.push (item);
             }
@@ -412,11 +392,7 @@
         $.each (self.tracks, function (idx, item) { self.sorted_tracks.push (item); });
 
         self.sorted_tracks.sort (function (a, b) {
-<<<<<<< HEAD
-            return parseInt (a.$position.val (), 10) - parseInt (b.$position.val (), 10);
-=======
             return a.position () - b.position ();
->>>>>>> 1cf2e31a
         });
 
         $.each (self.sorted_tracks, function (idx, track) {
