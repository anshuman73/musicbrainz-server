--- conflicted
+++ resolved
@@ -877,10 +877,7 @@
     self.$position = $format.find ('input.position');
     self.$format_id = $format.find ('input.format');
     self.$medium_id = $format.find ('input.id');
-<<<<<<< HEAD
-=======
     self.$medium_id_for_recordings = self.$fieldset.find ('input.medium_id_for_recordings');
->>>>>>> f90aa117
 
     self.$title.siblings ('input.guesscase-medium').bind ('click.mb', self.guessCaseTitle);
 
