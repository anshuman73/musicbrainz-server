--- conflicted
+++ resolved
@@ -21,13 +21,9 @@
     <script type="text/javascript" charset="utf-8" src="../common/MB/utility.js"></script>
     <script type="text/javascript" charset="utf-8" src="../common/entity.js"></script>
     <script type="text/javascript" charset="utf-8" src="../common/MB/Control/Autocomplete.js"></script>
-<<<<<<< HEAD
-    <script type="text/javascript" charset="utf-8" src="../edit/MB/Control/Bubble.js"></script>
     <script type="text/javascript" charset="utf-8" src="../edit/externalLinks.js"></script>
-=======
     <script type="text/javascript" charset="utf-8" src="../edit/MB/edit.js"></script>
     <script type="text/javascript" charset="utf-8" src="../edit/MB/Control/Bubble.js"></script>
->>>>>>> e4144bee
 
     <!-- ArtistCredit -->
     <script type="text/javascript" charset="utf-8" src="../edit/MB/Control/ArtistCredit.js"></script>
@@ -98,6 +94,7 @@
     //]]></script>
 
     <script type="text/javascript" charset="utf-8" src="edit.js"></script>
+    <script type="text/javascript" charset="utf-8" src="externalLinks.js"></script>
     <script type="text/javascript" charset="utf-8" src="i18n.js"></script>
     <script type="text/javascript" charset="utf-8" src="utility.js"></script>
     <script type="text/javascript" charset="utf-8" src="Control/URLCleanup.js"></script>
@@ -114,14 +111,6 @@
     <script type="text/javascript" charset="utf-8" src="release-editor/validation.js"></script>
     <script type="text/javascript" charset="utf-8" src="entity.js"></script>
     <script type="text/javascript" charset="utf-8" src="Control/ArtistCredit.js"></script>
-<<<<<<< HEAD
-    <script type="text/javascript" charset="utf-8" src="externalLinks.js"></script>
-
-    <style>
-        .ui-dialog { display: none !important; }
-    </style>
-=======
->>>>>>> e4144bee
   </head>
   <body>
     <h1 id="qunit-header">MusicBrainz QUnit Test Runner</h1>
