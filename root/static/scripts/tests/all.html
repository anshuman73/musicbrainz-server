<!DOCTYPE HTML>
<html>
  <head>
<<<<<<< HEAD
    <link rel="stylesheet" href="../../lib/qunit/qunit/qunit.css" type="text/css" />
    <script type="text/javascript" charset="utf-8" src="../../lib/jquery/jquery.js"></script>
    <script type="text/javascript" charset="utf-8" src="../../lib/jquery/jquery.cookie.js"></script>
    <script type="text/javascript" charset="utf-8" src="../../lib/jquery.ui/ui/jquery-ui.custom.js"></script>
    <script type="text/javascript" charset="utf-8" src="../../lib/lodash/lodash.compat.js"></script>
    <script type="text/javascript" charset="utf-8" src="../../lib/underscore.string/underscore.string.js"></script>
    <script type="text/javascript" charset="utf-8" src="../../lib/json/json2.js"></script>
    <script type="text/javascript" charset="utf-8" src="../../lib/sha1/sha1.js"></script>
    <script type="text/javascript" charset="utf-8" src="../../lib/filesize.js/lib/filesize.js"></script>
    <script type="text/javascript" charset="utf-8" src="../../lib/qunit/qunit/qunit.js"></script>
    <script type="text/javascript" charset="utf-8" src="../../lib/qunit-tap/lib/qunit-tap.js"></script>
    <script type="text/javascript" charset="utf-8" src="../../lib/knockout/knockout-latest.debug.js"></script>
    <script type="text/javascript" charset="utf-8" src="../../lib/knockout/knockout-postbox.js"></script>
    <script type="text/javascript" charset="utf-8" src="../../lib/knockout/knockout-arrayTransforms.js"></script>
    <script type="text/javascript" charset="utf-8" src="../../lib/aclass/aclass.js"></script>
    <script type="text/javascript" charset="utf-8" src="../common/MB.js"></script>
    <script type="text/javascript" charset="utf-8" src="../common/MB/i18n.js"></script>
    <script type="text/javascript" charset="utf-8" src="../common/MB/utility.js"></script>
    <script type="text/javascript" charset="utf-8" src="../common/entity.js"></script>
    <script type="text/javascript" charset="utf-8" src="../common/MB/Control/Autocomplete.js"></script>
    <script type="text/javascript" charset="utf-8" src="../edit/common.js"></script>
    <script type="text/javascript" charset="utf-8" src="../edit/forms.js"></script>
    <script type="text/javascript" charset="utf-8" src="../edit/MB/edit.js"></script>
    <script type="text/javascript" charset="utf-8" src="../edit/MB/Control/Bubble.js"></script>
    <script>
      MB.edit.preview = function (data, context) {
        return $.Deferred().resolveWith(context, [{ previews: [] }, data]);
      };
      MB.edit.create = function (data, context) {
        return $.Deferred().resolveWith(context, [{ edits: [] }, data]);
      };
    </script>

    <!-- ArtistCredit -->
    <script type="text/javascript" charset="utf-8" src="../edit/MB/Control/ArtistCredit.js"></script>

    <!-- URL Cleanup -->
    <script type="text/javascript" charset="utf-8" src="../edit/MB/Control/URLCleanup.js"></script>

    <!-- Edit Cover Art -->
    <script type="text/javascript" charset="utf-8" src="../edit/MB/CoverArt.js"></script>

    <!-- Guess Case -->
    <script type="text/javascript" charset="utf-8" src="../guess-case/MB/GuessCase/Handler/Artist.js"></script>
    <script type="text/javascript" charset="utf-8" src="../guess-case/MB/GuessCase/Handler/Base.js"></script>
    <script type="text/javascript" charset="utf-8" src="../guess-case/MB/GuessCase/Handler/Label.js"></script>
    <script type="text/javascript" charset="utf-8" src="../guess-case/MB/GuessCase/Handler/Release.js"></script>
    <script type="text/javascript" charset="utf-8" src="../guess-case/MB/GuessCase/Handler/Track.js"></script>
    <script type="text/javascript" charset="utf-8" src="../guess-case/MB/GuessCase/Handler/Work.js"></script>
    <script type="text/javascript" charset="utf-8" src="../guess-case/MB/GuessCase/Mode/Base.js"></script>
    <script type="text/javascript" charset="utf-8" src="../guess-case/MB/GuessCase/Input.js"></script>
    <script type="text/javascript" charset="utf-8" src="../guess-case/MB/GuessCase/Output.js"></script>
    <script type="text/javascript" charset="utf-8" src="../guess-case/MB/GuessCase/Flags.js"></script>
    <script type="text/javascript" charset="utf-8" src="../guess-case/MB/GuessCase/Utils.js"></script>
    <script type="text/javascript" charset="utf-8" src="../guess-case/MB/GuessCase/Main.js"></script>

    <!-- Release Editor -->
    <script type="text/javascript" charset="utf-8" src="../release-editor/utils.js"></script>
    <script type="text/javascript" charset="utf-8" src="../release-editor/actions.js"></script>
    <script type="text/javascript" charset="utf-8" src="../release-editor/bubbles.js"></script>
    <script type="text/javascript" charset="utf-8" src="../release-editor/dialogs.js"></script>
    <script type="text/javascript" charset="utf-8" src="../release-editor/edits.js"></script>
    <script type="text/javascript" charset="utf-8" src="../release-editor/fields.js"></script>
    <script type="text/javascript" charset="utf-8" src="../release-editor/init.js"></script>
    <script type="text/javascript" charset="utf-8" src="../release-editor/recordingAssociation.js"></script>
    <script type="text/javascript" charset="utf-8" src="../release-editor/seeding.js"></script>
    <script type="text/javascript" charset="utf-8" src="../release-editor/trackParser.js"></script>
    <script type="text/javascript" charset="utf-8" src="../release-editor/validation.js"></script>

    <!-- Relationship Editor -->
    <script type="text/javascript" charset="utf-8" src="../relationship-editor/common/fields.js"></script>
    <script type="text/javascript" charset="utf-8" src="../relationship-editor/common/viewModel.js"></script>
    <script type="text/javascript" charset="utf-8" src="../relationship-editor/common/entity.js"></script>
    <script type="text/javascript" charset="utf-8" src="../relationship-editor/common/dialog.js"></script>
    <script type="text/javascript" charset="utf-8" src="../relationship-editor/generic.js"></script>
    <script type="text/javascript" charset="utf-8" src="../relationship-editor/release.js"></script>
    <script type="text/javascript" charset="utf-8" src="typeInfo.js"></script>

    <!-- External links editor -->
    <script type="text/javascript" charset="utf-8" src="../edit/externalLinks.js"></script>

    <!-- Load tests -->
    <script type="text/javascript">//<![CDATA[

        /* provide namespace for tests. */
        MB.tests = (MB.tests) ? MB.tests : {};

        qunitTap(QUnit, function () {
          if (window.console !== undefined)
            console.log.apply(console, arguments);
        }, { noPlan: true });

    //]]></script>

    <script type="text/javascript" charset="utf-8" src="autocomplete.js"></script>
    <script type="text/javascript" charset="utf-8" src="edit.js"></script>
    <script type="text/javascript" charset="utf-8" src="externalLinks.js"></script>
    <script type="text/javascript" charset="utf-8" src="i18n.js"></script>
    <script type="text/javascript" charset="utf-8" src="utility.js"></script>
    <script type="text/javascript" charset="utf-8" src="Control/URLCleanup.js"></script>
    <script type="text/javascript" charset="utf-8" src="CoverArt.js"></script>
    <script type="text/javascript" charset="utf-8" src="GuessCase.js"></script>
    <script type="text/javascript" charset="utf-8" src="relationship-editor.js"></script>
    <script type="text/javascript" charset="utf-8" src="release-editor/common.js"></script>
    <script type="text/javascript" charset="utf-8" src="release-editor/actions.js"></script>
    <script type="text/javascript" charset="utf-8" src="release-editor/bubbles.js"></script>
    <script type="text/javascript" charset="utf-8" src="release-editor/dialogs.js"></script>
    <script type="text/javascript" charset="utf-8" src="release-editor/edits.js"></script>
    <script type="text/javascript" charset="utf-8" src="release-editor/fields.js"></script>
    <script type="text/javascript" charset="utf-8" src="release-editor/trackParser.js"></script>
    <script type="text/javascript" charset="utf-8" src="release-editor/validation.js"></script>
    <script type="text/javascript" charset="utf-8" src="entity.js"></script>
    <script type="text/javascript" charset="utf-8" src="Control/ArtistCredit.js"></script>
=======
    <title>MusicBrainz test runner</title>
>>>>>>> b767b9c5
  </head>
  <body>
    <script src="/static/build/tests.js"></script>
  </body>
</html><|MERGE_RESOLUTION|>--- conflicted
+++ resolved
@@ -1,123 +1,7 @@
 <!DOCTYPE HTML>
 <html>
   <head>
-<<<<<<< HEAD
-    <link rel="stylesheet" href="../../lib/qunit/qunit/qunit.css" type="text/css" />
-    <script type="text/javascript" charset="utf-8" src="../../lib/jquery/jquery.js"></script>
-    <script type="text/javascript" charset="utf-8" src="../../lib/jquery/jquery.cookie.js"></script>
-    <script type="text/javascript" charset="utf-8" src="../../lib/jquery.ui/ui/jquery-ui.custom.js"></script>
-    <script type="text/javascript" charset="utf-8" src="../../lib/lodash/lodash.compat.js"></script>
-    <script type="text/javascript" charset="utf-8" src="../../lib/underscore.string/underscore.string.js"></script>
-    <script type="text/javascript" charset="utf-8" src="../../lib/json/json2.js"></script>
-    <script type="text/javascript" charset="utf-8" src="../../lib/sha1/sha1.js"></script>
-    <script type="text/javascript" charset="utf-8" src="../../lib/filesize.js/lib/filesize.js"></script>
-    <script type="text/javascript" charset="utf-8" src="../../lib/qunit/qunit/qunit.js"></script>
-    <script type="text/javascript" charset="utf-8" src="../../lib/qunit-tap/lib/qunit-tap.js"></script>
-    <script type="text/javascript" charset="utf-8" src="../../lib/knockout/knockout-latest.debug.js"></script>
-    <script type="text/javascript" charset="utf-8" src="../../lib/knockout/knockout-postbox.js"></script>
-    <script type="text/javascript" charset="utf-8" src="../../lib/knockout/knockout-arrayTransforms.js"></script>
-    <script type="text/javascript" charset="utf-8" src="../../lib/aclass/aclass.js"></script>
-    <script type="text/javascript" charset="utf-8" src="../common/MB.js"></script>
-    <script type="text/javascript" charset="utf-8" src="../common/MB/i18n.js"></script>
-    <script type="text/javascript" charset="utf-8" src="../common/MB/utility.js"></script>
-    <script type="text/javascript" charset="utf-8" src="../common/entity.js"></script>
-    <script type="text/javascript" charset="utf-8" src="../common/MB/Control/Autocomplete.js"></script>
-    <script type="text/javascript" charset="utf-8" src="../edit/common.js"></script>
-    <script type="text/javascript" charset="utf-8" src="../edit/forms.js"></script>
-    <script type="text/javascript" charset="utf-8" src="../edit/MB/edit.js"></script>
-    <script type="text/javascript" charset="utf-8" src="../edit/MB/Control/Bubble.js"></script>
-    <script>
-      MB.edit.preview = function (data, context) {
-        return $.Deferred().resolveWith(context, [{ previews: [] }, data]);
-      };
-      MB.edit.create = function (data, context) {
-        return $.Deferred().resolveWith(context, [{ edits: [] }, data]);
-      };
-    </script>
-
-    <!-- ArtistCredit -->
-    <script type="text/javascript" charset="utf-8" src="../edit/MB/Control/ArtistCredit.js"></script>
-
-    <!-- URL Cleanup -->
-    <script type="text/javascript" charset="utf-8" src="../edit/MB/Control/URLCleanup.js"></script>
-
-    <!-- Edit Cover Art -->
-    <script type="text/javascript" charset="utf-8" src="../edit/MB/CoverArt.js"></script>
-
-    <!-- Guess Case -->
-    <script type="text/javascript" charset="utf-8" src="../guess-case/MB/GuessCase/Handler/Artist.js"></script>
-    <script type="text/javascript" charset="utf-8" src="../guess-case/MB/GuessCase/Handler/Base.js"></script>
-    <script type="text/javascript" charset="utf-8" src="../guess-case/MB/GuessCase/Handler/Label.js"></script>
-    <script type="text/javascript" charset="utf-8" src="../guess-case/MB/GuessCase/Handler/Release.js"></script>
-    <script type="text/javascript" charset="utf-8" src="../guess-case/MB/GuessCase/Handler/Track.js"></script>
-    <script type="text/javascript" charset="utf-8" src="../guess-case/MB/GuessCase/Handler/Work.js"></script>
-    <script type="text/javascript" charset="utf-8" src="../guess-case/MB/GuessCase/Mode/Base.js"></script>
-    <script type="text/javascript" charset="utf-8" src="../guess-case/MB/GuessCase/Input.js"></script>
-    <script type="text/javascript" charset="utf-8" src="../guess-case/MB/GuessCase/Output.js"></script>
-    <script type="text/javascript" charset="utf-8" src="../guess-case/MB/GuessCase/Flags.js"></script>
-    <script type="text/javascript" charset="utf-8" src="../guess-case/MB/GuessCase/Utils.js"></script>
-    <script type="text/javascript" charset="utf-8" src="../guess-case/MB/GuessCase/Main.js"></script>
-
-    <!-- Release Editor -->
-    <script type="text/javascript" charset="utf-8" src="../release-editor/utils.js"></script>
-    <script type="text/javascript" charset="utf-8" src="../release-editor/actions.js"></script>
-    <script type="text/javascript" charset="utf-8" src="../release-editor/bubbles.js"></script>
-    <script type="text/javascript" charset="utf-8" src="../release-editor/dialogs.js"></script>
-    <script type="text/javascript" charset="utf-8" src="../release-editor/edits.js"></script>
-    <script type="text/javascript" charset="utf-8" src="../release-editor/fields.js"></script>
-    <script type="text/javascript" charset="utf-8" src="../release-editor/init.js"></script>
-    <script type="text/javascript" charset="utf-8" src="../release-editor/recordingAssociation.js"></script>
-    <script type="text/javascript" charset="utf-8" src="../release-editor/seeding.js"></script>
-    <script type="text/javascript" charset="utf-8" src="../release-editor/trackParser.js"></script>
-    <script type="text/javascript" charset="utf-8" src="../release-editor/validation.js"></script>
-
-    <!-- Relationship Editor -->
-    <script type="text/javascript" charset="utf-8" src="../relationship-editor/common/fields.js"></script>
-    <script type="text/javascript" charset="utf-8" src="../relationship-editor/common/viewModel.js"></script>
-    <script type="text/javascript" charset="utf-8" src="../relationship-editor/common/entity.js"></script>
-    <script type="text/javascript" charset="utf-8" src="../relationship-editor/common/dialog.js"></script>
-    <script type="text/javascript" charset="utf-8" src="../relationship-editor/generic.js"></script>
-    <script type="text/javascript" charset="utf-8" src="../relationship-editor/release.js"></script>
-    <script type="text/javascript" charset="utf-8" src="typeInfo.js"></script>
-
-    <!-- External links editor -->
-    <script type="text/javascript" charset="utf-8" src="../edit/externalLinks.js"></script>
-
-    <!-- Load tests -->
-    <script type="text/javascript">//<![CDATA[
-
-        /* provide namespace for tests. */
-        MB.tests = (MB.tests) ? MB.tests : {};
-
-        qunitTap(QUnit, function () {
-          if (window.console !== undefined)
-            console.log.apply(console, arguments);
-        }, { noPlan: true });
-
-    //]]></script>
-
-    <script type="text/javascript" charset="utf-8" src="autocomplete.js"></script>
-    <script type="text/javascript" charset="utf-8" src="edit.js"></script>
-    <script type="text/javascript" charset="utf-8" src="externalLinks.js"></script>
-    <script type="text/javascript" charset="utf-8" src="i18n.js"></script>
-    <script type="text/javascript" charset="utf-8" src="utility.js"></script>
-    <script type="text/javascript" charset="utf-8" src="Control/URLCleanup.js"></script>
-    <script type="text/javascript" charset="utf-8" src="CoverArt.js"></script>
-    <script type="text/javascript" charset="utf-8" src="GuessCase.js"></script>
-    <script type="text/javascript" charset="utf-8" src="relationship-editor.js"></script>
-    <script type="text/javascript" charset="utf-8" src="release-editor/common.js"></script>
-    <script type="text/javascript" charset="utf-8" src="release-editor/actions.js"></script>
-    <script type="text/javascript" charset="utf-8" src="release-editor/bubbles.js"></script>
-    <script type="text/javascript" charset="utf-8" src="release-editor/dialogs.js"></script>
-    <script type="text/javascript" charset="utf-8" src="release-editor/edits.js"></script>
-    <script type="text/javascript" charset="utf-8" src="release-editor/fields.js"></script>
-    <script type="text/javascript" charset="utf-8" src="release-editor/trackParser.js"></script>
-    <script type="text/javascript" charset="utf-8" src="release-editor/validation.js"></script>
-    <script type="text/javascript" charset="utf-8" src="entity.js"></script>
-    <script type="text/javascript" charset="utf-8" src="Control/ArtistCredit.js"></script>
-=======
     <title>MusicBrainz test runner</title>
->>>>>>> b767b9c5
   </head>
   <body>
     <script src="/static/build/tests.js"></script>
