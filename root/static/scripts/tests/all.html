<!DOCTYPE HTML>
<html>
  <head>
<<<<<<< HEAD
    <link rel="stylesheet" href="../../lib/qunit/qunit/qunit.css" type="text/css" />
=======
    <link rel="stylesheet" href="../../lib/qunit/qunit.css" type="text/css" />
    <script type="text/javascript" charset="utf-8" src="../../lib/json/json2.js"></script>
>>>>>>> 34f665cf
    <script type="text/javascript" charset="utf-8" src="../../lib/jquery/jquery.js"></script>
    <script type="text/javascript" charset="utf-8" src="../../lib/jquery.ui/ui/jquery-ui-1.8.16.custom.js"></script>
    <script type="text/javascript" charset="utf-8" src="../../lib/underscore/underscore.js"></script>
    <script type="text/javascript" charset="utf-8" src="../../lib/underscore/underscore.string.js"></script>
    <script type="text/javascript" charset="utf-8" src="../../lib/sha1/sha1.js"></script>
<<<<<<< HEAD
    <script type="text/javascript" charset="utf-8" src="../../lib/qunit/qunit/qunit.js"></script>
    <script type="text/javascript" charset="utf-8" src="../../lib/qunit-tap/lib/qunit-tap.js"></script>
=======
    <script type="text/javascript" charset="utf-8" src="../../lib/qunit/qunit.js"></script>
    <script type="text/javascript" charset="utf-8" src="../../lib/underscore/underscore.js"></script>
    <script type="text/javascript" charset="utf-8" src="../../lib/underscore/underscore.string.js"></script>
    <script type="text/javascript" charset="utf-8" src="../../lib/knockout/knockout-latest.debug.js"></script>
    <script type="text/javascript" charset="utf-8" src="../../lib/knockout/knockout.mapping-latest.debug.js"></script>
>>>>>>> 34f665cf
    <script type="text/javascript" charset="utf-8" src="../common/MB.js"></script>
    <script type="text/javascript" charset="utf-8" src="../common/MB/utility.js"></script>
    <script type="text/javascript" charset="utf-8" src="../common/MB/html.js"></script>

    <!-- URL Cleanup -->
    <script type="text/javascript" charset="utf-8" src="../edit/MB/Control/URLCleanup.js"></script>

    <!-- Guess Case -->
    <script type="text/javascript" charset="utf-8" src="../../lib/jquery.ui/external/jquery.cookie.js"></script>
    <script type="text/javascript" charset="utf-8" src="../guess-case/MB/GuessCase/Handler/Artist.js"></script>
    <script type="text/javascript" charset="utf-8" src="../guess-case/MB/GuessCase/Handler/Base.js"></script>
    <script type="text/javascript" charset="utf-8" src="../guess-case/MB/GuessCase/Handler/Label.js"></script>
    <script type="text/javascript" charset="utf-8" src="../guess-case/MB/GuessCase/Handler/Release.js"></script>
    <script type="text/javascript" charset="utf-8" src="../guess-case/MB/GuessCase/Handler/Track.js"></script>
    <script type="text/javascript" charset="utf-8" src="../guess-case/MB/GuessCase/Handler/Work.js"></script>
    <script type="text/javascript" charset="utf-8" src="../guess-case/MB/GuessCase/Mode/Artist.js"></script>
    <script type="text/javascript" charset="utf-8" src="../guess-case/MB/GuessCase/Mode/Base.js"></script>
    <script type="text/javascript" charset="utf-8" src="../guess-case/MB/GuessCase/Mode/Classical.js"></script>
    <script type="text/javascript" charset="utf-8" src="../guess-case/MB/GuessCase/Mode/English.js"></script>
    <script type="text/javascript" charset="utf-8" src="../guess-case/MB/GuessCase/Mode/French.js"></script>
    <script type="text/javascript" charset="utf-8" src="../guess-case/MB/GuessCase/Mode/Sentence.js"></script>
    <script type="text/javascript" charset="utf-8" src="../guess-case/MB/GuessCase/Mode/Work.js"></script>
    <script type="text/javascript" charset="utf-8" src="../guess-case/MB/GuessCase/Input.js"></script>
    <script type="text/javascript" charset="utf-8" src="../guess-case/MB/GuessCase/Output.js"></script>
    <script type="text/javascript" charset="utf-8" src="../guess-case/MB/GuessCase/Flags.js"></script>
    <script type="text/javascript" charset="utf-8" src="../guess-case/MB/GuessCase/Utils.js"></script>
    <script type="text/javascript" charset="utf-8" src="../guess-case/MB/GuessCase/Modes.js"></script>
    <script type="text/javascript" charset="utf-8" src="../guess-case/MB/GuessCase/Main.js"></script>
    <script type="text/javascript" charset="utf-8" src="../guess-case/MB/GuessCase/Artist.js"></script>
    <script type="text/javascript" charset="utf-8" src="../guess-case/MB/GuessCase/Label.js"></script>
    <script type="text/javascript" charset="utf-8" src="../guess-case/MB/GuessCase/Track.js"></script>
    <script type="text/javascript" charset="utf-8" src="../guess-case/MB/GuessCase/Work.js"></script>

    <!-- Track Parser -->
    <script type="text/javascript" charset="utf-8" src="../release-editor/MB/TrackParser.js"></script>

    <!-- Relationship Editor -->
    <script type="text/javascript" charset="utf-8" src="../relationship-editor/Dialog.js"></script>
    <script type="text/javascript" charset="utf-8" src="../relationship-editor/Entity.js"></script>
    <script type="text/javascript" charset="utf-8" src="../relationship-editor/Fields.js"></script>
    <script type="text/javascript" charset="utf-8" src="../relationship-editor/Relationship.js"></script>
    <script type="text/javascript" charset="utf-8" src="../relationship-editor/Util.js"></script>
    <script type="text/javascript" charset="utf-8" src="../relationship-editor/RelationshipEditor.js"></script>

    <!-- Load tests -->
    <script type="text/javascript">//<![CDATA[

        /* provide namespace for tests. */
        MB.tests = (MB.tests) ? MB.tests : {};

        qunitTap (QUnit, function() {
          console.log.apply (console, arguments);
        }, { noPlan: true });

    //]]></script>

    <script type="text/javascript" charset="utf-8" src="utility.js"></script>
    <script type="text/javascript" charset="utf-8" src="Control/URLCleanup.js"></script>
    <script type="text/javascript" charset="utf-8" src="GuessCase.js"></script>
    <script type="text/javascript" charset="utf-8" src="TrackParser.js"></script>
    <script type="text/javascript" charset="utf-8" src="RelationshipEditor.js"></script>

    <!-- Start! -->
    <script type="text/javascript">//<![CDATA[

      $(document).ready (function () {

          MB.tests.utility.Run ();
          MB.tests.URLCleanup.Run ();
          MB.tests.GuessCase.Run ();
          MB.tests.TrackParser.Run ();
<<<<<<< HEAD

=======
          MB.tests.RelationshipEditor.Run ();
>>>>>>> 34f665cf
      });

    //]]></script>
  </head>
  <body>
    <h1 id="qunit-header">MusicBrainz QUnit Test Runner</h1>
    <h2 id="qunit-banner"></h2>
    <div id="qunit-testrunner-toolbar"></div>
    <h2 id="qunit-userAgent"></h2>
    <ol id="qunit-tests"></ol>
    <div id="qunit-fixture">test markup</div>


    <!-- FIXME: Allow these things to be set in a way which is easier for testing. -->
    <fieldset class="guesscase" style="display: none">
      <legend>Guess case</legend>
      <p class="guesscase-options">
        <select name="gc-mode" id="gc-mode"> </select>
        <br />
        <input type="checkbox" name="gc-keepuppercase" id="gc-keepuppercase" checked="checked">
        <label for="gc-keepuppercase">Keep uppercase words uppercased</label>
        <br />
        <input type="checkbox" name="gc-roman" id="gc-roman">
        <label for="gc-roman">Uppercase roman numerals</label>
      </p>
    </fieldset>

    <!-- FIXME: Allow these things to be set in a way which is easier for testing. -->
    <div class="trackparser-options" style="display: none">
      <input type="checkbox" id="tracknumbers" />
      <input type="checkbox" id="vinylnumbers" />
      <input type="checkbox" id="tracktimes" />
      <textarea class="tracklist" />
    </div>

  </body>
</html>
<|MERGE_RESOLUTION|>--- conflicted
+++ resolved
@@ -1,27 +1,17 @@
 <!DOCTYPE HTML>
 <html>
   <head>
-<<<<<<< HEAD
     <link rel="stylesheet" href="../../lib/qunit/qunit/qunit.css" type="text/css" />
-=======
-    <link rel="stylesheet" href="../../lib/qunit/qunit.css" type="text/css" />
-    <script type="text/javascript" charset="utf-8" src="../../lib/json/json2.js"></script>
->>>>>>> 34f665cf
     <script type="text/javascript" charset="utf-8" src="../../lib/jquery/jquery.js"></script>
     <script type="text/javascript" charset="utf-8" src="../../lib/jquery.ui/ui/jquery-ui-1.8.16.custom.js"></script>
     <script type="text/javascript" charset="utf-8" src="../../lib/underscore/underscore.js"></script>
     <script type="text/javascript" charset="utf-8" src="../../lib/underscore/underscore.string.js"></script>
+    <script type="text/javascript" charset="utf-8" src="../../lib/json/json2.js"></script>
     <script type="text/javascript" charset="utf-8" src="../../lib/sha1/sha1.js"></script>
-<<<<<<< HEAD
     <script type="text/javascript" charset="utf-8" src="../../lib/qunit/qunit/qunit.js"></script>
     <script type="text/javascript" charset="utf-8" src="../../lib/qunit-tap/lib/qunit-tap.js"></script>
-=======
-    <script type="text/javascript" charset="utf-8" src="../../lib/qunit/qunit.js"></script>
-    <script type="text/javascript" charset="utf-8" src="../../lib/underscore/underscore.js"></script>
-    <script type="text/javascript" charset="utf-8" src="../../lib/underscore/underscore.string.js"></script>
     <script type="text/javascript" charset="utf-8" src="../../lib/knockout/knockout-latest.debug.js"></script>
     <script type="text/javascript" charset="utf-8" src="../../lib/knockout/knockout.mapping-latest.debug.js"></script>
->>>>>>> 34f665cf
     <script type="text/javascript" charset="utf-8" src="../common/MB.js"></script>
     <script type="text/javascript" charset="utf-8" src="../common/MB/utility.js"></script>
     <script type="text/javascript" charset="utf-8" src="../common/MB/html.js"></script>
@@ -93,11 +83,8 @@
           MB.tests.URLCleanup.Run ();
           MB.tests.GuessCase.Run ();
           MB.tests.TrackParser.Run ();
-<<<<<<< HEAD
+          MB.tests.RelationshipEditor.Run ();
 
-=======
-          MB.tests.RelationshipEditor.Run ();
->>>>>>> 34f665cf
       });
 
     //]]></script>
