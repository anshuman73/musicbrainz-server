--- conflicted
+++ resolved
@@ -91,11 +91,7 @@
           MB.tests.GuessCase.Run ();
           MB.tests.TrackParser.Run ();
           MB.tests.RelationshipEditor.Run ();
-<<<<<<< HEAD
-=======
           MB.tests.entity();
-
->>>>>>> d03c39d3
       });
 
     //]]></script>
