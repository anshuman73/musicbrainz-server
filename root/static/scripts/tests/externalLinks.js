--- conflicted
+++ resolved
@@ -6,6 +6,15 @@
 var test = require('tape');
 
 MB.faviconClasses = { "wikipedia.org": "wikipedia" };
+
+function addURL(name) {
+    var vm = MB.sourceExternalLinksEditor;
+
+    var url = vm.getRelationship({ target: MB.entity.URL({ name: name }) }, vm.source);
+    vm.source.relationships.push(url);
+
+    return url;
+}
 
 function externalLinksTest(name, callback) {
     test(name, function (t) {
@@ -37,59 +46,32 @@
             <div id="relationship-editor"></div>\
         '));
 
-        function addURL(name) {
-            var source = viewModel.source;
-            var target = MB.entity.URL({ name: name });
-            var url = viewModel.getRelationship({ target: target }, source);
-
-            source.relationships.push(url);
-
-            return url;
-        };
-
-<<<<<<< HEAD
-        this.viewModel = MB.Control.externalLinks.applyBindings({
-            source: MB.entity({ entityType: "artist", relationships: [] }),
-            formName: "edit-artist"
-        });
-
-        this.RE = MB.relationshipEditor;
-    },
-
-    teardown: function () {
-        MB.entityCache = {};
-        MB.sourceExternalLinksEditor = null;
-    }
-});
-=======
-        var viewModel = MB.Control.externalLinks.applyBindings({
+        MB.initRelationshipEditors({
             sourceData: { entityType: "artist", relationships: [] },
             formName: "edit-artist"
         });
 
-        MB.sourceExternalLinksEditor = viewModel;
-
-        callback(t, viewModel, addURL);
+        callback(t);
 
         $fixture.remove();
-        delete MB.sourceExternalLinksEditor;
+        MB.entityCache = {};
+        MB.sourceExternalLinksEditor = null;
     });
 }
->>>>>>> 853a8462
 
-externalLinksTest("automatic link type detection for URL", function (t, viewModel, addURL) {
+externalLinksTest("automatic link type detection for URL", function (t) {
     t.plan(5);
 
     var url = addURL("http://en.wikipedia.org/wiki/No_Age");
 
     t.ok(url.matchesType(), "wikipedia page is detected");
     t.equal(url.faviconClass(), "wikipedia-favicon", "wikipedia favicon is used");
-    t.equal(url.linkPhrase(viewModel.source), "Wikipedia", "wikipedia label is used");
+    t.equal(url.linkPhrase(MB.sourceExternalLinksEditor.source), "Wikipedia", "wikipedia label is used");
     t.equal(url.linkTypeID(), 179, "internal link type is set to 179");
     t.equal(+url.cleanup.typeControl.val(), 179, "option with value 179 is selected");
 });
 
-externalLinksTest("invalid URL detection", function (t, viewModel, addURL) {
+externalLinksTest("invalid URL detection", function (t) {
     t.plan(2);
 
     var url = addURL("foo");
@@ -100,7 +82,7 @@
     t.ok(!url.error(), "error is removed after valid URL is entered");
 });
 
-externalLinksTest("deprecated link type detection", function (t, viewModel, addURL) {
+externalLinksTest("deprecated link type detection", function (t) {
     t.plan(2);
 
     var url = addURL("http://musicmoz.org/Bands_and_Artists/B/Beatles,_The/");
@@ -119,9 +101,10 @@
     t.ok(!url.error(), "error is removed after valid link type is selected");
 });
 
-externalLinksTest("hidden input data for form submission", function (t, viewModel, addedURL) {
+externalLinksTest("hidden input data for form submission", function (t) {
     t.plan(12);
 
+    var viewModel = MB.sourceExternalLinksEditor;
     var source = viewModel.source;
     var $re = $("#relationship-editor");
 
