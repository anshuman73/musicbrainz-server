--- conflicted
+++ resolved
@@ -664,7 +664,6 @@
                 'release', 'https://www.finna.fi/Record/viola.163990',
                 MB.constants.LINK_TYPES.otherdatabases.release
             ],
-<<<<<<< HEAD
             [
                 'recording', 'http://www.mvdbase.com/video.php?id=4',
                 MB.constants.LINK_TYPES.otherdatabases.recording
@@ -696,7 +695,7 @@
             [
                 'work', 'http://www.operadis-opera-discography.org.uk/CLBABLUE.HTM',
                 MB.constants.LINK_TYPES.otherdatabases.work
-=======
+            ],
             // ClassicalArchives.com
             [
                 'artist', 'http://www.classicalarchives.com/composer/2806.html',
@@ -718,7 +717,6 @@
             [
                 'release', 'http://www.cdjapan.co.jp/product/COCC-72267',
                 MB.constants.LINK_TYPES.mailorder.release
->>>>>>> 96947c8e
             ]
         ];
 
