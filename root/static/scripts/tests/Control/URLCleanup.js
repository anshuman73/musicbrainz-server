--- conflicted
+++ resolved
@@ -185,7 +185,6 @@
                     'recording', 'http://www.allmusic.com/performance/le-nozze-di-figaro-the-marriage-of-figaro-opera-k-492-mq0000061129/credits',
                     MB.constants.LINK_TYPES.allmusic.recording
                 ],
-<<<<<<< HEAD
                 // Open Library
                 [
                     'artist', 'http://openlibrary.org/authors/OL23919A/',
@@ -198,20 +197,19 @@
                 [
                     'work', 'http://openlibrary.org/works/OL82592W/',
                     MB.constants.LINK_TYPES.otherdatabases.work
-=======
+                ],
                 // Second Hand Songs
                 [
                     'artist', 'http://www.secondhandsongs.com/artist/103',
                     MB.constants.LINK_TYPES.secondhandsongs.artist
-                ]
+                ],
                 [
                     'release', 'http://www.secondhandsongs.com/release/888',
                     MB.constants.LINK_TYPES.secondhandsongs.release
-                ]
+                ],
                 [
                     'work', 'http://www.secondhandsongs.com/work/1409',
                     MB.constants.LINK_TYPES.secondhandsongs.work
->>>>>>> 5c3235ea
                 ]
             ];
 
