--- conflicted
+++ resolved
@@ -5,13 +5,11 @@
 
 var test = require('tape');
 var common = require('./common.js');
-<<<<<<< HEAD
+var validation = require('../../edit/validation.js');
+
 var React = require('react/addons');
 var scryRenderedDOMComponentsWithTag = React.addons.TestUtils.scryRenderedDOMComponentsWithTag;
 var { triggerChange, triggerClick, addURL } = require('../external-links-editor/utils.js');
-=======
-var validation = require('../../edit/validation.js');
->>>>>>> 959e06a5
 
 var releaseEditor = MB.releaseEditor;
 MB.formatsWithDiscIDs = [1];
@@ -642,14 +640,9 @@
     // Add a duplicate of the first URL
     addURL(component, 'http://www.discogs.com/release/1369894');
 
-<<<<<<< HEAD
     // No edits are generated, because there are errors.
     t.equal(releaseEditor.edits.externalLinks(release).length, 0);
-    t.equal(releaseEditor.validation.errorsExist(), true);
-=======
-    t.equal(releaseEditor.edits.externalLinks(release).length, 1);
     t.equal(validation.errorsExist(), true);
->>>>>>> 959e06a5
 
     // Remove duplicate
     triggerClick(scryRenderedDOMComponentsWithTag(component, 'button')[1]);
@@ -683,13 +676,8 @@
         'http://www.discogs.com/release/1369894'
     );
 
-<<<<<<< HEAD
     t.equal(releaseEditor.edits.externalLinks(release).length, 0);
-    t.equal(releaseEditor.validation.errorsExist(), true);
-=======
-    t.equal(releaseEditor.edits.externalLinks(release).length, 1);
     t.equal(validation.errorsExist(), true);
->>>>>>> 959e06a5
 });
 
 test("mediumEdit and releaseReorderMediums edits are generated for non-loaded mediums", function (t) {
