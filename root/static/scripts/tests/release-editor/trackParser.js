--- conflicted
+++ resolved
@@ -122,7 +122,6 @@
 });
 
 
-<<<<<<< HEAD
 test("MBS-7451: track parser can clear TOC track lengths", function () {
     var re = releaseEditor;
 
@@ -155,7 +154,9 @@
         _.pluck(medium.original().tracklist, "length"),
         "track lengths are unchanged"
     );
-=======
+});
+
+
 test("MBS-7456: Failing to parse artists does not break track autocompletes", function () {
     var re = releaseEditor;
 
@@ -187,5 +188,4 @@
 
     // The issue described in the ticket throws an exception.
     expect(0);
->>>>>>> 36b7432d
 });