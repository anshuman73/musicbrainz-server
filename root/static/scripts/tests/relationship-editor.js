--- conflicted
+++ resolved
@@ -89,15 +89,8 @@
 }
 
 function setupGenericRelationshipEditor(options) {
-<<<<<<< HEAD
     MB.initRelationshipEditors(options);
     return MB.sourceRelationshipEditor;
-=======
-    var vm = MB.relationshipEditor.GenericEntityViewModel(options);
-    MB.sourceRelationshipEditor = vm;
-    MB.sourceEntity = vm.source;
-    return vm;
->>>>>>> 84d5230c
 }
 
 function formData() {
@@ -127,14 +120,10 @@
         _.defer = _defer;
 
         MB.entityCache = {};
-<<<<<<< HEAD
         MB.sourceRelationshipEditor = null;
         MB.sourceExternalLinksEditor = null;
         MB.releaseRelationshipEditor = null;
-=======
-        delete MB.sourceRelationshipEditor;
-        delete MB.sourceEntity;
->>>>>>> 84d5230c
+        MB.sourceEntity = null;
         delete sessionStorage.submittedRelationships;
 
         $fixture.remove();
