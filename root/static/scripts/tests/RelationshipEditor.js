var typeInfo = {
    "recording-release": [
        {
            "attrs": {"1": [0, 1], "14": [0, null]},
            "reverse_phrase": "{additional:additionally} {instrument} sampled by",
            "id": 69,
            "phrase": "{additional} {instrument} samples from",
            "descr": 1
        }
    ],
    "artist-recording": [
        {
            "reverse_phrase": "performance",
            "children": [
                {
                    "attrs": {"1": [0, 1], "194": [0, 1], "596": [0, 1]},
                    "reverse_phrase": "{additional} {guest} {solo} performer",
                    "children": [
                        {
                            "attrs": {"1": [0, 1], "14": [1, null], "194": [0, 1], "596": [0, 1]},
                            "reverse_phrase": "{additional} {guest} {solo} {instrument}",
                            "id": 148,
                            "phrase": "{additional} {guest} {solo} {instrument}",
                            "descr": 1
                        },
                        {
                            "attrs": {"1": [0, 1], "3": [0, null], "194": [0, 1], "596": [0, 1]},
                            "reverse_phrase": "{additional} {guest} {solo} {vocal:%|vocals}",
                            "id": 149,
                            "phrase": "{additional} {guest} {solo} {vocal:%|vocals}",
                            "descr": 1
                        }
                    ],
                    "id": 156,
                    "phrase": "{additional:additionally} {guest} {solo} performed",
                    "descr": 1
                }
            ],
            "id": 122,
            "phrase": "performance"
        },
        {
            "reverse_phrase": "remixes",
            "children": [
                {
                    "attrs": {"1": [0, 1], "14": [0, null]},
                    "reverse_phrase": "contains {additional} {instrument} samples by",
                    "id": 154,
                    "phrase": "produced {instrument} material that was {additional:additionally} sampled in",
                    "descr": 1
                }
            ],
            "id": 157,
            "phrase": "remixes"
        },
        {
            "reverse_phrase": "production",
            "children": [
                {
                    "attrs": {"1": [0, 1], "424": [0, 1], "425": [0, 1], "526": [0, 1], "527": [0, 1]},
                    "reverse_phrase": "{additional} {assistant} {associate} {co:co-}{executive:executive }producer",
                    "id": 141,
                    "phrase": "{additional:additionally} {assistant} {associate} {co:co-}{executive:executive }produced",
                    "descr": 1
                }
            ],
            "id": 160,
            "phrase": "production"
        }
    ],
    "recording-work": [
        {
            "reverse_phrase": "covers or other versions",
            "children": [
                {
                    "attrs": {"567": [0, 1], "578": [0, 1], "579": [0, 1], "580": [0, 1]},
                    "reverse_phrase": "{partial} {live} {instrumental} {cover} recordings",
                    "id": 278,
                    "phrase": "{partial} {live} {instrumental} {cover} recording of",
                    "descr": 1
                }
            ],
            "id": 245,
            "phrase": "covers or other versions"
        }
    ],
    "artist-work": [
        {
            "reverse_phrase": "composition",
            "children": [
                {
                    "attrs": {"1": [0, 1]},
                    "reverse_phrase": "{additional} writer",
                    "id": 167,
                    "phrase": "{additional:additionally} wrote",
                    "descr": 1
                }
            ],
            "id": 170,
            "phrase": "composition"
        }
    ],
    "work-work": [
        {
            "reverse_phrase": "referred to in medleys",
            "id": 239,
            "phrase": "medley of",
            "descr": 1
        }
    ],
    "recording-recording": [
        {
            "children": [
                {
                    "attrs": {"1": [0, 1]},
                    "descr": 1,
                    "id": 231,
                    "phrase": "{additional} samples",
                    "reverse_phrase": "{additional:additionally} sampled by"
                }
            ],
            "id": 234,
            "phrase": "remixes",
            "reverse_phrase": "remixes"
        }
    ]
};

var attrInfo = {
    "partial": {
        "name": "partial",
        "l_name": "partial",
        "id": 579
    },
    "cover": {
        "name": "cover",
        "l_name": "cover",
        "id": 567
    },
    "executive": {
        "name": "executive",
        "l_name": "executive",
        "id": 425
    },
    "co": {
        "name": "co",
        "l_name": "co",
        "id": 424
    },
    "solo": {
        "name": "solo",
        "l_name": "solo",
        "id": 596
    },
    "instrumental": {
        "name": "instrumental",
        "l_name": "instrumental",
        "id": 580
    },
    "instrument": {
        "name": "instrument",
        "l_name": "instrument",
        "children": [
            {
                "name": "strings",
                "l_name": "strings",
                "children": [
                    {
                        "name": "plucked string instruments",
                        "l_name": "plucked string instruments",
                        "children": [
                            {
                                "name": "guitars",
                                "l_name": "guitars",
                                "children": [
                                    {
                                        "name": "guitar",
                                        "l_name": "guitar",
                                        "id": 229
                                    },
                                    {
                                        "name": "bass guitar",
                                        "l_name": "bass guitar",
                                        "id": 277
                                    }
                                ],
                                "id": 75
                            },
                            {
                                "name": "lyre",
                                "l_name": "lyre",
                                "id": 109
                            },
                            {
                                "name": "zither",
                                "l_name": "zither",
                                "id": 123
                            }
                        ],
                        "id": 302
                    }
                ],
                "id": 69
            }
        ],
        "id": 14
    },
    "vocal": {
        "l_name": "vocal",
        "name": "vocal",
        "id": 3,
        "children": [
            {
                "l_name": "lead vocals",
                "name": "lead vocals",
                "id": 4
            }
        ]
    },
    "associate": {
        "name": "associate",
        "l_name": "associate",
        "id": 527
    },
    "assistant": {
        "name": "assistant",
        "l_name": "assistant",
        "id": 526
    },
    "additional": {
        "name": "additional",
        "l_name": "additional",
        "id": 1
    },
    "live": {
        "name": "live",
        "l_name": "live",
        "id": 578
    },
    "guest": {
        "name": "guest",
        "l_name": "guest",
        "id": 194
    }
};

var testRelease = {
    "relationships": {},
    "name": "Love Me Do / I Saw Her Standing There",
    "artist_credit": [
        {
            "artist": {
                "sortname": "Beatles, The",
                "name": "The Beatles",
                "id": 303,
                "gid": "b10bbbfc-cf9e-42e0-be17-e2c3e1d2600d"
            },
            "join_phrase": ""
        }
    ],
    "id": 211431,
    "mediums": [
        {
            "tracks": [
                {
                    "length": 143000,
                    "number": "A",
                    "recording": {
                          "length": "2:23",
                          "relationships": {},
                          "name": "Love Me Do",
                          "id": 6393661,
                          "gid": "87ec065e-f139-41b9-b3b9-f746addf5b1e"
                    },
                    "position": 1,
                    "name": "Love Me Do",
                    "artist_credit": []
                },
                {
                    "length": 176000,
                    "number": "B",
                    "recording": {
                          "length": "2:56",
                          "relationships": {},
                          "name": "I Saw Her Standing There",
                          "id": 6393662,
                          "gid": "6de731d6-7a8f-43a0-8cb0-1dca5a40d04e"
                    },
                    "position": 2,
                    "name": "I Saw Her Standing There",
                    "artist_credit": []
                }
            ],
            "format": "Vinyl",
            "position": 1
        }
    ],
    "gid": "867cc694-0f35-4a65-acb4-bc873795701a",
    "release_group": {
        "artist": "The Beatles",
        "name": "Love Me Do",
        "id": 564256,
        "gid": "5db85281-934d-36e5-865c-1922ad82a948",
        "relationships": {}
    }
};

$.extend(MB.text = MB.text || {}, {
    Entity: {
        artist:        "Artist",
        label:         "Label",
        recording:     "Recording",
        release:       "Release",
        release_group: "Release group",
        url:           "URL",
        work:          "Work"
    },
    AttributeNotSupported: "This attribute is not supported for the selected relationship type.",
    AttributeTooMany: "This attribute can only be specified {max} times. You specified {n}.",
    AttributeRequired: "This attribute is required.",
    InvalidDate: "The date you've entered is not valid.",
    InvalidEndDate: "The end date cannot preceed the begin date.",
    InvalidValue: "The value you've entered is not valid.",
    RequiredField: "Required field.",
    EnumerationComma: ", ",
    EnumerationAnd: "{b} and {a}"
});


module("relationship editor", {

    setup: function () {
        $("#qunit-fixture")
            .append('<div id="content"></div><div id="dialog"></div>');

        this.fakeGID = [
            'a0ba91b0-c564-4eec-be2e-9ff071a47b59',
            'acb75d59-b0dc-4105-bad6-81ac8c66da4d',
            '3d3c3707-ef51-4852-995d-f9f14c68f5f0',
        ];

        // _.defer and RE.Util.callbackQueue both make their target functions
        // asynchronous. They are redefined here to call their targets right
        // away, so that we don't have to deal with  writing async tests.

        this.__defer = _.defer;

        _.defer = function (func) {
            func.apply(null, _.toArray(arguments).slice(1));
        }

        this.RE = MB.RelationshipEditor;

        this.__callbackQueue = this.RE.Util.callbackQueue;

        this.RE.Util.callbackQueue = function (targets, callback) {
            for (var i = 0; i < targets.length; i++)
                callback(targets[i]);
        };

        this.RE.Util.init(typeInfo, attrInfo);

        this.RE.UI.init(
            testRelease.gid, testRelease.release_group.gid, testRelease
        );
    },

    teardown: function () {
        _.defer = this.__defer;

        this.RE.Util.callbackQueue = this.__callbackQueue;

        this.RE.releaseViewModel.release({ relationships: [] });
        this.RE.releaseViewModel.releaseGroup({ relationships: [] });
        this.RE.releaseViewModel.media([]);

        MB.entity.clearCache();
    }
});


test("Util", function () {
    var self = this;
    var Util = this.RE.Util;

    var tests = [
        { date: "", expected: { year: null, month: null, day: null} },
        { date: "1999-01-02", expected: { year: "1999", month: "01", day: "02"} },
        { date: "1999-01", expected: { year: "1999", month: "01", day: null } },
        { date: "1999", expected: { year: "1999", month: null, day: null } }
    ];

    $.each(tests, function (i, test) {
        var result = Util.parseDate(test.date);
        deepEqual(result, test.expected, test.date);
    });

    tests = [
        { root: Util.attrInfo(424), value: undefined, expected: false },
        { root: Util.attrInfo(424), value: null, expected: false },
        { root: Util.attrInfo(424), value: 0, expected: false },
        { root: Util.attrInfo(424), value: 1, expected: true },
        { root: Util.attrInfo(14), value: undefined, expected: [] },
        { root: Util.attrInfo(14), value: null, expected: [] },
        { root: Util.attrInfo(14), value: 0, expected: [] },
        { root: Util.attrInfo(14), value: [0], expected: [] },
        { root: Util.attrInfo(14), value: ["foo", "bar", "baz"], expected: [] },
        { root: Util.attrInfo(14), value: 1, expected: [1] },
        { root: Util.attrInfo(14), value: [3, 3, 2, 2, 1, 1], expected: [1, 2, 3] },
        { root: Util.attrInfo(14), value: ["3", "3", "2", "2", "1", "1"], expected: [1, 2, 3] },
        { root: Util.attrInfo(14), value: ["1", 0, "9", 0, "5"], expected: [1, 5, 9] }
    ];

    $.each(tests, function (i, test) {
        var result = new self.RE.Fields.Attribute(test.root, test.value)();
        deepEqual(result, test.expected, String(test.value));
    });
});


test("Fields", function () {
    var field = new this.RE.Fields.Integer();

    var tests = [
        { input: undefined, expected: null },
        { input: false, expected: null },
        { input: "", expected: null },
        { input: 0, expected: 0 },
        { input: 12, expected: 12 },
        { input: "0", expected: 0 },
        { input: "012", expected: 12 }
    ];

    $.each(tests, function (i, test) {
        field(test.input);
        equal(field(), test.expected, String(test.input));
    });

    var relationship = this.RE.Relationship({
        action: "add",
        link_type: 278,
        entity: [
            MB.entity({ type: "recording" }),
            MB.entity({ type: "work" })
        ]
    });

    relationship.show();

    field = relationship.attrs;

    tests = [
        {
            input: {},
            expected: { partial: false, live: false, instrumental: false, cover: false }
        },
        {
            input: { foo: 1, bar: 2, partial: undefined },
            expected: { partial: false, live: false, instrumental: false, cover: false }
        },
        {
            input: { cover: 1, instrumental: 0, live: 1 },
            expected: { partial: false, live: true, instrumental: false, cover: true }
        }
    ];

    $.each(tests, function (i, test) {
        field(test.input);

        deepEqual(ko.toJS(field()), test.expected, JSON.stringify(test.input));
    });

    // test Fields.Entity

    field = relationship.entity[1];
    oldTarget = field.peek();
    newTarget = MB.entity({ type: "work" });

    equal(oldTarget.performanceCount, 1, oldTarget.id + " performanceCount");
    equal(newTarget.performanceCount, 0, newTarget.id + " performanceCount");

    field(newTarget);

    equal(oldTarget.performanceCount, 0, oldTarget.id + " performanceCount");
    equal(newTarget.performanceCount, 1, newTarget.id + " performanceCount");

    // test Fields.PartialDate

    field = new this.RE.Fields.PartialDate("");
    deepEqual(ko.toJS(field), { year: null, month: null, day: null }, '""');

    field("2012-08-21");
    deepEqual(ko.toJS(field), { year: 2012, month: 8, day: 21 }, "2012-08-21");

    field({ year: 2011, month: 7, day: 20 });
    deepEqual(ko.toJS(field), { year: 2011, month: 7, day: 20 }, "{year: 2012, month: 7, day: 20}");

    field(undefined);
    deepEqual(ko.toJS(field), { year: null, month: null, day: null }, "undefined");

    relationship.remove();
});


test("Relationship", function () {

    var source = MB.entity({ type: "recording" }),
        target = MB.entity({ type: "artist" });

    var relationship = this.RE.Relationship({
        entity: [target, source],
        action: "add",
        link_type: 148
    });

    relationship.show();

    // link phrase construction

    var tests = [
        // test attribute interpolation
        {
            linkType: 148,
            backward: false,
            attrs: { instrument: [123, 229, 277], solo: true },
            expected: "solo zither, guitar and bass guitar"
        },
        {
            linkType: 141,
            backward: true,
            attrs: { co: true, executive: true },
            expected: "co-executive producer"
        },
        {
            linkType: 154,
            backward: true,
            attrs: { instrument: [69, 75, 109, 302], additional: true },
            expected: "contains additional strings, guitars, lyre and plucked string instruments samples by"
        },
        // MBS-6129
        {
            linkType: 149,
            backward: true,
            attrs: { additional: false, vocal: [4] },
            expected: "lead vocals"
        },
        {
            linkType: 149,
            backward: true,
            attrs: { additional: false, vocal: [] },
            expected: "vocal"
        }
    ];

    $.each(tests, function (i, test) {
        relationship.link_type(test.linkType);
        relationship.attrs(test.attrs);

        var result = relationship.linkPhrase(test.backward
            ? relationship.entity[1]() : relationship.entity[0]());

        equal(result, test.expected, [test.linkType, JSON.stringify(test.attrs)].join(", "));
    });

    // test date rendering

    tests = [
        {
            begin_date: { year: 2001, month: 5, day: 13 },
            end_date: {},
            ended: true,
            expected: "2001-05-13 – ????"
        },
        {
            begin_date: { year: 2001, month: 5, day: 13 },
            end_date: {},
            ended: false,
            expected: "2001-05-13 – "
        },
        {
            begin_date: { year: 2001, month: 5, day: 13 },
            end_date: { year: 2001, month: 5, day: 13 },
            ended: true,
            expected: "2001-05-13"
        },
        {
            begin_date: {},
            end_date: { year: 2002, month: 8, day: 12 },
            ended: true,
            expected: " – 2002-08-12"
        },
        {
            begin_date: {},
            end_date: {},
            ended: true,
            expected: ""
        }
    ];

    $.each(tests, function (i, test) {
        var a = relationship.period.begin_date(),
            b = relationship.period.end_date();

        a.year(test.begin_date.year);
        a.month(test.begin_date.month);
        a.day(test.begin_date.day);

        b.year(test.end_date.year);
        b.month(test.end_date.month);
        b.day(test.end_date.day);

        relationship.period.ended(test.ended);
        var result = relationship.renderDate();

        equal(result, test.expected, [
            JSON.stringify(test.begin_date),
            JSON.stringify(test.end_date),
            JSON.stringify(test.ended)
        ].join(", "));
    });

    // test errors

    // the source/target have invalid gids to start with, so errorCount = 2
    equal(relationship.errorCount, 2, "relationship.errorCount");

    // ended must be boolean
    relationship.period.ended(null);
    equal(relationship.errorCount, 3, "relationship.errorCount");

    // date must exist
    relationship.period.begin_date("2001-01-32");
    equal(relationship.errorCount, 4, "relationship.errorCount");

    relationship.period.begin_date("2001-01-31");
    equal(relationship.errorCount, 3, "relationship.errorCount");

    // end date must be after begin date
    relationship.period.end_date("2000-01-31");
    equal(relationship.errorCount, 4, "relationship.errorCount");

    relationship.period.end_date("2002-01-31");
    equal(relationship.errorCount, 3, "relationship.errorCount");

    relationship.entity[0]().gid = this.fakeGID[0];
    relationship.entity[0].notifySubscribers(relationship.entity[0]());
    equal(relationship.errorCount, 2, "relationship.errorCount");

    relationship.entity[1]().gid = this.fakeGID[1];
    relationship.entity[1].notifySubscribers(relationship.entity[1]());
    equal(relationship.errorCount, 1, "relationship.errorCount");

    relationship.period.ended(true);
    equal(relationship.errorCount, 0, "relationship.errorCount");

    relationship.remove();
});


test("Entity", function () {

    var source = MB.entity({ type: "recording", name: "a recording" }),
        target = MB.entity({ type: "artist", name: "foo", sortname: "bar" });

    var relationship = this.RE.Relationship({
        entity: [target, source],
        action: "add",
        link_type: 148,
        attrs: { instrument: [123, 277], guest: true },
        period: { begin_date: "2001", end_date: "", ended: false }
    });

    var duplicateRelationship = this.RE.Relationship({
        entity: [target, source],
        action: "add",
        link_type: 148,
        attrs: { instrument: [123, 277], guest: true },
        period: { begin_date: "", end_date: "2002", ended: true }
    });

    relationship.show();
    duplicateRelationship.show();

    source.mergeRelationship(duplicateRelationship);

    deepEqual(
        ko.toJS(relationship.attrs),
        { instrument: [123, 277], additional: false, guest: true, solo: false },
        "attributes"
    );

    deepEqual(
        ko.toJS(relationship.period.begin_date),
        { year: 2001, month: null, day: null },
        "begin date"
    );

    deepEqual(
        ko.toJS(relationship.period.end_date),
        { year: 2002, month: null, day: null },
        "end date"
    );

    ok(relationship.period.ended(), "ended");

    equal(source.relationships.indexOf(duplicateRelationship), -1,
        "removed from source's relationships");

    ok(duplicateRelationship.removed, "relationship.removed");

    var notDuplicateRelationship = this.RE.Relationship({
        entity: [target, source],
        action: "add",
        link_type: 148,
        period: { begin_date: "2003", end_date: "2004" }
    });

    notDuplicateRelationship.show();

    ok(!source.mergeRelationship(notDuplicateRelationship),
        "different dates -> not merged");

    relationship.remove();
    duplicateRelationship.remove();
    notDuplicateRelationship.remove();
});


<<<<<<< HEAD
        var tests = [
            {
                backward: true,
                source: MB.entity({type: "release"}),
                target: MB.entity({type: "recording"})
            },
            {
                backward: false,
                source: MB.entity({type: "recording"}),
                target: MB.entity({type: "release"})
            }
        ];

        $.each(tests, function(i, test) {
            var dialog = UI.AddDialog(test);

            QUnit.equal(dialog.backward(), test.backward,
                "entities should be backward: " + test.backward);

            QUnit.equal(dialog.source, test.source,
                "source should be entity[" + (test.backward ? "1" : "0") + "]");

            QUnit.equal(dialog.target, test.target,
                "target should be entity[" + (test.backward ? "0" : "1") + "]");
        });
=======
test("RelationshipEditor", function () {
    var vm = this.RE.releaseViewModel,
        media = vm.media();

    equal(media.length, 1, "medium count");

    var tracks = media[0].tracks;
    equal(tracks.length, 2, "track count");

    var track = tracks[0];
    equal(track.number, "A", "track number");
    equal(track.position, 1, "track position");
    equal(track.name, "Love Me Do", "track name");
    equal(track.recording.id, 6393661, "recording id");
    equal(track.recording.gid, "87ec065e-f139-41b9-b3b9-f746addf5b1e", "recording gid");
});


test("Dialog", function () {

    var UI = this.RE.UI,
        vm = this.RE.releaseViewModel,
        tracks = vm.media()[0].tracks,
        source = tracks[0].recording,
        target = MB.entity({ type: "artist", gid: this.fakeGID[0] });

    UI.Dialog.resize = function () {};
>>>>>>> ed722d8b

    var tests = [
        {
            entity: [
                MB.entity({ type: "recording" }),
                MB.entity({ type: "release" })
            ],
            backward: true,
            source: function () { return this.entity[1] },
            target: function () { return this.entity[0] }
        },
        {
            entity: [
                MB.entity({ type: "recording" }),
                MB.entity({ type: "release" })
            ],
            backward: false,
            source: function () { return this.entity[0] },
            target: function () { return this.entity[1] }
        }
    ];

<<<<<<< HEAD
        var dialog = UI.AddDialog({ source: source, target: target }),
            relationship = dialog.relationship();

        relationship.link_type(148);
        relationship.attrs({instrument: [229]});
        dialog.accept();
=======
    $.each(tests, function (i, test) {
        UI.AddDialog.show({entity: test.entity, source: test.source()});
>>>>>>> ed722d8b

        equal(UI.Dialog.backward(), test.backward,
            "entities should be backward: " + test.backward);

        equal(UI.Dialog.source, test.source(),
            "source should be entity[" + (test.backward ? "1" : "0") + "]");

<<<<<<< HEAD
        dialog = UI.AddDialog({ source: recording1, target: recording0 });
        relationship = dialog.relationship();

        relationship.link_type(231);

        QUnit.equal(dialog.sourceField(), relationship.entity[0], "AddDialog sourceField");
        QUnit.equal(dialog.targetField(), relationship.entity[1], "AddDialog targetField");
        QUnit.equal(dialog.source, recording1, "AddDialog source");
        QUnit.equal(dialog.target, recording0, "AddDialog target");
        QUnit.equal(dialog.backward(), false, "AddDialog: relationship is not backward");

        dialog.changeDirection();

        QUnit.equal(dialog.sourceField(), relationship.entity[1], "AddDialog sourceField");
        QUnit.equal(dialog.targetField(), relationship.entity[0], "AddDialog targetField");
        // source and target should stay the same
        QUnit.equal(dialog.source, recording1, "AddDialog source");
        QUnit.equal(dialog.target, recording0, "AddDialog target");
        QUnit.equal(dialog.backward(), true, "AddDialog: relationship is backward");

        dialog.accept();
=======
        equal(UI.Dialog.target, test.target(),
            "target should be entity[" + (test.backward ? "0" : "1") + "]");

        UI.AddDialog.hide();
    });

    // AddDialog

    UI.AddDialog.show({entity: [target, source], source: source});
    var relationship = UI.Dialog.relationship();
    relationship.link_type(148);
    relationship.attrs({instrument: [229]});
    UI.AddDialog.accept();

    equal(source.relationships()[0], relationship, "AddDialog");
>>>>>>> ed722d8b

    // AddDialog - relationship between recordings on same release (MBS-5389)
    var recording0 = tracks[0].recording,
        recording1 = tracks[1].recording;

    UI.AddDialog.show({entity: [recording0, recording1], source: recording1});
    relationship = UI.Dialog.relationship();
    relationship.link_type(231);

    equal(UI.Dialog.sourceField(), relationship.entity[1], "AddDialog sourceField");
    equal(UI.Dialog.targetField(), relationship.entity[0], "AddDialog targetField");
    equal(UI.Dialog.source, recording1, "AddDialog source");
    equal(UI.Dialog.target, recording0, "AddDialog target");
    equal(UI.Dialog.backward(), true, "AddDialog: relationship is backward");

<<<<<<< HEAD
        // EditDialog
        relationship = source.relationships()[0];
        dialog = UI.EditDialog({ relationship: relationship, source: source });
        var dialogAttrs = dialog.attrs();
=======
    UI.Dialog.changeDirection();

    equal(UI.Dialog.sourceField(), relationship.entity[0], "AddDialog sourceField");
    equal(UI.Dialog.targetField(), relationship.entity[1], "AddDialog targetField");
    // source and target should stay the same
    equal(UI.Dialog.source, recording1, "AddDialog source");
    equal(UI.Dialog.target, recording0, "AddDialog target");
    equal(UI.Dialog.backward(), false, "AddDialog: relationship is not backward");

    UI.AddDialog.accept();
>>>>>>> ed722d8b

    equal(recording0.relationships()[1], relationship, "relationship added to recording 0");
    equal(recording1.relationships()[0], relationship, "relationship added to recording 1");

<<<<<<< HEAD
        solo.value(true);
        dialog.accept();
=======
    relationship.remove();
>>>>>>> ed722d8b

    equal(recording0.relationships()[1], undefined, "relationship removed from recording 0");
    equal(recording1.relationships()[0], undefined, "relationship removed from recording 1");

<<<<<<< HEAD
        dialog = UI.EditDialog({ relationship: relationship, source: source });
=======
    // EditDialog
>>>>>>> ed722d8b

    relationship = source.relationships()[0];

    UI.EditDialog.show({relationship: relationship, source: source});
    var dialogAttrs = UI.Dialog.attrs();

<<<<<<< HEAD
        var newTarget = MB.entity({type: "artist"});
        dialog.targetField()(newTarget);

        // cancel should revert the change
        dialog.close();
=======
    var solo = _.find(dialogAttrs, function (attr) {
        return attr.data.name == "solo";
    });

    solo.value(true);
    UI.EditDialog.accept();
>>>>>>> ed722d8b

    deepEqual(
        ko.toJS(relationship.attrs),
        {instrument: [229], additional: false, guest: false, solo: true},
        "EditDialog"
    );

    UI.EditDialog.show({relationship: relationship, source: source});

<<<<<<< HEAD
        dialog = UI.BatchRelationshipDialog(_.pluck(tracks, "recording"));
        newTarget = MB.entity({type: "artist", gid: "00000000-0000-0000-0000-000000000004"});
        relationship = dialog.relationship();

        dialog.targetField()(newTarget);
        relationship.link_type(154);
        relationship.attrs().additional(true);

        dialog.accept();
=======
    var instrument = _.find(dialogAttrs, function (attr) {
        return attr.data.name == "instrument";
    });

    instrument.value([229, 277]);

    var newTarget = MB.entity({type: "artist"});
    UI.Dialog.targetField()(newTarget);

    // cancel should revert the change
    UI.EditDialog.hide();

    deepEqual(relationship.attrs().instrument(), [229], "attributes changed back");
    equal(relationship.entity[0](), target, "target changed back");
>>>>>>> ed722d8b

    // BatchRecordingRelationshipDialog

    UI.BatchRelationshipDialog.show(_.map(tracks, function (track) {
        return track.recording;
    }));

    newTarget = MB.entity({ type: "artist", gid: this.fakeGID[1] });

    relationship = UI.Dialog.relationship();

<<<<<<< HEAD
        var works = [MB.entity({type: "work", gid: "00000000-0000-0000-0000-000000000005"})];
        dialog = UI.BatchRelationshipDialog(works);
        relationship = dialog.relationship();
=======
    UI.Dialog.targetField()(newTarget);
    relationship.link_type(154);
    relationship.attrs().additional(true);

    UI.BatchRelationshipDialog.accept();
>>>>>>> ed722d8b

    var attrs = {additional: true, instrument: []},
        relationships = recording0.relationships();

<<<<<<< HEAD
        dialog.accept();
=======
    equal(relationships[1].entity[0](), newTarget, "recording 0 target");
    deepEqual(ko.toJS(relationships[1].attrs), attrs, "recording 0 attributes");
>>>>>>> ed722d8b

    relationships = recording1.relationships();
    equal(relationships[0].entity[0](), newTarget, "recording 0 target");
    deepEqual(ko.toJS(relationships[0].attrs), attrs, "recording 0 attributes");

    // BatchWorkRelationshipDialog

    var works = [ MB.entity({ type: "work", gid: this.fakeGID[2] }) ];
    UI.BatchRelationshipDialog.show(works);

    relationship = UI.Dialog.relationship();

    relationship.entity[0](newTarget);
    relationship.link_type(167);
    relationship.attrs().additional(true);

    UI.BatchRelationshipDialog.accept();

    relationships = works[0].relationships();
    equal(relationships[0].entity[0](), newTarget, "work target");
    deepEqual(ko.toJS(relationships[0].attrs), {additional: true}, "work attributes");
});<|MERGE_RESOLUTION|>--- conflicted
+++ resolved
@@ -726,33 +726,6 @@
 });
 
 
-<<<<<<< HEAD
-        var tests = [
-            {
-                backward: true,
-                source: MB.entity({type: "release"}),
-                target: MB.entity({type: "recording"})
-            },
-            {
-                backward: false,
-                source: MB.entity({type: "recording"}),
-                target: MB.entity({type: "release"})
-            }
-        ];
-
-        $.each(tests, function(i, test) {
-            var dialog = UI.AddDialog(test);
-
-            QUnit.equal(dialog.backward(), test.backward,
-                "entities should be backward: " + test.backward);
-
-            QUnit.equal(dialog.source, test.source,
-                "source should be entity[" + (test.backward ? "1" : "0") + "]");
-
-            QUnit.equal(dialog.target, test.target,
-                "target should be entity[" + (test.backward ? "0" : "1") + "]");
-        });
-=======
 test("RelationshipEditor", function () {
     var vm = this.RE.releaseViewModel,
         media = vm.media();
@@ -779,158 +752,92 @@
         source = tracks[0].recording,
         target = MB.entity({ type: "artist", gid: this.fakeGID[0] });
 
-    UI.Dialog.resize = function () {};
->>>>>>> ed722d8b
-
     var tests = [
         {
-            entity: [
-                MB.entity({ type: "recording" }),
-                MB.entity({ type: "release" })
-            ],
             backward: true,
-            source: function () { return this.entity[1] },
-            target: function () { return this.entity[0] }
-        },
-        {
-            entity: [
-                MB.entity({ type: "recording" }),
-                MB.entity({ type: "release" })
-            ],
+            source: MB.entity({ type: "release" }),
+            target: MB.entity({ type: "recording" })
+        },
+        {
             backward: false,
-            source: function () { return this.entity[0] },
-            target: function () { return this.entity[1] }
+            source: MB.entity({ type: "recording" }),
+            target: MB.entity({ type: "release" })
         }
     ];
 
-<<<<<<< HEAD
-        var dialog = UI.AddDialog({ source: source, target: target }),
-            relationship = dialog.relationship();
-
-        relationship.link_type(148);
-        relationship.attrs({instrument: [229]});
-        dialog.accept();
-=======
     $.each(tests, function (i, test) {
-        UI.AddDialog.show({entity: test.entity, source: test.source()});
->>>>>>> ed722d8b
-
-        equal(UI.Dialog.backward(), test.backward,
+        var dialog = UI.AddDialog(test);
+
+        equal(dialog.backward(), test.backward,
             "entities should be backward: " + test.backward);
 
-        equal(UI.Dialog.source, test.source(),
+        equal(dialog.source, test.source,
             "source should be entity[" + (test.backward ? "1" : "0") + "]");
 
-<<<<<<< HEAD
-        dialog = UI.AddDialog({ source: recording1, target: recording0 });
+        equal(dialog.target, test.target,
+            "target should be entity[" + (test.backward ? "0" : "1") + "]");
+
+        dialog.close();
+    });
+
+    // AddDialog
+
+    var dialog = UI.AddDialog({ source: source, target: target }),
         relationship = dialog.relationship();
 
-        relationship.link_type(231);
-
-        QUnit.equal(dialog.sourceField(), relationship.entity[0], "AddDialog sourceField");
-        QUnit.equal(dialog.targetField(), relationship.entity[1], "AddDialog targetField");
-        QUnit.equal(dialog.source, recording1, "AddDialog source");
-        QUnit.equal(dialog.target, recording0, "AddDialog target");
-        QUnit.equal(dialog.backward(), false, "AddDialog: relationship is not backward");
-
-        dialog.changeDirection();
-
-        QUnit.equal(dialog.sourceField(), relationship.entity[1], "AddDialog sourceField");
-        QUnit.equal(dialog.targetField(), relationship.entity[0], "AddDialog targetField");
-        // source and target should stay the same
-        QUnit.equal(dialog.source, recording1, "AddDialog source");
-        QUnit.equal(dialog.target, recording0, "AddDialog target");
-        QUnit.equal(dialog.backward(), true, "AddDialog: relationship is backward");
-
-        dialog.accept();
-=======
-        equal(UI.Dialog.target, test.target(),
-            "target should be entity[" + (test.backward ? "0" : "1") + "]");
-
-        UI.AddDialog.hide();
-    });
-
-    // AddDialog
-
-    UI.AddDialog.show({entity: [target, source], source: source});
-    var relationship = UI.Dialog.relationship();
     relationship.link_type(148);
     relationship.attrs({instrument: [229]});
-    UI.AddDialog.accept();
+    dialog.accept();
 
     equal(source.relationships()[0], relationship, "AddDialog");
->>>>>>> ed722d8b
 
     // AddDialog - relationship between recordings on same release (MBS-5389)
     var recording0 = tracks[0].recording,
         recording1 = tracks[1].recording;
 
-    UI.AddDialog.show({entity: [recording0, recording1], source: recording1});
-    relationship = UI.Dialog.relationship();
+    dialog = UI.AddDialog({ source: recording1, target: recording0 });
+    relationship = dialog.relationship();
+
     relationship.link_type(231);
 
-    equal(UI.Dialog.sourceField(), relationship.entity[1], "AddDialog sourceField");
-    equal(UI.Dialog.targetField(), relationship.entity[0], "AddDialog targetField");
-    equal(UI.Dialog.source, recording1, "AddDialog source");
-    equal(UI.Dialog.target, recording0, "AddDialog target");
-    equal(UI.Dialog.backward(), true, "AddDialog: relationship is backward");
-
-<<<<<<< HEAD
-        // EditDialog
-        relationship = source.relationships()[0];
-        dialog = UI.EditDialog({ relationship: relationship, source: source });
-        var dialogAttrs = dialog.attrs();
-=======
-    UI.Dialog.changeDirection();
-
-    equal(UI.Dialog.sourceField(), relationship.entity[0], "AddDialog sourceField");
-    equal(UI.Dialog.targetField(), relationship.entity[1], "AddDialog targetField");
+    equal(dialog.sourceField(), relationship.entity[0], "AddDialog sourceField");
+    equal(dialog.targetField(), relationship.entity[1], "AddDialog targetField");
+    equal(dialog.source, recording1, "AddDialog source");
+    equal(dialog.target, recording0, "AddDialog target");
+    equal(dialog.backward(), false, "AddDialog: relationship is backward");
+
+    dialog.changeDirection();
+
+    equal(dialog.sourceField(), relationship.entity[1], "AddDialog sourceField");
+    equal(dialog.targetField(), relationship.entity[0], "AddDialog targetField");
     // source and target should stay the same
-    equal(UI.Dialog.source, recording1, "AddDialog source");
-    equal(UI.Dialog.target, recording0, "AddDialog target");
-    equal(UI.Dialog.backward(), false, "AddDialog: relationship is not backward");
-
-    UI.AddDialog.accept();
->>>>>>> ed722d8b
+    equal(dialog.source, recording1, "AddDialog source");
+    equal(dialog.target, recording0, "AddDialog target");
+    equal(dialog.backward(), true, "AddDialog: relationship is not backward");
+
+    dialog.accept();
 
     equal(recording0.relationships()[1], relationship, "relationship added to recording 0");
     equal(recording1.relationships()[0], relationship, "relationship added to recording 1");
 
-<<<<<<< HEAD
-        solo.value(true);
-        dialog.accept();
-=======
     relationship.remove();
->>>>>>> ed722d8b
 
     equal(recording0.relationships()[1], undefined, "relationship removed from recording 0");
     equal(recording1.relationships()[0], undefined, "relationship removed from recording 1");
 
-<<<<<<< HEAD
-        dialog = UI.EditDialog({ relationship: relationship, source: source });
-=======
     // EditDialog
->>>>>>> ed722d8b
 
     relationship = source.relationships()[0];
 
-    UI.EditDialog.show({relationship: relationship, source: source});
-    var dialogAttrs = UI.Dialog.attrs();
-
-<<<<<<< HEAD
-        var newTarget = MB.entity({type: "artist"});
-        dialog.targetField()(newTarget);
-
-        // cancel should revert the change
-        dialog.close();
-=======
+    dialog = UI.EditDialog({ relationship: relationship, source: source });
+    var dialogAttrs = dialog.attrs();
+
     var solo = _.find(dialogAttrs, function (attr) {
         return attr.data.name == "solo";
     });
 
     solo.value(true);
-    UI.EditDialog.accept();
->>>>>>> ed722d8b
+    dialog.accept();
 
     deepEqual(
         ko.toJS(relationship.attrs),
@@ -938,19 +845,8 @@
         "EditDialog"
     );
 
-    UI.EditDialog.show({relationship: relationship, source: source});
-
-<<<<<<< HEAD
-        dialog = UI.BatchRelationshipDialog(_.pluck(tracks, "recording"));
-        newTarget = MB.entity({type: "artist", gid: "00000000-0000-0000-0000-000000000004"});
-        relationship = dialog.relationship();
-
-        dialog.targetField()(newTarget);
-        relationship.link_type(154);
-        relationship.attrs().additional(true);
-
-        dialog.accept();
-=======
+    dialog = UI.EditDialog({ relationship: relationship, source: source });
+
     var instrument = _.find(dialogAttrs, function (attr) {
         return attr.data.name == "instrument";
     });
@@ -958,46 +854,31 @@
     instrument.value([229, 277]);
 
     var newTarget = MB.entity({type: "artist"});
-    UI.Dialog.targetField()(newTarget);
+    dialog.targetField()(newTarget);
 
     // cancel should revert the change
-    UI.EditDialog.hide();
+    dialog.close();
 
     deepEqual(relationship.attrs().instrument(), [229], "attributes changed back");
     equal(relationship.entity[0](), target, "target changed back");
->>>>>>> ed722d8b
 
     // BatchRecordingRelationshipDialog
 
-    UI.BatchRelationshipDialog.show(_.map(tracks, function (track) {
-        return track.recording;
-    }));
-
+    dialog = UI.BatchRelationshipDialog(_.pluck(tracks, "recording"));
     newTarget = MB.entity({ type: "artist", gid: this.fakeGID[1] });
-
-    relationship = UI.Dialog.relationship();
-
-<<<<<<< HEAD
-        var works = [MB.entity({type: "work", gid: "00000000-0000-0000-0000-000000000005"})];
-        dialog = UI.BatchRelationshipDialog(works);
-        relationship = dialog.relationship();
-=======
-    UI.Dialog.targetField()(newTarget);
+    relationship = dialog.relationship();
+
+    dialog.targetField()(newTarget);
     relationship.link_type(154);
     relationship.attrs().additional(true);
 
-    UI.BatchRelationshipDialog.accept();
->>>>>>> ed722d8b
+    dialog.accept();
 
     var attrs = {additional: true, instrument: []},
         relationships = recording0.relationships();
 
-<<<<<<< HEAD
-        dialog.accept();
-=======
     equal(relationships[1].entity[0](), newTarget, "recording 0 target");
     deepEqual(ko.toJS(relationships[1].attrs), attrs, "recording 0 attributes");
->>>>>>> ed722d8b
 
     relationships = recording1.relationships();
     equal(relationships[0].entity[0](), newTarget, "recording 0 target");
@@ -1006,15 +887,16 @@
     // BatchWorkRelationshipDialog
 
     var works = [ MB.entity({ type: "work", gid: this.fakeGID[2] }) ];
-    UI.BatchRelationshipDialog.show(works);
-
-    relationship = UI.Dialog.relationship();
+    dialog = UI.BatchRelationshipDialog(works);
+    relationship = dialog.relationship();
+
+    relationship = dialog.relationship();
 
     relationship.entity[0](newTarget);
     relationship.link_type(167);
     relationship.attrs().additional(true);
 
-    UI.BatchRelationshipDialog.accept();
+    dialog.accept();
 
     relationships = works[0].relationships();
     equal(relationships[0].entity[0](), newTarget, "work target");
