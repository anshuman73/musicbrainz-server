--- conflicted
+++ resolved
@@ -31,11 +31,7 @@
                 </table>
             [% END %]
         [%- ELSE -%]
-<<<<<<< HEAD
-            <p>[% l('No results found. You may wish to try refining your search query') %]</p>
-=======
             <p>[% l('No results found. Try refining your search query.') %]</p>
->>>>>>> 181fb7e8
         [%- END -%]
         <p>
           [% l('Alternatively, you may {uri|add a new artist}.', {
