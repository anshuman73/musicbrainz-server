--- conflicted
+++ resolved
@@ -41,11 +41,7 @@
             </li>
         [% END %]
         <li>
-<<<<<<< HEAD
             [% l('{data|My Data}', {data => c.uri_for_action('/user/profile/view', [ c.user.name ])}) %]
-=======
-            [% l('{data|My Data}', {data => c.uri_for_action('/user/lists/view', [ c.user.name ])}) %]</a>
->>>>>>> e471f9a7
             <ul>
                 <li>
                     [% l('{col|My Lists}', {col => c.uri_for_action('/user/lists/view', [ c.user.name ])}) %]
@@ -54,11 +50,7 @@
                     [% l('{col|My Ratings}', {col => c.uri_for_action('/user/ratings/view', [ c.user.name ])}) %]
                 </li>
                 <li>
-<<<<<<< HEAD
                     [% l('{col|My Tags}', {col => '/404'}) %]
-=======
-                    [% l('{col|My Tags}', {col => c.uri_for_action('/user/lists/view', [ c.user.name ])}) %]
->>>>>>> e471f9a7
                 </li>
             </ul>
         </li>
