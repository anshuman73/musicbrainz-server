--- conflicted
+++ resolved
@@ -1,25 +1,6 @@
 [% WRAPPER "layout.tt" nosuffix=1 title=l("MusicBrainz - The Open Music Encyclopedia") homepage=1 %]
-<<<<<<< HEAD
-    <div id="sidebar">
-      <div id="blog-feed" class="triple-column">
-        <h2>[% l('MusicBrainz Blog') %]</h2>
-        <p style="margin: 1em 0 0;"><strong>[% l('Latest posts:') %]</strong></p>
-        <ul style="margin: 0; padding-left: 20px;">
-          [% FOR item IN blog.items %]
-            <li><a href="[% item.url %]">[% item.title %]</a></li>
-            [% LAST IF loop.count == 6 %]
-          [% END %]
-        </ul>
-        <p style="margin: 1em 0; text-align: right;">
-          <strong><a href="http://blog.musicbrainz.org">[% l('Read more »') %]</a></strong>
-        </p>
-      </div>
-
-      <div style="float: right;">
-=======
     <div class="sidebar" id="sidebar">
       <div class="information">
->>>>>>> bba7ee9d
         <div id="taggers" class="triple-column">
             <h2 class="taggers">[% l('Tag Your Music') %]</h2>
             <img src="[% c.uri_for('/static/images/logos/musicbrainz-picard.png') %]" alt="MusicBrainz Picard logo" />
