--- conflicted
+++ resolved
@@ -93,11 +93,6 @@
         <span class="prefix">~</span>
         [% l('Edit by {editor}',
             { editor => link_entity(edit.editor) }) %]
-<<<<<<< HEAD
-        [% IF edit.editor.is_limited; '<span>(<span class="tooltip" title="' _ l('This user is new to MusicBrainz.') _ '">' _ l('limited user') _ '</span>)</span>'; END %]
-        [% IF edit.editor.is_bot; '<span>(<span class="tooltip" title="' _ l('This user is automated.') _ '">' _ l('bot') _ '</span>)</span>'; END %]
-=======
         [%- editor_type_info(edit.editor) -%]
->>>>>>> b326dad0
     </p>
 </div>