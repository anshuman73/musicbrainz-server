<table class="details add-relationship-type">
  <tr>
    <th>[% l('Name:') %]</th>
    <td>[% edit.data.name | html %]</td>
  </tr>

  <tr>
    <th>[% l('Description:') %]</th>
    <td>[% edit.data.description || lp('(none)', 'description') %]</td>
  </tr>

  <tr>
    <th>[% l('Link phrase:') %]</th>
    <td><em>[% edit.data.types.0 %]</em> [% edit.data.link_phrase | html %] <em>[% edit.data.types.1 %]</em></td>
  </tr>

<<<<<<< HEAD
  [% IF edit.display_data.attributes %]
  <tr>
    <th>[% l('Attributes:') %]</th>
    <td>
      <ul>
        [% FOR attribute=edit.display_data.attributes %]
        <li>
          [% attribute.type.name %]: [% attribute.min %]-[% attribute.max %]
        </li>
        [% END %]
      </ul>
    </td>
  </tr>
  [% END %]
=======
  <tr>
    <th>[% l('Documentation:') %]</th>
    <td>[% edit.data.documentation | format_wikitext %]</td>
  </tr>
>>>>>>> 14b4e03f
</table><|MERGE_RESOLUTION|>--- conflicted
+++ resolved
@@ -14,7 +14,6 @@
     <td><em>[% edit.data.types.0 %]</em> [% edit.data.link_phrase | html %] <em>[% edit.data.types.1 %]</em></td>
   </tr>
 
-<<<<<<< HEAD
   [% IF edit.display_data.attributes %]
   <tr>
     <th>[% l('Attributes:') %]</th>
@@ -29,10 +28,9 @@
     </td>
   </tr>
   [% END %]
-=======
+
   <tr>
     <th>[% l('Documentation:') %]</th>
     <td>[% edit.data.documentation | format_wikitext %]</td>
   </tr>
->>>>>>> 14b4e03f
 </table>