--- conflicted
+++ resolved
@@ -90,13 +90,10 @@
                 [% END %]
             [% END %]
 
-<<<<<<< HEAD
-=======
         [% bio_class = 'biography' IF user.biography %]
         [% WRAPPER property name=l("Bio:") class=bio_class %]
             [% html_escape(user.biography or l("(none)")).split("\n").join("<br />") %]
         [% END %]
->>>>>>> b6700aa3
 
         [% END %]
     </dl>
