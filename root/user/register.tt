--- conflicted
+++ resolved
@@ -1,53 +1,3 @@
-<<<<<<< HEAD
-[% WRAPPER "layout.tt" title=l("Create an Account") full_width=1 %]
-
-    <h1>[% l("Create an Account") %]</h1>
-
-    [%- WRAPPER 'layout/guidelines.tt' -%]
-        [%- create_guideline(l('Please fill out the fields below to create a new MusicBrainz account.')) %]
-        [%- create_guideline(l('Before doing so, please read the {coc|MusicBrainz Code of Conduct}', {coc => doc_link('Code_Of_Conduct')})) -%]
-        [%- create_guideline(l('If you have any questions, please review the {faq|Frequently Asked Questions (FAQ)}, or post it to the appropriate {ml|Mailing List}.', {faq => doc_link('Frequently_Asked_Questions'), ml => doc_link('Mailing_List')})) -%]
-    [% END %]
-
-    [%- USE r = FormRenderer(register_form) -%]
-
-    <form action="[% c.req.uri %]" method="post">
-        [% form_row_text(r, 'username', l('Username:')) %]
-        [% form_row_password(r, 'password', l('Password:')) %]
-        [% form_row_password(r, 'confirm_password', l('Confirm password:')) %]
-        [% form_row_text(r, 'email', l('Email:')) %]
-        <div class="row no-label">
-        [% form_submit(l('Create Account')) %]
-        </div>
-    </form>
-
-
-    <h2>[%- l('We respect your privacy') %]</h2>
-
-    <p>
-        [%- l('Rest assured that we will not pass your email address on to anyone, including other MusicBrainz users, without your most explicit consent. At any time you can fill in your email address if it's currently blank, remove it if it's currently filled in or change from one address to another.') %]
-    </p>
-    <p>
-        [%- l('{doc|Read on for the full MusicBrainz Privacy Policy}', {doc => doc_link('MusicBrainz_Privacy_Policy')}) -%]
-    </p>
-
-    <h3>[% l('What your email address will <em>not</em> be used for:') %]</h3>
-    <p>
-        [% l("We won't send you any newsletters, promotional mailings, etc. If you're interested in receiving information from the MusicBrainz staff and communicating with other users, {ml|please subscribe to our mailing lists}.", {ml => doc_link('Mailing_List')}) %]
-    </p>
-    <h3>[%- l('What your email address <em>will</em> be used for:') -%]</h3>
-    <p>
-        [% l('Because some users, unfortunately, made lots of questionable edits and could not be contacted to fix their mistakes, we now require a confirmed (i.e. working) email address before a user can make edits to the database.') %]
-    </p>
-
-    [%- WRAPPER 'layout/guidelines.tt' -%]
-        [%- create_guideline(l('When you enter your email address, other editors will be able to send messages to you (likewise, you will be able to send messages to them).')) %]
-        [%- create_guideline(l('Any notes attached to your edits will be emailed to you. This enables you to remove, correct or clarify edits which will otherwise be rejected.')) %]
-        [%- create_guideline(l('You may choose to "subscribe" (for free) to your favourite Artists, in which case MusicBrainz will send you a daily list of edits made to the Artists to which you have subscribed.')) %]
-        [%- create_guideline(l('In all cases your email address will not be revealed to other MusicBrainz users.  They will see only your user name.')) %]
-    [% END %]
-
-=======
 [% WRAPPER "layout.tt" title=l("Create an Account") full_width=1 %]
 <div class="content">
     <h1>[% l("Create an Account") %]</h1>
@@ -91,5 +41,4 @@
                   please use the above form to create an account.') -%]</p>
 
 </div>
->>>>>>> 1515b8e2
 [% END %]