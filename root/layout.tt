[% rdfa_set_header(usesRDFa) %]

    <head>
        <meta http-equiv="Content-Type" content="text/html; charset=UTF-8" />
         [%- IF looks_like_ie -%]
          [%- IF needs_chrome -%]
            [%# choose the best available standards mode in internet explorer if chromeframe is not installed. %]
            <meta http-equiv="X-UA-Compatible" content="IE=Edge" />
          [%- ELSE -%]
            <meta http-equiv="X-UA-Compatible" content="chrome=1" />
          [%- END -%]
        [%- END -%]
        <title>[% title %][% " - " IF title && !nosuffix %][% "MusicBrainz" IF !nosuffix %]</title>
        [% css_manifest('common.css.manifest') %]
        [% IF extra_css %]
            <link rel="stylesheet" type="text/css" href="[% c.uri_for('/static/styles/extra/') %][% extra_css %]" />
        [% END %]
        [%- IF c.debug -%]
            <link rel="stylesheet" type="text/css" href="/static/styles/debug.css" />
        [%- END -%]
        [%- IF c.user_exists -%]
          <link type="text/css" rel="stylesheet" href="[% c.uri_for('/static/lib/jquery.ui/themes/base/jquery.ui.all.css') %]" />
        [%- END -%]
        <link rel="search" type="application/opensearchdescription+xml" title="[%- l("MusicBrainz: Artist") -%]" href="[% c.uri_for('/static/search_plugins/opensearch/musicbrainz_artist.xml') %]" />
        <link rel="search" type="application/opensearchdescription+xml" title="[%- l("MusicBrainz: Label") -%]" href="[% c.uri_for('/static/search_plugins/opensearch/musicbrainz_label.xml') %]" />
        <link rel="search" type="application/opensearchdescription+xml" title="[%- l("MusicBrainz: Release") -%]" href="[% c.uri_for('/static/search_plugins/opensearch/musicbrainz_release.xml') %]" />
        <link rel="search" type="application/opensearchdescription+xml" title="[%- l("MusicBrainz: Track") -%]" href="[% c.uri_for('/static/search_plugins/opensearch/musicbrainz_track.xml') %]" />
        <script type="text/javascript">//<![CDATA[
                                       document.cookie = "javascript=true; path=/";
                                       //]]></script>
        [%- IF no_javascript -%]
            <style type="text/css">
              #header-menu li:hover ul { left: auto; }
            </style>
        [%- ELSE -%]
            [%- script_manifest('common.js.manifest') -%]
            <script type="text/javascript" src="[% c.uri_for('/text.js') %]"></script>
        [%- END -%]
        <script type="text/javascript">//<![CDATA[
            $(document).ready (function () {
                $("[placeholder]").mb_placeholder ();
                [% IF c.user_exists %]
                    MB.Control.RelateTo ();
                [%- END -%]
            });
            tb_pathToImage = '[% c.uri_for('/static/lib/thickbox/loadingAnimation.gif') %]';
        //]]></script>
        [% BLOCK layout_head %][% END %]
        [%- INCLUDE layout_head -%]
        [%- IF google_analytics_code -%]
          <script type="text/javascript">
            var _gaq = _gaq || [];
            _gaq.push(['_setAccount', '[% google_analytics_code %]']);
            _gaq.push(['_trackPageview']);

            (function() {
              var ga = document.createElement('script'); ga.type = 'text/javascript'; ga.async = true;
              ga.src = ('https:' == document.location.protocol ? 'https://ssl' : 'http://www') + '.google-analytics.com/ga.js';
              var s = document.getElementsByTagName('script')[0]; s.parentNode.insertBefore(ga, s);
            })();
          </script>
        [%- END -%]
    </head>
    <body>
        [%- IF c.debug -%][%- INCLUDE 'debug/stats.tt' -%][%- END -%]

        <div id="header">
            <div id="header-logo">
                <a href="/" class="logo" title="MusicBrainz"><strong>MusicBrainz</strong></a>
                <div>
                    [%- USE sidebar = FormRenderer(sidebar_search, id_prefix => 'header') -%]
                    <form action="[% c.uri_for('/search') %]" method="get">
                        [% sidebar.text('query', { placeholder => 'search' }) %]
                        [% sidebar.select('type') %]
                        [% sidebar.hidden('method', { value => 'indexed' }) %]
                        [% form_submit(l('Search'), "header-search") %]
                    </form>
                </div>
                [%- IF server_details.git_branch -%]
                  <div class="git-branch">
                    [%- l('Development branch: {branch}', { branch => server_details.git_branch }) -%]
                  </div>
                [%- END -%]
            </div>
            <div id="header-menu">
                <div>
                    [%- INCLUDE "layout/menu.tt" -%]
                    <div class="r"></div><div class="l"></div>
                </div>
            </div>
        </div>

        [% IF server_details.staging_server %]
            <div class="server-details">
                <p>
                    [%~ server_details.staging_server_description || l('This is a MusicBrainz development server.') =%]
                    [%= l('The main server is located at {uri}.',
                        { uri => '<a href="http://musicbrainz.org" class="external">http://musicbrainz.org</a>' }) ~%]
                </p>
                <div class="br"></div><div class="bl"></div><div class="tr"></div><div class="tl"></div>
            </div>
        [% ELSIF server_details.is_slave_db %]
            <div class="server-details">
                <p>
                    [% l('This is a Musicbrainz mirror server. To edit or make changes to the data please
                          visit the main server at {uri}.',
                         { uri => '<a href="http://musicbrainz.org/" class="external">http://musicbrainz.org</a>' }) %]
                </p>
                <div class="br"></div><div class="bl"></div><div class="tr"></div><div class="tl"></div>
            </div>
        [% END %]

        [%- IF needs_chrome -%]
            <div class="server-details">
                <p>
                    [% l('It looks like you\'re using Internet Explorer.<br/>To get the most
                          out of this website we highly recommend the use of
                          {uri|Google Chrome Frame}.',
                        { uri => c.uri_for_action('/chrome_frame') }) %]
                </p>
                <div class="br"></div><div class="bl"></div><div class="tr"></div><div class="tl"></div>
            </div>
        [%- END -%]

        [%- IF server_details.read_only -%]
            <div class="server-details">
                <p>
                    [% l('The server is temporary in read-only mode for database maintainance.') %]
                </p>
                <div class="br"></div><div class="bl"></div><div class="tr"></div><div class="tl"></div>
            </div>
        [%- END -%]

        [% IF makes_no_changes %]
        <div class="warning-header">
            <p>[% l('The data you have submitted does not make any changes to the data already present.') %]</p>
            <div class="br"></div><div class="bl"></div><div class="tr"></div><div class="tl"></div>
        </div>
        [% END %]

        [% IF c.flash.message %]
            <div class="flash">
                <p>
                    [% c.flash.message %]
                </p>
                <div class="br"></div><div class="bl"></div><div class="tr"></div><div class="tl"></div>
            </div>
        [% END %]

        <div id="page"[% IF full_width %] class="fullwidth"[% END %][% IF homepage %] class="homepage"[% END %]>
            [%- content -%]
            <div class="br"></div><div class="bl"></div><div class="tr"></div><div class="tl"></div>
            <div style="clear: both"></div>
        </div>

        [%- INCLUDE 'layout/merge-helper.tt'
           IF c.session.merger AND !hide_merge_helper -%]

        <div id="footer">
            <p class="left">
                <a href="http://metabrainz.org/donate" class="internal">[% l('Donate') %]</a> |
                <a href="http://wiki.musicbrainz.org/" class="internal">[% l('Wiki') %]</a> |
                <a href="http://forums.musicbrainz.org/" class="internal">[% l('Forums') %]</a> |
                <a href="http://tickets.musicbrainz.org/" class="internal">[% l('Bug Tracker') %]</a> |
                <a href="http://twitter.com/MusicBrainz" class="internal">[% l('Twitter') %]</a> |
                <a href="http://www.cafepress.com/musicbrainz" class="internal">[% l('Schwag') %]</a>
            </p>

            <p class="right">
                [% l('Cover Art provided by the {caa|Cover Art Archive}. Hosted by {host|Digital West}. Sponsored by: {url1|Google},
                      {url2|OSUOSL} and {more|others...}. ',
                    { host => 'http://digitalwest.net/',
                      url1 => 'http://www.google.com/',
                      url2 => 'http://osuosl.org/',
<<<<<<< HEAD
                      more => doc_link('MusicBrainz_Sponsors'),
                      caa  => 'http://coverartarchive.org/' }) %]
=======
                      more => doc_link('About/Sponsors') }) %]
>>>>>>> ea4d0ada
            </p>
        </div>

        [%- IF c.session.tport -%]
            <iframe name="tagger-iframe" height="0" width="0" frameborder="0"></iframe>
        [%- END -%]
    </body>
</html><|MERGE_RESOLUTION|>--- conflicted
+++ resolved
@@ -172,12 +172,8 @@
                     { host => 'http://digitalwest.net/',
                       url1 => 'http://www.google.com/',
                       url2 => 'http://osuosl.org/',
-<<<<<<< HEAD
-                      more => doc_link('MusicBrainz_Sponsors'),
+                      more => doc_link('About/Sponsors'),
                       caa  => 'http://coverartarchive.org/' }) %]
-=======
-                      more => doc_link('About/Sponsors') }) %]
->>>>>>> ea4d0ada
             </p>
         </div>
 
