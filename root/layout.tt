<!DOCTYPE html PUBLIC "-//W3C//DTD XHTML+RDFa 1.0//EN"
    "http://www.w3.org/MarkUp/DTD/xhtml-rdfa-1.dtd">
<html xmlns="http://www.w3.org/1999/xhtml"
      xmlns:dct="http://purl.org/dc/terms/"
      xmlns:foaf="http://xmlns.com/foaf/0.1/"
      xmlns:mbz="[% c.uri_for('/')%]"
      xmlns:xsd="http://www.w3.org/2001/XMLSchema#"
      xmlns:rdfs="http://www.w3.org/2000/01/rdf-schema#"
<<<<<<< HEAD
=======
      xmlns:rdf="http://www.w3.org/1999/02/22-rdf-syntax-ns#"
>>>>>>> 86e21102
      xmlns:mo="http://purl.org/ontology/mo/"
      xmlns:bio="http://vocab.org/bio/0.1/"
      xmlns:ov="http://open.vocab.org/terms/"
      xmlns:mfo="http://purl.org/ontology/mfo/"
      xmlns:event="http://purl.org/NET/c4dm/event.owl#"
      xmlns:skos="http://www.w3.org/2004/02/skos/core#"
      xmlns:xhv="http://www.w3.org/1999/xhtml/vocab#"
      xmlns:owl="http://www.w3.org/2002/07/owl#"
      xml:lang="en">

    <head>
        <meta http-equiv="Content-Type" content="text/html; charset=UTF-8" />
        [%- IF looks_like_ie -%]
        <meta http-equiv="X-UA-Compatible" content="chrome=1" />
        [%- END -%]
        <title>[% title %][% " - " IF title && !nosuffix %][% "MusicBrainz" IF !nosuffix %]</title>
        <link rel="stylesheet" type="text/css" href="/static/main.css" />
        [% IF extra_css %]
            <link rel="stylesheet" type="text/css" href="/static/styles/extra/[% extra_css %]" />
        [% END %]
        <link rel="search" type="application/opensearchdescription+xml" title="[%- l("MusicBrainz: Artist") -%]" href="[% c.uri_for('/static/search_plugins/opensearch/musicbrainz_artist.xml') %]" />
        <link rel="search" type="application/opensearchdescription+xml" title="[%- l("MusicBrainz: Label") -%]" href="[% c.uri_for('/static/search_plugins/opensearch/musicbrainz_label.xml') %]" />
        <link rel="search" type="application/opensearchdescription+xml" title="[%- l("MusicBrainz: Release") -%]" href="[% c.uri_for('/static/search_plugins/opensearch/musicbrainz_release.xml') %]" />
        <link rel="search" type="application/opensearchdescription+xml" title="[%- l("MusicBrainz: Track") -%]" href="[% c.uri_for('/static/search_plugins/opensearch/musicbrainz_track.xml') %]" />
        [%- UNLESS no_javascript -%]
            <script type="text/javascript" src="[% c.uri_for('/static/lib/jquery/jquery-1.4.2.min.js') %]"></script>
            <script type="text/javascript" src="[% c.uri_for('/static/scripts/MB.js') %]"></script>
            <script type="text/javascript" src="[% c.uri_for('/text.js') %]"></script>
            <script type="text/javascript" src="[% c.uri_for('/static/scripts/global.js') %]"></script>
            <script type="text/javascript" src="[% c.uri_for('/static/lib/jquery.placeholder/jquery.placeholder.min.js') %]"></script>
        [%- END -%]
        [% BLOCK layout_head %][% END %]
        [%- INCLUDE layout_head -%]
    </head>
    <body>
        <div id="header">
            <div id="header-logo">
                <a href="/" class="logo" title="MusicBrainz"><strong>MusicBrainz</strong></a>
                <div>
                    [%- USE sidebar = FormRenderer(sidebar_search) -%]
                    <form action="[% c.uri_for('/search') %]" method="get">
                        [% sidebar.text('query', { placeholder => 'search' }) -%]
                        [%- sidebar.select('type') %]
                        [% form_submit(l('Search'), "header-search") %]
                    </form>
                </div>
            </div>
            <div id="header-menu">
                <div>
                    [%- INCLUDE "layout/menu.tt" -%]
                    <div class="r"></div><div class="l"></div>
                </div>
            </div>
        </div>

        [% IF server_details.staging_server %]
            <div class="server-details">
                <p>
                    [%~ server_details.staging_server_description || l('This is a MusicBrainz development server.') =%]
                    [%= l('The main server is located at {uri}.',
                        { uri => '<a href="http://musicbrainz.org" class="external">http://musicbrainz.org</a>' }) ~%]
                </p>
                <div class="br"></div><div class="bl"></div><div class="tr"></div><div class="tl"></div>
            </div>
        [% ELSIF server_details.is_slave_db %]
            <div class="server-details">
                <p>
                    [% l('This is a Musicbrainz mirror server. To edit or make changes to the data please
                          visit the main server at {uri}.',
                         { uri => '<a href="http://musicbrainz.org/" class="external">http://musicbrainz.org</a>' }) %]
                </p>
                <div class="br"></div><div class="bl"></div><div class="tr"></div><div class="tl"></div>
            </div>
        [% END %]

        [%- IF needs_chrome -%]
            <div class="server-details">
                <p>
                    [% l('It looks like you\'re using Internet Explorer.<br/>To get the most
                          out of this website we highly recommend the use of
                          {uri|Google Chrome Frame}.',
                        { uri => c.uri_for_action('/chrome_frame') }) %]
                </p>
                <div class="br"></div><div class="bl"></div><div class="tr"></div><div class="tl"></div>
            </div>
        [%- END -%]

        <div id="page"[% IF full_width %] class="fullwidth"[% END %][% IF homepage %] class="homepage"[% END %]>
            [%- content -%]
            <div class="br"></div><div class="bl"></div><div class="tr"></div><div class="tl"></div>
        </div>

        <div id="footer">
            <p class="links">
                <a href="http://metabrainz.org/donate" class="internal">Donate</a> | 
                <a href="http://wiki.musicbrainz.org/" class="internal">Wiki</a> | 
                <a href="http://forums.musicbrainz.org/" class="internal">Forums</a> | 
                <a href="http://jira.musicbrainz.org/" class="internal">Bug Tracker</a> | 
                <a href="http://www.cafepress.com/musicbrainz" class="internal">Schwag</a>
            </p>

            <p class="sponsors">
                [% l('Hosted by {host|Digital West}. Sponsored by: {url1|Google},
                      {url2|OSUOSL} and {more|others&hellip;}',
                    { host => 'http://digitalwest.net/',
                      url1 => 'http://www.google.com/',
                      url2 => 'http://osuosl.org/',
                      more => doc_link('MusicBrainz_Sponsors') }) %]
            </p>
        </div>

        [%- IF c.session.tport -%]
            <iframe name="tagger-iframe" height="0" width="0" frameborder="0"></iframe>
        [%- END -%]

    </body>
</html><|MERGE_RESOLUTION|>--- conflicted
+++ resolved
@@ -6,10 +6,7 @@
       xmlns:mbz="[% c.uri_for('/')%]"
       xmlns:xsd="http://www.w3.org/2001/XMLSchema#"
       xmlns:rdfs="http://www.w3.org/2000/01/rdf-schema#"
-<<<<<<< HEAD
-=======
       xmlns:rdf="http://www.w3.org/1999/02/22-rdf-syntax-ns#"
->>>>>>> 86e21102
       xmlns:mo="http://purl.org/ontology/mo/"
       xmlns:bio="http://vocab.org/bio/0.1/"
       xmlns:ov="http://open.vocab.org/terms/"
