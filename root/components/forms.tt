[%- MACRO form_submit(label, class) BLOCK %]
    <span class="buttons[% ' ' _ class IF class %]">
        <button type="submit">[% label %]</button>
    </span>
[%- END -%]

[%- MACRO as_auto_editor BLOCK -%]
    [%- IF c.user.is_auto_editor -%]
        <div class="row no-label">
            <div class="auto-editor">
                [%- USE r = FormRenderer(form) -%]
                [%- r.checkbox('as_auto_editor') -%]
                [%- r.label('as_auto_editor',
                           l('Enable {autoed|auto-editor} privileges for this edit.',
                            { autoed = doc_link('Auto-Editor') }), inline => 1) -%]
            </div>
        </div>
    [%- END -%]
[%- END -%]

[%- MACRO enter_edit(extra) BLOCK -%]
    [%- as_auto_editor() -%]
    <div class="row no-label buttons">
        <button type="submit" class="submit positive">[% l('Enter edit') %]</button>
        [% extra %]
    </div>
[%- END -%]

[%- MACRO field_errors(form, field_name) BLOCK -%]
    [% field = form.field(field_name) || field_name %]
    [%- IF field.has_errors OR field.error_fields -%]
        <ul class="errors">
          [%- FOR err IN field.errors -%]
            <li>[% err | html %]</li>
          [%- END -%]
          [%- FOR field IN field.error_fields -%]
            [% FOR err IN field.errors %]
            <li>[% err | html %]</li>
            [% END %]
          [%- END -%]
        </ul>
    [%- END -%]
[%- END -%]

[% BLOCK form_row %]
    <div class="row" [% IF row_id %]id="[% row_id %]"[% END %]>
      [% content %]
    </div>
[% END %]

[% MACRO form_row_text(r, field_name, label) BLOCK %]
    [% WRAPPER form_row %]
      [% r.label(field_name, label || r.form.field(field_name).label) %]
      [% r.text(field_name) %]
      [% field_errors(r.form, field_name) %]
    [% END %]
[% END %]

[% MACRO form_row_text_long(r, field_name, label) BLOCK %]
    [% WRAPPER form_row %]
      [% r.label(field_name, label || r.form.field(field_name).label) %]
      [% r.text(field_name, { size => 47 })  %]
      [% field_errors(form, field_name) %]
    [% END %]
[% END %]

[% MACRO form_row_textarea(r, field_name, label) BLOCK %]
    [% WRAPPER form_row %]
      [% r.label(field_name, label || r.form.field(field_name).label) %]
      [% r.textarea(field_name) %]
      [% field_errors(r.form, field_name) %]
    [% END %]
[% END %]

[% MACRO form_row_password(r, field_name, label) BLOCK %]
    [% WRAPPER form_row %]
      [% r.label(field_name, label || r.form.field(field_name).label) %]
      [% r.password(field_name) %]
      [% field_errors(r.form, field_name) %]
    [% END %]
[% END %]

[% MACRO form_row_checkbox(r, field_name, label) BLOCK %]
    <div class="row no-label">
      [% r.checkbox(field_name) %]
      [% r.label(field_name, label || r.form.field(field_name).label, inline => 1) %]
      [% field_errors(r.form, field_name) %]
    </div>
[% END %]

[% MACRO form_row_select(r, field_name, label) BLOCK %]
    [% WRAPPER form_row %]
      [% r.label(field_name, label || r.form.field(field_name).label) %]
      [% r.select(field_name) %]
      [% field_errors(r.form, field_name) %]
    [% END %]
[% END %]

[% MACRO form_row_date(r, field_name, label) BLOCK %]
    [% WRAPPER form_row %]
      [% r.label(field_name, label || r.form.field(field_name).label, fake => 1) %]
      [% r.date(field_name) %]
      [% field_errors(r.form, field_name) %]
    [% END %]
[% END %]

[%- MACRO form_row_artist_credit(form, id) BLOCK -%]
    [%- id = id || 'entity-artist' -%]
    [%- WRAPPER form_row -%]
        <label for="[% id %]" class="required">[% l('Artist:') %]</label>
        <span class="autocomplete">
          <input type="text" id="[% id %]" style="width: 262px"
              value="[% html_escape(form.field('artist_credit').fif.name) %]" />
          <img class="search" src="/static/images/icons/search.png" />
        </span>
        <input type="button" id="open-ac" value=" &gt;&gt; " style="width: 32px; height: 22px; margin-left: 3px;" />
    [%- END -%]
[%- END -%]

[%- MACRO guesscase BLOCK -%]
  <fieldset class="guesscase">
    <legend>Guess case</legend>
    <div style="float: right; margin: 10px;" class="buttons">
      <a href="#guesscase">[% l('Guess case') %]</a>
    </div>
    <p class="guesscase-options">
        <select name="gc-mode" id="gc-mode"> </select>
        <br />
      <input type="checkbox" name="gc-keepuppercase" id="gc-keepuppercase" checked="checked">
      <label for="gc-keepuppercase">[% l('Keep uppercase words uppercased') %]</label>
      <br />
      <input type="checkbox" name="gc-roman" id="gc-roman">
      <label for="gc-roman">[% l('Uppercase roman numerals') %]</label>
    </p>
  </fieldset>
[%- END -%]

[%- MACRO guesscase_bubble(hide_mode) BLOCK -%]
  <div class="guess-case container" style="display: none">
    <div class="guess-case bubble">
      <p>
        [%- (l('Please use the Guess Case button to fix common style errors.')) -%]
      </p>
      <div class="buttons">
        <a href="#guesscase">[% l('Guess case') %]</a>
      </div>
      <p class="guesscase-options">
<<<<<<< HEAD
        [%- UNLESS hide_mode -%]
          <select name="gc-mode" id="gc-mode"> </select>
          <br />
        [%- END -%]
        <input type="checkbox" name="gc-keepuppercase" id="gc-keepuppercase" checked="checked">
        <label for="gc-keepuppercase">[% l('Keep uppercase words uppercased') %]</label>
        <br />
        <input type="checkbox" name="gc-roman" id="gc-roman">
        <label for="gc-roman">[% l('Uppercase roman numerals') %]</label>
=======
        <table>
          <tr>
            <td>
            [%- UNLESS hide_mode -%]
              <select name="gc-mode" id="gc-mode"> </select><br />
              <input type="checkbox" name="gc-keepuppercase" id="gc-keepuppercase" checked="checked">
              <label for="gc-keepuppercase">[% l('Keep uppercase words uppercased') %]</label>
              <br />
              <input type="checkbox" name="gc-roman" id="gc-roman">
              <label for="gc-roman">[% l('Uppercase roman numerals') %]</label>
            [%- END -%]
            </td>
            <td>
            [%- UNLESS hide_mode -%]
              <span id="gc-help"> </span>
            [%- END -%]
            </td>
          </tr>
        </table>
>>>>>>> 9b57cbec
      </p>
    </div>
  </div>
[%- END -%]

[%- MACRO sortname_bubble(hide_mode) BLOCK -%]
  <div class="sortname container" style="display: none">
    <div class="sortname bubble">
      <p>
        [%- (l('Please use the Sort Name button to guess the sort name.')) -%]
      </p>
      <div class="buttons">
        <a href="#sortname">[% l('Sort Name') %]</a>
        <a href="#copy">[% l('Copy') %]</a>
      </div>
    </div>
  </div>
[%- END -%]

[%- MACRO artist_credit_table(form) BLOCK -%]
  <div class="artist-credit-container" style="display: none">
    <div class="artist-credit bubble">
      [%- acfield = form.field('artist_credit') -%]

      <p>
        [%- l('Use the following fields to enter collaborations, see the <a href="{url}">Artist Credit</a> documentation for more information.', url => c.uri_for ('/doc/Artist_Credit')) -%]
      </p>
      <div class="row">
        <label>Preview</label>
        <span class="artist-credit-preview">[% artist_credit(acfield.fif) %]</span>
      </div>

      [%- FOR ac=acfield.field('names').fields -%]
        [%- artistnum = loop.index -%]
        [%- artist = acfield.fif.names.$artistnum.artist -%]
        <div class="artist-credit-box" style="margin: 2em 0">

          <div class="row">
            <label><strong>[% l('Artist in MusicBrainz') %]</strong></label>
            <span class="artist autocomplete">
              <input type="text" class="name" value="[% artist.name | html %]" />
              <img class="search" src="/static/images/icons/search.png" />
              <input type="hidden" class="gid" value="[% artist.gid %]" />
              <input type="hidden" class="sortname" value="[% artist.sort_name | html %]" />
              [%- r.hidden (ac.field('artist_id'), class => 'id') -%]
            </span>

            <input type="button" class="icon remove-artist-credit"
              title="[% l('Remove Artist Credit') %]" 
              style="background-image: url(/static/images/icons/delete_row.png); width: 16px; height: 16px; border: 0;" />

          </div>

          <div class="row">
            <label>[% l('Artist as credited') %]</label>
            <span class="artistcredit">
              [%- r.text (ac.field('name'), class => 'credit') -%]
            </span>
          </div>

          <div class="row join-container">
            <label>[% l('Join phrase') %]</label>
            <span class="joinphrase">
              [%- r.text (ac.field('join_phrase'), class => 'join') -%]
            </span>
          </div>

        </div>
      [%- END -%]

      <div class="row">
        <label> &nbsp; </label>
        <span style="display: inline-block; width: 170px; text-align: right; padding-right: 10px;">[% l('Add Artist Credit') %]</span>
        <input type="button" class="icon add-artist-credit"
          title="[% l('Add Artist Credit') %]" 
          style="background-image: url(/static/images/icons/add_row.png); width: 16px; height: 16px; border: 0;" />
      </div>

    </div>
  </div>
[%- END -%]<|MERGE_RESOLUTION|>--- conflicted
+++ resolved
@@ -145,17 +145,6 @@
         <a href="#guesscase">[% l('Guess case') %]</a>
       </div>
       <p class="guesscase-options">
-<<<<<<< HEAD
-        [%- UNLESS hide_mode -%]
-          <select name="gc-mode" id="gc-mode"> </select>
-          <br />
-        [%- END -%]
-        <input type="checkbox" name="gc-keepuppercase" id="gc-keepuppercase" checked="checked">
-        <label for="gc-keepuppercase">[% l('Keep uppercase words uppercased') %]</label>
-        <br />
-        <input type="checkbox" name="gc-roman" id="gc-roman">
-        <label for="gc-roman">[% l('Uppercase roman numerals') %]</label>
-=======
         <table>
           <tr>
             <td>
@@ -175,7 +164,6 @@
             </td>
           </tr>
         </table>
->>>>>>> 9b57cbec
       </p>
     </div>
   </div>
