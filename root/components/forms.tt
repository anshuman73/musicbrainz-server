[%- MACRO form_submit(label, class) BLOCK %]
    <span class="buttons[% ' ' _ class IF class %]">
        <button type="submit">[% label %]</button>
    </span>
[%- END -%]

[%- MACRO as_auto_editor BLOCK -%]
    [%- IF c.user.is_auto_editor -%]
        <div class="row no-label">
            <div class="auto-editor">
                [%- USE r = FormRenderer(form) -%]
                [%- r.checkbox('as_auto_editor') -%]
                [%- r.label('as_auto_editor',
                           l('Enable {autoed|auto-editor} privileges for this edit.',
                            { autoed = doc_link('Auto-Editor') }), inline => 1) -%]
            </div>
        </div>
    [%- END -%]
[%- END -%]

[%- MACRO enter_edit(extra) BLOCK -%]
    [%- as_auto_editor() -%]
    <div class="row no-label buttons">
        <button type="submit" class="submit positive">[% l('Enter edit') %]</button>
        [% extra %]
    </div>
[%- END -%]

[%- MACRO field_errors(form, field_name) BLOCK -%]
    [% field = form.field(field_name) %]
    [%- IF field.has_errors OR field.error_fields -%]
        <ul class="errors">
          [%- FOR err IN field.errors -%]
            <li>[% err | html %]</li>
          [%- END -%]
          [%- FOR field IN field.error_fields -%]
            [% FOR err IN field.errors %]
            <li>[% err | html %]</li>
            [% END %]
          [%- END -%]
        </ul>
    [%- END -%]
[%- END -%]

[% BLOCK form_row %]
    <div class="row" [% IF row_id %]id="[% row_id %]"[% END %]>
      [% content %]
    </div>
[% END %]

[% MACRO form_row_text(r, field_name, label) BLOCK %]
    [% WRAPPER form_row %]
      [% r.label(field_name, label) %]
      [% r.text(field_name) %]
      [% field_errors(r.form, field_name) %]
    [% END %]
[% END %]

[% MACRO form_row_text_long(r, field_name, label) BLOCK %]
    [% WRAPPER form_row %]
      [% r.label(field_name, label) %]
      [% r.text(field_name, { size => 47 })  %]
      [% field_errors(form, field_name) %]
    [% END %]
[% END %]

[% MACRO form_row_textarea(r, field_name, label) BLOCK %]
    [% WRAPPER form_row %]
      [% r.label(field_name, label) %]
      [% r.textarea(field_name) %]
      [% field_errors(r.form, field_name) %]
    [% END %]
[% END %]

[% MACRO form_row_password(r, field_name, label) BLOCK %]
    [% WRAPPER form_row %]
      [% r.label(field_name, label) %]
      [% r.password(field_name) %]
      [% field_errors(r.form, field_name) %]
    [% END %]
[% END %]

[% MACRO form_row_checkbox(r, field_name, label) BLOCK %]
    <div class="row no-label">
      [% r.checkbox(field_name) %]
      [% r.label(field_name, label, inline => 1) %]
      [% field_errors(r.form, field_name) %]
    </div>
[% END %]

[% MACRO form_row_select(r, field_name, label) BLOCK %]
    [% WRAPPER form_row %]
      [% r.label(field_name, label) %]
      [% r.select(field_name) %]
      [% field_errors(r.form, field_name) %]
    [% END %]
[% END %]

[% MACRO form_row_date(r, field_name, label) BLOCK %]
    [% WRAPPER form_row %]
      [% r.label(field_name, label, fake => 1) %]
      [% r.date(field_name) %]
      [% field_errors(r.form, field_name) %]
    [% END %]
[% END %]

[%- MACRO form_row_artist_credit(form, id) BLOCK -%]
    [%- id = id || 'entity-artist' -%]
    [%- WRAPPER form_row -%]
<<<<<<< HEAD
        <label for="[% id %]" class="required">[% l('Artist:') %]</label>
        <span class="autocomplete">
          <img class="search" src="/static/images/icons/search.png" />
          <input type="text" id="[% id %]" style="width: 262px"
              value="[% form.field('artist_credit').fif.name %]" />
        </span>
        <input type="button" id="open-ac" value=" &gt;&gt; " style="width: 32px; height: 22px; margin-left: 3px;" />
=======
        <label for="entity-artist" class="required">[% l('Artist:') %]</label>
        <input type="text" id="entity-artist"
            value="[% html_escape(form.field('artist_credit').fif.name) %]" />
>>>>>>> e11e481a
    [%- END -%]
[%- END -%]

[%- MACRO artist_credit_table(form) BLOCK -%]
  <div class="artist-credit-container" style="display: none">
    <div class="artist-credit bubble">
      [%- acfield = form.field('artist_credit') -%]

      <p>
        [%- l('Use the following fields to enter collaborations, see the <a href="{url}">Artist Credit</a> documentation for more information.', url => c.uri_for ('/doc/Artist_Credit')) -%]
      </p>
      <div class="row">
        <label>Preview</label>
        <span class="artist-credit-preview">[% artist_credit(acfield.fif) %]</span>
      </div>

      [%- FOR ac=acfield.field('names').fields -%]
        [%- artistnum = loop.index -%]
        [%- artist = acfield.fif.names.$artistnum.artist -%]
        <div class="artist-credit-box" style="margin: 2em 0">

          <div class="row">
<<<<<<< HEAD
            <label><strong>[% l('Artist in MusicBrainz') %]</strong></label>
            <span class="artist autocomplete">
              <img class="search" src="/static/images/icons/search.png" />
              <input type="text" class="name" value="[% artist.name %]" />
=======
            <label>[% l('Artist in MusicBrainz') %]</label>
            <span class="artist">
              <input type="text" class="name" value="[% artist.name | html %]" />
>>>>>>> e11e481a
              <input type="hidden" class="gid" value="[% artist.gid %]" />
              <input type="hidden" class="sortname" value="[% artist.sort_name %]" />
              [%- r.hidden (ac.field('artist_id'), class => 'id') -%]
            </span>

            <input type="button" class="icon remove-artist-credit"
              title="[% l('Remove Artist Credit') %]" 
              style="background-image: url(/static/images/icons/delete_row.png); width: 16px; height: 16px; border: 0;" />

          </div>

          <div class="row">
            <label>[% l('Artist as credited') %]</label>
            <span class="artistcredit">
              [%- r.text (ac.field('name'), class => 'credit') -%]
            </span>
          </div>

          <div class="row join-container">
            <label>[% l('Join phrase') %]</label>
            <span class="joinphrase">
              [%- r.text (ac.field('join_phrase'), class => 'join') -%]
            </span>
          </div>

        </div>
      [%- END -%]

      <div class="row">
        <label> &nbsp; </label>
        <span style="display: inline-block; width: 170px; text-align: right; padding-right: 10px;">[% l('Add Artist Credit') %]</span>
        <input type="button" class="icon add-artist-credit"
          title="[% l('Add Artist Credit') %]" 
          style="background-image: url(/static/images/icons/add_row.png); width: 16px; height: 16px; border: 0;" />
      </div>

    </div>
  </div>
[%- END -%]<|MERGE_RESOLUTION|>--- conflicted
+++ resolved
@@ -107,19 +107,13 @@
 [%- MACRO form_row_artist_credit(form, id) BLOCK -%]
     [%- id = id || 'entity-artist' -%]
     [%- WRAPPER form_row -%]
-<<<<<<< HEAD
         <label for="[% id %]" class="required">[% l('Artist:') %]</label>
         <span class="autocomplete">
           <img class="search" src="/static/images/icons/search.png" />
           <input type="text" id="[% id %]" style="width: 262px"
-              value="[% form.field('artist_credit').fif.name %]" />
+              value="[% html_escape(form.field('artist_credit').fif.name) %]" />
         </span>
         <input type="button" id="open-ac" value=" &gt;&gt; " style="width: 32px; height: 22px; margin-left: 3px;" />
-=======
-        <label for="entity-artist" class="required">[% l('Artist:') %]</label>
-        <input type="text" id="entity-artist"
-            value="[% html_escape(form.field('artist_credit').fif.name) %]" />
->>>>>>> e11e481a
     [%- END -%]
 [%- END -%]
 
@@ -142,16 +136,10 @@
         <div class="artist-credit-box" style="margin: 2em 0">
 
           <div class="row">
-<<<<<<< HEAD
             <label><strong>[% l('Artist in MusicBrainz') %]</strong></label>
             <span class="artist autocomplete">
               <img class="search" src="/static/images/icons/search.png" />
-              <input type="text" class="name" value="[% artist.name %]" />
-=======
-            <label>[% l('Artist in MusicBrainz') %]</label>
-            <span class="artist">
               <input type="text" class="name" value="[% artist.name | html %]" />
->>>>>>> e11e481a
               <input type="hidden" class="gid" value="[% artist.gid %]" />
               <input type="hidden" class="sortname" value="[% artist.sort_name %]" />
               [%- r.hidden (ac.field('artist_id'), class => 'id') -%]
