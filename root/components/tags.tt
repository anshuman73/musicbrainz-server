--- conflicted
+++ resolved
@@ -8,15 +8,10 @@
     [%- WRAPPER 'components/with-pager.tt' -%]
     <table class="tbl">
       <thead>
-<<<<<<< HEAD
         <tr>
-          <th>[% l('Tag') %]</th>
+          <th>[% lp('Tag', 'noun') %]</th>
           <th style="width: 10em">[% l('Usage Count') %]</th>
         </tr>
-=======
-        <th>[% lp('Tag', 'noun') %]</th>
-        <th style="width: 10em">[% l('Usage Count') %]</th>
->>>>>>> 40ecdeee
       </thead>
       <tbody>
         [%- FOREACH tag IN tags -%]
