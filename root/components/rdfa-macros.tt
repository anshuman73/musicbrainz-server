[%- USE u = Utils -%]

[%- MACRO url_escape(url) BLOCK; url | url; END -%]

[%-# set to 0 to not use RDFa #-%]
[%- SET doRDFa = 1; -%]

[%- SET hash_suffix = '_'; -%]

[%-# header XHTML+RDFa or HTML5 #-%]
[%- MACRO rdfa_set_header(usesRDFa) BLOCK; -%]
[%- IF doRDFa && usesRDFa -%]
<!DOCTYPE html>
<html xmlns="http://www.w3.org/1999/xhtml"
      xmlns:dct="http://purl.org/dc/terms/"
      xmlns:foaf="http://xmlns.com/foaf/0.1/"
      xmlns:mbz="http://musicbrainz.org/"
      xmlns:xsd="http://www.w3.org/2001/XMLSchema#"
      xmlns:rdfs="http://www.w3.org/2000/01/rdf-schema#"
      xmlns:rdf="http://www.w3.org/1999/02/22-rdf-syntax-ns#"
      xmlns:mo="http://purl.org/ontology/mo/"
      xmlns:bio="http://vocab.org/bio/0.1/"
      xmlns:ov="http://open.vocab.org/terms/"
      xmlns:mfo="http://purl.org/ontology/mfo/"
      xmlns:event="http://purl.org/NET/c4dm/event.owl#"
      xmlns:skos="http://www.w3.org/2004/02/skos/core#"
      xmlns:xhv="http://www.w3.org/1999/xhtml/vocab#"
      xmlns:owl="http://www.w3.org/2002/07/owl#"
      xml:lang="[%- current_language_html -%]"
      lang="[%- current_language_html -%]">
[%- ELSE -%]
<!DOCTYPE html>
<html xmlns="http://www.w3.org/1999/xhtml"
      xml:lang="[%- current_language_html -%]"
      lang="[%- current_language_html -%]">
[%- END -%]
[%- END -%]

[%-################################-%]
[%-# map MB types to RDF concepts #-%]
[%-################################-%]

[%- MACRO rdfa_concept_curi(type) BLOCK;
    'mo:MusicArtist' IF type == 'Person';
    'mo:MusicGroup' IF type == 'Group';
    'mo:SignalGroup' IF type == 'release_group';
    'mo:Signal' IF type == 'recording';
    'mo:MusicalWork' IF type =='work';
    'mo:Release' IF type == 'release';
    'mo:Track' IF type == 'track';
    'mo:Record' IF type == 'tracklist' || type == 'medium';
    'mo:Label' IF type == 'label';
END -%]

[%- MACRO rdfa_entity_curi(entity, action, text) BLOCK;
    type = "$entity";
    IF    type.search('Entity::Artist='); rdfa_artist_curi(entity);
    ELSIF type.search('Entity::Work='); rdfa_work_curi(entity);
    ELSIF type.search('Entity::Label='); rdfa_label_curi(entity);
    ELSIF type.search('Entity::Release='); rdfa_release_curi(entity);
    ELSIF type.search('Entity::ReleaseGroup='); rdfa_release_group_curi(entity);
    ELSIF type.search('Entity::Recording='); rdfa_recording_curi(entity);
    ELSIF type.search('Entity::URL='); link_url(entity, action, text);
    END;
END -%]

[%- MACRO rdfa_country_to_curi(country) BLOCK;
 'http://ontologi.es/place/' _ country.iso_code;
END -%]

[%- MACRO rdfa_format_curi(medium) BLOCK;
  '[mfo:' _ url_escape(medium.format_name.replace(' ','_')) _ ']';
END -%]

[%-################-%]
[%-# compact uris #-%]
[%-################-%]
[%- MACRO rdfa_artist_curi(artist) BLOCK;
    '[mbz:artist/' _ artist.gid _ '#' _ hash_suffix _']';
END -%]

[%- MACRO rdfa_artist_uri(artist) BLOCK;
    action = 'show';
    link = c.uri_for_action("/artist/$action", [ artist.gid ]);
    '' _ link _ '#' _ hash_suffix;
END -%]

[%- MACRO rdfa_track_blank_node(track) BLOCK -%]
[_:[%- track.id -%]]
[%- END -%]

[%-# FIXME making this a CURI seems to not work #-%]
[%- MACRO rdfa_recording_curi(rec) BLOCK;
    action = 'show';
    link = c.uri_for_action("/recording/$action", [ rec.gid ]);
    '' _ link _ '#' _ hash_suffix;
END -%]

[%- MACRO rdfa_recording_uri(rec) BLOCK;
    action = 'show';
    link = c.uri_for_action("/recording/$action", [ rec.gid ]);
    '' _ link _ '#_';
END -%]

[%- MACRO rdfa_release_curi(release) BLOCK;
    '[mbz:release/' _ release.gid _ '#' _ hash_suffix _']';
END -%]

[%- MACRO rdfa_release_uri(release) BLOCK;
    action = 'show';
    link = c.uri_for_action("/release/$action", [ release.gid ]);
    '' _ link _ '#' _ hash_suffix;
END -%]

[%- MACRO rdfa_release_event_curi(release) BLOCK;
    '[mbz:release/' _ release.gid _ '#event]';
END -%]

[%- MACRO rdfa_release_event_uri(release) BLOCK;
    action = 'show';
    link = c.uri_for_action("/release/$action", [ release.gid ]);
    '' _ link _ '#event';
END -%]

[%- MACRO rdfa_release_group_curi(release) BLOCK;
    '[mbz:release-group/' _ release.gid _ '#' _ hash_suffix _']';
END -%]

[%- MACRO rdfa_release_group_uri(rg) BLOCK;
    action = 'show';
    link = c.uri_for_action("/release_group/$action", [ rg.gid ]);
    '' _ link _ '#' _ hash_suffix ;
END -%]

[%- MACRO rdfa_label_curi(label) BLOCK;
 '[mbz:label/' _ label.gid _ '#' _ hash_suffix _']';
END -%]

[%- MACRO rdfa_work_curi(work) BLOCK;
 '[mbz:work/' _ work.gid _ '#' _ hash_suffix _']';
END -%]

[%- MACRO rdfa_tracklist_curi(tl) BLOCK;
    '[mbz:tracklist/' _ tl.id _ '#' _ hash_suffix _ ']';
END -%]

[%-##############-%]
[%-# misc stuff #-%]
[%-##############-%]

[%- MACRO rdfa_label_title(title) BLOCK; -%]
[%- IF doRDFa -%]<span property="dct:title rdfs:label" xml:lang="" lang="">[%- title | html -%]</span>[%- END -%]
[%- END -%]

[%- MACRO rdfa_about_attr(about) BLOCK; -%]
[%- IF doRDFa -%]about="[%- about -%]"[%- END -%]
[%- END -%]

[%- MACRO rdfa_typeof(type) BLOCK; -%]
[%- IF doRDFa -%][%- IF type -%]typeof="[%- type -%]"[%- END -%][%- END -%]
[%- END -%]

[%-#####################-%]
[%-# Artist pages RDFa #-%]
[%-#####################-%]

[%- SET rdfa_sort_name_property = 'ov:sortLabel'; -%]

[%- MACRO rdfa_sort_name(name) BLOCK; -%]
[%- IF doRDFa -%]<span property="[%- rdfa_sort_name_property -%]">[%- name | html -%]</span>[%- ELSE -%][%- name | html -%][%- END -%]
[%- END -%]

[%- MACRO rdfa_begin_date_artist(date) BLOCK; -%]
 [%- IF date -%]
 [%- IF doRDFa -%]<span rel="bio:event"><span typeof="bio:Birth" property="bio:date" datatype="[%- date | date_xsd_type -%]">[%- END -%][%- date -%][%- IF doRDFa -%]</span></span>[%- END -%]
 [%- END -%]
[%- END -%]

[%- MACRO rdfa_end_date_artist(date) BLOCK -%]
 [%- IF date -%]
 [%- IF doRDFa -%]<span rel="bio:event"><span typeof="bio:Death" property="bio:date" datatype="[%- date | date_xsd_type -%]">[%- END -%][%- date -%][%- IF doRDFa -%]</span></span>[%- END -%]
 [%- END -%]
[%- END -%]

[%- MACRO rdfa_artist_age(age) BLOCK;
IF doRDFa;
 '<span property="foaf:age">' _ age _ '</span>';
ELSE;
  '' _ age _ '';
END;
END -%]

[%- MACRO rdfa_disambiguation(entity) BLOCK;
  IF doRDFa;
    ' <span class="comment">(<span property="rdfs:comment">' _ html_escape(entity.comment) _ '</span>)</span>' IF entity.comment;
  ELSE;
    ' <span class="comment">(' _ html_escape(entity.comment) _ ')</span>' IF entity.comment;
  END;
END -%]

[%- MACRO rdfa_artist_ipi(ipi_code) BLOCK -%]
    [%- IF doRDFa -%]<span about="[%- rdfa_artist_curi(ipi_code.artist) -%]" property="mo:ipi">[%- END -%]
        [%- html_escape(ipi_code.ipi) -%]
    [%- IF doRDFa -%]</span>[%- END -%]
[%- END -%]

[%- MACRO rdfa_label_ipi(ipi_code) BLOCK -%]
    [%- IF doRDFa -%]<span about="[%- rdfa_label_curi(ipi_code.label) -%]" property="mo:ipi">[%- END -%]
        [%- html_escape(ipi_code.ipi) -%]
    [%- IF doRDFa -%]</span>[%- END -%]
[%- END -%]

[%- MACRO rdfa_link_artist_header(artist, action, text) BLOCK;
  IF doRDFa;
    action = action || 'show';
    link = c.uri_for_action("/artist/$action", [ artist.gid ]);
    text = text == '' ? html_escape(artist.name) : html_escape(text);
    '<span class="mp">' IF artist.edits_pending AND action == 'show';
    '<a title="' _ html_escape(artist.sort_name) _ '" rel="foaf:isPrimaryTopicOf" href="' _ link _ '" property="foaf:name rdfs:label" xml:lang="" lang="">' _ text _ '</a>';
    '</span>' IF artist.edits_pending AND action == 'show';
  ELSE;
    link_entity(artist, action, text);
  END;
END -%]

[%-# Artist index page - Artist release groups #-%]

[%- MACRO rdfa_release_group_ns(rg) BLOCK;
   'xmlns:rg="' _ rdfa_release_group_uri(rg) _ '"' IF doRDFa;
END -%]

[%- MACRO rdfa_made_rg_link(rg, action, text) BLOCK;
  IF doRDFa;
    action = action || 'show';
    link = c.uri_for_action("/release_group/$action", [ rg.gid ]);
    text = text == '' ? html_escape(rg.name) : html_escape(text);
    '<span class="mp">' IF rg.edits_pending AND action == 'show';
    '<a rel="foaf:made" resource="' _ rdfa_release_group_curi(rg) _ '" href="' _ link _ '"><span about="' _ rdfa_release_group_curi(rg) _ '" typeof="' _ rdfa_concept_curi('release_group') _  '" property="dct:title rdfs:label" xml:lang="" lang="">' _ text _ '</span></a>';
    '</span>' IF rg.edits_pending AND action == 'show';
  ELSE;
    link_release_group(rg, action, text);
  END;
END -%]

[%-# Artist releases tab #-%]

[%-# note 'release' and 'event' are used as namespaces in following macro #-%]
[%- MACRO rdfa_release_ns(release) BLOCK;
    'xmlns:rel="' _ rdfa_release_uri(release) _ '" xmlns:evn="' _ rdfa_release_event_uri(release) _ '"' IF doRDFa;
END -%]

[%-# note assumes rdfa_release_ns() is active #-%]
[%- MACRO rdfa_made_release_link(release, action, text) BLOCK;
  IF doRDFa;
    action = action || 'show';
    link = c.uri_for_action("/release/$action", [ release.gid ]);
    text = text == '' ? html_escape(release.name) : html_escape(text);
    '<span class="mp">' IF release.edits_pending AND action == 'show';
    '<a rel="foaf:made" resource="' _ rdfa_release_curi(release) _ '" href="' _ link _ '"><span about="' _ rdfa_release_curi(release) _ '" typeof="' _ rdfa_concept_curi('release') _ '" rel="mo:release_event" resource="[evn:]" property="dct:title rdfs:label" xml:lang="" lang="">' _ text _ '</span></a>';
    '</span>' IF release.edits_pending AND action == 'show';
  ELSE;
    link_release(release, action, text);
  END;
END -%]

[%-# note assumes rdfa_release_ns() is active #-%]
[%- MACRO rdfa_release_event_date(release) BLOCK -%]
 [%- IF doRDFa -%]
   <span about="[evn:]" typeof="mo:ReleaseEvent" property="dct:date" datatype="[%- release.date.format | date_xsd_type -%]">[%- release.date.format -%]</span>
 [%- ELSE -%][%- release.date.format -%][%- END -%]
[%- END -%]

[%-# note assumes rdfa_release_ns() is active #-%]
[%- MACRO rdfa_release_country_abbr(release) BLOCK;
 '<span about="' _ rdfa_release_curi(release) _ '" rel="mo:publishing_location" resource="' _ rdfa_country_to_curi(release.country) _ '">' IF doRDFa;
 '<abbr title="' _ html_escape(release.country.l_name) _ '">' _ release.country.iso_code _ '</abbr>';
 '</span>' IF doRDFa;
END -%]

[%-# note assumes rdfa_release_ns() is active #-%]
[%- MACRO rdfa_link_label(label, action, text) BLOCK;
  IF doRDFa;
    action = action || 'show';
    link = c.uri_for_action("/label/$action", [ label.gid ]);
    text = text == '' ? html_escape(label.name) : html_escape(text);
    '<span class="mp">' IF label.edits_pending AND action == 'show';
    '<span about="' _ rdfa_release_curi(release) _ '">';
    '<a rel="mo:label" resource="' _ rdfa_label_curi(label) _ '" href="' _ link _ '">' _ text _ '</a>';
    '</span>';
    '</span>' IF label.edits_pending AND action == 'show';
  ELSE;
    link_label(label, action, text);
  END;
END -%]

[%-# note assumes rdfa_release_ns() is active #-%]
[%- MACRO rdfa_release_catno(catno) BLOCK;
 '<span about="' _ rdfa_release_curi(release) _ '" property="mo:catalogue_number" datatype="xsd:string">' IF doRDFa;
 '' _ html_escape(catno) _ '';
 '</span>' IF doRDFa;
END -%]

[%-# note assumes rdfa_release_ns() is active #-%]
[%- MACRO rdfa_release_barcode(barcode) BLOCK;
 '<span about="' _ rdfa_release_curi(release) _ '" property="mo:ean">' IF doRDFa;
 '' _ barcode _ '';
 '</span>' IF doRDFa;
END -%]

[%-# Artist works tab #-%]
[%- MACRO rdfa_made_work_link(work, action, text) BLOCK;
  IF doRDFa;
    action = action || 'show';
    link = c.uri_for_action("/work/$action", [ work.gid ]);
    text = text == '' ? html_escape(work.name) : html_escape(text);
    '<span class="mp">' IF work.edits_pending AND action == 'show';
    '<a rel="foaf:made" resource="' _ rdfa_work_curi(work) _ '" href="' _ link _ '"><span about="' _ rdfa_work_curi(work) _ '" typeof="' _ rdfa_concept_curi('work') _ '" property="dct:title rdfs:label" xml:lang="" lang="">' _ text _ '</span></a>';
    '</span>' IF work.edits_pending AND action == 'show';
  ELSE;
    link_work(work, action, text);
  END;
END -%]

[%-# Artist recordings tab #-%]
[%- MACRO rdfa_recording_ns(rec) BLOCK;
   'xmlns:rec="' _ rdfa_recording_uri(rec) _ '"' IF doRDFa;
END -%]
[%- MACRO rdfa_made_recording_link(rec, action, text) BLOCK;
  IF doRDFa;
    action = action || 'show';
    link = c.uri_for_action("/recording/$action", [ rec.gid ]);
    text = text == '' ? html_escape(rec.name) : html_escape(text);
    '<span class="mp">' IF rec.edits_pending AND action == 'show';
    '<a rel="foaf:made" resource="' _ rdfa_recording_curi(rec) _ '" href="' _ link _ '"><span about="' _ rdfa_recording_curi(rec) _ '" typeof="' _ rdfa_concept_curi('recording') _ '" property="dct:title rdfs:label" xml:lang="" lang="">' _ text _ '</span></a>';
    '</span>' IF rec.edits_pending AND action == 'show';
  ELSE;
    link_recording(rec, action, text);
  END;
END -%]

[%-# Artist details tab #-%]
[%- MACRO rdfa_mbid(mbid) BLOCK;
 '<span property="mo:musicbrainz_guid" datatype="xsd:string">' IF doRDFa;
 '' _ mbid _ '';
 '</span>' IF doRDFa;
END -%]

[%-# Artist alias tab #-%]
[%- MACRO rdfa_alias(alias, entity) BLOCK;
  IF doRDFa;
    type = "$entity";
    IF    type.search('Entity::Artist=');
    '<span property="skos:altLabel">' _ alias _ '</span>';
    ELSIF type.search('Entity::Work=');
    '<span property="skos:altLabel">' _ alias _ '</span>';
    ELSIF type.search('Entity::Label=');
    '<span property="skos:altLabel">' _ alias _ '</span>';
    END;
  ELSE;
    '' _ alias _ '';
  END;
END -%]

[%-####################-%]
[%-# Recording/Signal #-%]
[%-####################-%]

[%- MACRO rdfa_recording_hidden_published_as(track) BLOCK;
  IF doRDFa;
    '<tr style="display: none;" rel="mo:published_as"><td><span about="' _ rdfa_track_blank_node(track) _ '"></span></td></tr>';
  END;
END -%]

[%- MACRO rdfa_recording_tr_about(track) BLOCK; -%]
 [%- IF doRDFa -%]about="[%- rdfa_track_blank_node(track) -%]" typeof="[%- rdfa_concept_curi('track') -%]" [%- rdfa_release_ns(release) -%][%- END -%]
[%- END -%]

[%- MACRO rdfa_recording_duration(recording, about) BLOCK -%]
 [%- IF doRDFa -%]
 <span [%- 'about="' _ about _ '" ' IF about -%] property="mo:duration" datatype="xsd:duration" content="[%- recording.length | format_length_xsd IF recording.length -%]">[%- recording.length | format_length -%]</span>
 [%- ELSE -%]
 [%- recording.length | format_length -%]
 [%- END -%]
[%- END -%]

[%- MACRO rdfa_link_recording_header(recording) BLOCK;
  IF doRDFa;
    link = c.uri_for_action("/recording/show", [ recording.gid ]);
    '<span class="mp">' IF recording.edits_pending;
    '<a rel="foaf:isPrimaryTopicOf" href="' _ link _ '" property="dct:title rdfs:label" xml:lang="" lang="" datatype="">' _ html_escape(recording.name) _ '</a>';
    '</span>' IF recording.edits_pending;
  ELSE;
    link_recording(recording);
  END;
END -%]

[%- MACRO rdfa_artist_credit(ac, opts) BLOCK -%]
    [%- FOREACH name IN ac.names -%]
        [%- IF name.artist.gid && !opts.plain -%]
            [%- rdfa_link_maker_artist(name.artist, 'show', name.name) -%]
        [%- ELSE -%]
            [%- name.name | html -%]
        [%- END -%]
        [%- name.join_phrase | html -%]
    [%- END -%]
[%- END -%]

[%-# FIXME - turns name grey cuz css?  <span about="[' _ rdfa_artist_curi(artist)  _ ']" typeof="' _ rdfa_concept_curi(artist.type_name) _ '" property="foaf:name rdfs:label">' _ text _ '</span> #-%]
[%- MACRO rdfa_link_maker_artist(artist, action, text) BLOCK;
  IF doRDFa;
    action = action || 'show';
    link = c.uri_for_action("/artist/$action", [ artist.gid ]);
    text = text == '' ? html_escape(artist.name) : html_escape(text);
    hover = html_escape(artist.sort_name);
    IF artist.comment; hover = hover _ ' (' _ html_escape(artist.comment) _ ')'; END;
    '<span class="mp">' IF artist.edits_pending AND action == 'show';
    '<span class="name-variation">' IF text != artist.name AND action == 'show';
    '<a title="' _ hover _ '" rel="foaf:maker" resource="' _ rdfa_artist_curi(artist) _ '" href="' _ link _ '">' _ text _ '</a>';
    '</span>' IF text != artist.name AND action == 'show';
    '</span>' IF artist.edits_pending AND action == 'show';
  ELSE;
    link_artist(artist, action, text);
  END;
END -%]

[%- MACRO rdfa_recording_relase_ns(recording) BLOCK;
END -%]

[%- MACRO rdfa_release_label_list(labels) BLOCK;
    out = [];
    seen = {};
    FOR label=labels;
      IF label.label_id AND !seen.${ label.label_id };
        out.push(rdfa_link_label(label.label));
        seen.${ label.label_id } = 1;
      END;
    END;
    out.join(', ');
END -%]

[%- MACRO rdfa_release_catno_list(labels) BLOCK;
    out = [];
    seen = {};
    FOR label=labels;
      IF label.catalog_number AND !seen.${ label.catalog_number };
        out.push(rdfa_release_catno(label.catalog_number));
        seen.${ label.catalog_number } = 1;
      END;
    END;
    out.join(', ');
END -%]

[%-# asssumes rdfa_recording_ns creates rec ns #-%]
[%- MACRO rdfa_link_puid(puid, action, text) BLOCK;
  IF doRDFa;
    action = action || 'show';
    link = c.uri_for_action("/puid/$action", [ puid.name ]);
    text = text == '' ? '<code about="[rec:]" property="mo:puid">' _ html_escape(puid.name) _ '</code>' : html_escape(text);
    '<a href="' _ link _ '">' _ text _ '</a>';
  ELSE;
    link_puid(puid, action, text);
  END;
END -%]

[%- MACRO rdfa_link_release_track(release, track, action, text) BLOCK;
  IF doRDFa;
    action = action || 'show';
    link = c.uri_for_action("/release/show", [ release.gid ]);
    text = text == '' ? html_escape(release.name) : html_escape(text);
    '<span class="mp">' IF release.edits_pending AND action == 'show';
    '<span about="' _ rdfa_release_curi(release) _ '" rel="mo:track" resource="' _ rdfa_track_blank_node(track) _ '" typeof="' _ rdfa_concept_curi('release') _ '"></span>';
    '<a href="' _ link _ '"><span about="' _ rdfa_release_curi(release) _ '" typeof="' _ rdfa_concept_curi('release') _ '" rel="mo:release_event" resource="[evn:]" property="dct:title rdfs:label" xml:lang="" lang="">' _ text _ '</span></a>';
    rdfa_disambiguation(release);
    '</span>' IF release.edits_pending AND action == 'show';
  ELSE;
    link_release(release, action, text);
  END;
END -%]

[%-############-%]
[%-#  Work    #-%]
[%-############-%]

[%- MACRO rdfa_link_work_header(work) BLOCK;
  IF doRDFa;
    action = action || 'show';
    link = c.uri_for_action("/work/$action", [ work.gid ]);
    text = text == '' ? html_escape(work.name) : html_escape(text);
    '<span class="mp">' IF work.edits_pending AND action == 'show';
    '<a rel="foaf:isPrimaryTopicOf" href="' _ link _ '" property="dct:title rdfs:label" xml:lang="" lang="">' _ text _ '</a>';
    '</span>' IF work.edits_pending AND action == 'show';
  ELSE;
    link_work(work);
  END;
END -%]

[%-###########-%]
[%-# Release #-%]
[%-###########-%]

[%- MACRO rdfa_link_release_header(release) BLOCK;
  IF doRDFa;
    action = action || 'show';
    link = c.uri_for_action("/release/$action", [ release.gid ]);
    text = text == '' ? html_escape(release.name) : html_escape(text);
    '<span class="mp">' IF release.edits_pending AND action == 'show';
    '<a rel="foaf:isPrimaryTopicOf" href="' _ link _ '" property="dct:title rdfs:label" xml:lang="" lang="">' _ text _ '</a>';
    '</span>' IF release.edits_pending AND action == 'show';
  ELSE;
    link_release(release);
  END;
END -%]

[%- MACRO rdfa_release_invisible_header(release) BLOCK -%]
[%- IF doRDFa -%]
<span rel="mo:publishing_location" resource="[%- rdfa_country_to_curi(release.country) -%]"></span>
<span rel="rdf:type" resource="[%- rdfa_format_list(release.mediums) -%]"></span>
<span rel="mo:release_event"><span about="[%- rdfa_release_event_curi(release) -%]" typeof="mo:ReleaseEvent" property="dct:date" datatype="[%- release.date.format | date_xsd_type -%]" content="[%- release.date.format -%]"></span></span>
[%- END -%]
[%- END -%]

[%- MACRO rdfa_medium_in_release(medium) BLOCK -%]
    <a rel="mo:record"
       [%- IF doRDFa %] resource="[%- rdfa_tracklist_curi(medium) -%]" [%- END -%]
       href="[%- c.uri_for_action('/tracklist/show', [medium.tracklist.id]) -%]">
    [%~ medium_format_name(medium) =%]
    [%= medium.position ~%]
    [%~ IF medium.name ~%]:
       [%= medium.name | html ~%]
    [%~ END ~%]
    </a>
[%- END -%]

[%- MACRO rdfa_recording_isrc(recording, isrc) BLOCK -%]
[%- '<span class="mp">' IF isrc.edits_pending; -%]
<a href="[%- c.uri_for_action('/isrc/show', [ isrc.isrc ]) -%]">[%- IF doRDFa -%]<span about="[%- rdfa_recording_curi(recording) -%]" property="mo:isrc">[%- END -%][%- isrc.isrc -%][%- IF doRDFa -%]</span>[%- END -%]</a>
[%- '</span>' IF isrc.edits_pending; -%]
[%- END -%]

[%- MACRO rdfa_work_iswc(work, iswc) BLOCK -%]
[%- '<span class="mp">' IF iswc.edits_pending; -%]
<a href="[%- c.uri_for_action('/iswc/show', [ iswc.iswc ]) -%]">[%- IF doRDFa -%]<span about="[%- rdfa_work_curi(work) -%]" property="mo:iswc">[%- END -%][%- iswc.iswc -%][%- IF doRDFa -%]</span>[%- END -%]</a>
[%- '</span>' IF iswc.edits_pending; -%]
[%- END -%]

[%-#################-%]
[%-# Release Group #-%]
[%-#################-%]
[%- MACRO rdfa_link_release_group_header(rg) BLOCK;
  IF doRDFa;
    action = action || 'show';
    link = c.uri_for_action("/release_group/$action", [ rg.gid ]);
    text = text == '' ? html_escape(rg.name) : html_escape(text);
    '<span class="mp">' IF rg.edits_pending AND action == 'show';
    '<a rel="foaf:isPrimaryTopicOf" href="' _ link _ '" property="dct:title rdfs:label" xml:lang="" lang="">' _ text _ '</a>';
    '</span>' IF rg.edits_pending AND action == 'show';
  ELSE;
    link_release_group(rg);
  END;
END -%]

[%-# assumes rdfa_release_ns #-%]
[%- MACRO rdfa_release_format(release) BLOCK;
 IF doRDFa;
    '<span about="' _ rdfa_release_curi(release) _ '" typeof="' _ rdfa_format_list(release.mediums) _ '">' _ html_escape(release.combined_format_name) _ '</span>' IF release.combined_format_name ;
 ELSE;
    '' _ release.combined_format_name _ '' IF release.combined_format_name ;
 END;
END -%]

[%-# TODO change to set? #-%]
[%- MACRO rdfa_format_list(mediums) BLOCK;
    list = [];
    list.push(rdfa_format_curi(medium)) FOR medium=mediums;
    list.join(' ');
END -%]

[%-# assumes rdfa_release_ns and rdfa_release_group_ns #-%]
[%- MACRO rdfa_event_product_release_link(release) BLOCK;
  IF doRDFa;
    action = action || 'show';
    link = c.uri_for_action("/release/$action", [ release.gid ]);
    text = text == '' ? html_escape(release.name) : html_escape(text);
    '<span class="mp">' IF release.edits_pending AND action == 'show';
    '<span about="[evn:]"><a rel="event:product" resource="' _ rdfa_release_curi(release) _ '" href="' _ link _ '"><span about="' _ rdfa_release_curi(release) _ '" typeof="' _ rdfa_concept_curi('release') _ '" property="dct:title rdfs:label" xml:lang="" lang="">' _ text _ '</span></a><span rel="event:factor" resource="[rg:]"></span></span>';
    '</span>' IF release.edits_pending AND action == 'show';
  ELSE;
    link_release(release);
  END;
END -%]

[%-#############-%]
[%-# TrackList #-%]
[%-#############-%]

[%- MACRO rdfa_link_recording_as_track(recording, action, text) BLOCK;
  IF doRDFa;
    action = action || 'show';
    link = c.uri_for_action("/recording/$action", [ recording.gid ]);
    text = text == '' ? html_escape(recording.name) : html_escape(text);
    hover = html_escape(recording.name) IF text != recording.name AND action == 'show';
    '<span class="mp">' IF recording.edits_pending AND action == 'show';
<<<<<<< HEAD
    '<span property="dct:title rdfs:label" xml:lang="" content="' _ text _ '"></span>';
    '<span class="name-variation">' IF text != recording.name AND action == 'show';
    '<a rel="mo:publication_of" resource="' _ rdfa_recording_curi(recording) _ '" href="' _ link _ '" title="' _ hover _ '"><span property="dct:title rdfs:label" xml:lang="">' _ text _ '</span></a>';
    '</span>' IF text != recording.name AND action == 'show';
=======
    '<span property="dct:title rdfs:label" xml:lang="" lang="" content="' _ text _ '"></span>';
    '<a rel="mo:publication_of" resource="' _ rdfa_recording_curi(recording) _ '" href="' _ link _ '"><span property="dct:title rdfs:label" xml:lang="" lang="">' _ text _ '</span></a>';
>>>>>>> ad501205
    '</span>' IF recording.edits_pending AND action == 'show';
  ELSE;
    link_recording(recording, action, text);
  END;
END -%]

[%- MACRO rdfa_track_number(position) BLOCK -%]
   [%- IF doRDFa -%]<span property="mo:track_number" datatype="xsd:positiveInteger">[%- END -%][%- position -%][%- IF doRDFa -%]</span>[%- END -%]
[%- END -%]

[%-##########-%]
[%-# Labels #-%]
[%-##########-%]
[%- MACRO rdfa_link_label_header(label) BLOCK;
  IF doRDFa;
    action = action || 'show';
    link = c.uri_for_action("/label/$action", [ label.gid ]);
    text = text == '' ? html_escape(label.name) : html_escape(text);
    '<span class="mp">' IF label.edits_pending AND action == 'show';
    '<a rel="foaf:isPrimaryTopicOf" href="' _ link _ '" property="dct:title rdfs:label" xml:lang="" lang="">' _ text _ '</a>';
    '</span>' IF label.edits_pending AND action == 'show';
  ELSE;
    link_label(label);
  END;
END -%]

[%- MACRO rdfa_label_release_link(release) BLOCK;
  IF doRDFa;
    link = c.uri_for_action("/release/show", [ release.gid ]);
    text = text == '' ? html_escape(release.name) : html_escape(text);
    '<span class="mp">' IF release.edits_pending AND action == 'show';
    '<a rel="foaf:isPrimaryTopicOf" href="' _ link _ '"><span about="' _ rdfa_release_curi(release) _ '" property="dct:title rdfs:label" xml:lang="" lang="">' _ text _ '</span></a>';
    '</span>' IF release.edits_pending AND action == 'show';
  ELSE;
    link_release(release);
  END;
END -%]

[%-########################-%]
[%-# pagination / seeAlso #-%]
[%-########################-%]

[%- MACRO rdfa_paginator_previous_page(pager) BLOCK;
  IF doRDFa -%]
    <a rel="xhv:first" href="[% c.req.uri_with( page => pager.first_page ) | html %]">&#171;</a>
    <a rel="xhv:prev" href="[% c.req.uri_with( page => pager.previous_page ) | html %]">&#8249;</a>
  [%- ELSE -%]
    <a href="[% c.req.uri_with( page => pager.first_page ) | html %]">&#171;</a>
    <a href="[% c.req.uri_with( page => pager.previous_page ) | html %]">&#8249;</a>
  [%- END;
END -%]

[%- MACRO rdfa_paginator_next_page(pager) BLOCK;
  IF doRDFa -%]
    <a rel="xhv:next" href="[% c.req.uri_with( page => pager.next_page ) | html %]">&#8250;</a>
    <a rel="xhv:last" href="[% c.req.uri_with( page => pager.last_page ) | html %]">&#187;</a>
  [%- ELSE -%]
    <a href="[% c.req.uri_with( page => pager.next_page ) | html %]">&#8250;</a>
    <a href="[% c.req.uri_with( page => pager.last_page ) | html %]">&#187;</a>
  [%- END;
END -%]

[%- MACRO rdfa_seeAlso_link(entity, type, action, text) BLOCK;
  IF doRDFa;
    action = action || 'show';
    link = c.uri_for_action("/$type/$action", [ entity.gid ]);
    text = text == '' ? html_escape(entity.name) : html_escape(text);
    '<span class="mp">' IF entity.edits_pending AND action == 'show';
    '<a rel="rdfs:seeAlso" href="' _ link _ '">' _ text _ '</a>';
    '</span>' IF entity.edits_pending AND action == 'show';
  ELSE;
    link_entity(entity, action, text);
  END;
END -%]

[%- MACRO rdfa_seeAlso_link_artist(artist, action, text) BLOCK;
    rdfa_seeAlso_link(artist, 'artist', action, text);
END -%]

[%- MACRO rdfa_seeAlso_link_label(label, action, text) BLOCK;
    rdfa_seeAlso_link(label, 'label', action, text);
END -%]

[%- MACRO rdfa_seeAlso_link_recording(recording, action, text) BLOCK;
    rdfa_seeAlso_link(recording, 'recording', action, text);
END -%]

[%- MACRO rdfa_seeAlso_link_release(release, action, text) BLOCK;
   rdfa_seeAlso_link(release, 'release', action, text);
END -%]

[%- MACRO rdfa_seeAlso_link_release_group(rg, action, text) BLOCK;
   rdfa_seeAlso_link(rg, 'release_group', action, text);
END -%]

[%- MACRO rdfa_seeAlso_link_work(w, action, text) BLOCK;
   rdfa_seeAlso_link(w, 'work', action, text);
END -%]

[%-#################-%]
[%-# Relationships #-%]
[%-#################-%]
[%- MACRO rdfa_display_relationship(relationship) BLOCK; -%]
[%- IF relationship.edits_pending -%]<span class="mp">[%- END -%]
    [%- IF relationship.phrase == 'has performance' -%]
      [%- relationship.phrase | html -%] [%- rdfa_work_performance_signal(relationship.target) -%]
    [%- ELSIF relationship.phrase == 'has a BBC Music page at' -%]
      [%- relationship.phrase | html -%] [%- rdfa_bbc_music_sameAs(relationship.target) -%]
    [%- ELSIF relationship.phrase == 'has a Wikipedia page at' -%]
      [%- relationship.phrase | html -%] [%- rdfa_dbpedia_sameAs(relationship.target) -%]
    [%- ELSE -%]
    [%- display_relationship(relationship) -%]
    [%- END -%]
[%- IF relationship.edits_pending -%]</span>[%- END -%]
[%- END -%]

[%- MACRO rdfa_bbc_music_sameAs(url) BLOCK;
  IF doRDFa;
    link = c.uri_for_action("/url/show", [ url.gid ]);
    '<span class="mp">' IF url.edits_pending;
    text = display_url(url);
    '<a rel="owl:sameAs" resource="' _ url.url _ '#artist" href="' _ url.url _ '">' _ text _ '</a >';
    '</span>' IF url.edits_pending;
    ' [<a href="' _ link _ '">' _ l('info') _ '</a>]';
  ELSE;
    link_url(url);
  END;
END -%]

[%- MACRO rdfa_dbpedia_sameAs(url) BLOCK;
  IF doRDFa;
    link = c.uri_for_action("/url/show", [ url.gid ]);
    '<span class="mp">' IF url.edits_pending;
    text = display_url(url);
    resource = url.url.replace('http://en.wikipedia.org/wiki/', 'http://dbpedia.org/resource/');
    '<a rel="owl:sameAs" resource="' _ resource _ '" href="' _ url.url _ '">' _ text _ '</a >';
    '</span>' IF url.edits_pending;
    ' [<a href="' _ link _ '">' _ l('info') _ '</a>]';
  ELSE;
    link_url(url);
  END;
END -%]

[%- MACRO rdfa_work_performance_signal(recording) BLOCK;
  IF doRDFa;
    link = c.uri_for_action("/recording/show", [ recording.gid ]);
    text = text == '' ? html_escape(recording.name) : html_escape(text);
    '<span rel="mo:performed_in"><span typeof="mo:Performance">';
    '<a rel="mo:recorded_as" resource="' _ rdfa_recording_curi(recording) _ '" href="' _ link _ '">' _ text _ '</a>';
    '</span></span>';
  ELSE;
    link_url(url);
  END;
END -%]<|MERGE_RESOLUTION|>--- conflicted
+++ resolved
@@ -600,15 +600,10 @@
     text = text == '' ? html_escape(recording.name) : html_escape(text);
     hover = html_escape(recording.name) IF text != recording.name AND action == 'show';
     '<span class="mp">' IF recording.edits_pending AND action == 'show';
-<<<<<<< HEAD
-    '<span property="dct:title rdfs:label" xml:lang="" content="' _ text _ '"></span>';
     '<span class="name-variation">' IF text != recording.name AND action == 'show';
-    '<a rel="mo:publication_of" resource="' _ rdfa_recording_curi(recording) _ '" href="' _ link _ '" title="' _ hover _ '"><span property="dct:title rdfs:label" xml:lang="">' _ text _ '</span></a>';
+    '<span property="dct:title rdfs:label" xml:lang="" lang="" content="' _ text _ '"></span>';
+    '<a rel="mo:publication_of" resource="' _ rdfa_recording_curi(recording) _ '" href="' _ link _ '" title="' _ hover _ '"><span property="dct:title rdfs:label" xml:lang="" lang="">' _ text _ '</span></a>';
     '</span>' IF text != recording.name AND action == 'show';
-=======
-    '<span property="dct:title rdfs:label" xml:lang="" lang="" content="' _ text _ '"></span>';
-    '<a rel="mo:publication_of" resource="' _ rdfa_recording_curi(recording) _ '" href="' _ link _ '"><span property="dct:title rdfs:label" xml:lang="" lang="">' _ text _ '</span></a>';
->>>>>>> ad501205
     '</span>' IF recording.edits_pending AND action == 'show';
   ELSE;
     link_recording(recording, action, text);
