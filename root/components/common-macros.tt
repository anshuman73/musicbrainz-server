--- conflicted
+++ resolved
@@ -416,16 +416,10 @@
     comma_only_list(link_areas);
 END -%]
 
-<<<<<<< HEAD
 [%~ MACRO link_area_with_containment(area, action, text, credited_as) BLOCK;
     link_entity(area, action, text, credited_as);
-    IF link_area_containment(area); ', ' _ link_area_containment(area); END;
-=======
-[%~ MACRO link_area_with_containment(area, action, text) BLOCK;
-    link_entity(area, action, text);
     containment_link = link_area_containment(area);
     IF containment_link; ', ' _ containment_link; END;
->>>>>>> 31b7591a
 END -%]
 
 [%~ MACRO link_place(place, action, text) BLOCK;
