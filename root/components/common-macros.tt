--- conflicted
+++ resolved
@@ -1054,7 +1054,23 @@
       isni.replace('(.{4})(.{4})(.{4})(.{4})', '$1 $2 $3 $4');
     END -%]
 
-<<<<<<< HEAD
+[%- MACRO link_isni(isni) BLOCK -%]
+    <a href="http://isni-url.oclc.nl/isni/[% isni %]">
+        [%- format_isni(isni) -%]
+    </a>
+[%- END -%]
+
+[%- MACRO country_abbr(country) BLOCK -%]
+    <span class="flag flag-[% country.primary_code %]">
+    <abbr title="[% html_escape(country.l_name) %]">[% country.primary_code %]</abbr>
+    </span>
+[%- END -%]
+
+[%- MACRO set_header BLOCK -%]
+<!DOCTYPE html>
+<html lang="[%- current_language_html -%]">
+[%- END -%]
+
 [%- MACRO add_colon(variable) BLOCK;
       l('{variable}:', { variable => variable });
     END -%]
@@ -1067,21 +1083,4 @@
       [%- END %]
     </ul>
   [%- END %]
-=======
-[%- MACRO link_isni(isni) BLOCK -%]
-    <a href="http://isni-url.oclc.nl/isni/[% isni %]">
-        [%- format_isni(isni) -%]
-    </a>
-[%- END -%]
-
-[%- MACRO country_abbr(country) BLOCK -%]
-    <span class="flag flag-[% country.primary_code %]">
-    <abbr title="[% html_escape(country.l_name) %]">[% country.primary_code %]</abbr>
-    </span>
-[%- END -%]
-
-[%- MACRO set_header BLOCK -%]
-<!DOCTYPE html>
-<html lang="[%- current_language_html -%]">
->>>>>>> 3adcae8e
 [%- END -%]