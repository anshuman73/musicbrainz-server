--- conflicted
+++ resolved
@@ -283,13 +283,9 @@
     hover = html_escape(artist.sort_name);
     IF artist.comment; hover = hover _ ' (' _ html_escape(artist.comment) _ ')'; END;
     '<span class="mp">' IF artist.edits_pending AND action == 'show';
-<<<<<<< HEAD
     '<span class="name-variation">' IF text != artist.name AND action == 'show';
-    '<a href="' _ link _ '" title="' _ hover _ '">' _ text _ '</a>';
+    '<a href="' _ link _ '" title="' _ hover _ '"><bdi>' _ text _ '</bdi></a>';
     '</span>' IF text != artist.name AND action == 'show';
-=======
-    '<a href="' _ link _ '" title="' _ hover _ '"><bdi>' _ text _ '</bdi></a>';
->>>>>>> ad501205
     '</span>' IF artist.edits_pending AND action == 'show';
 END -%]
 
@@ -324,13 +320,9 @@
     text = text == '' ? html_escape(recording.name) : text;
     hover = html_escape(recording.name) IF text != recording.name AND action == 'show';
     '<span class="mp">' IF recording.edits_pending AND action == 'show';
-<<<<<<< HEAD
     '<span class="name-variation">' IF text != recording.name AND action == 'show';
-    '<a href="' _ link _ '" title="' _ hover _ '" class="' _ class _ '">' _ text _ '</a>';
+    '<a href="' _ link _ '" title="' _ hover _ '" class="' _ class _ '"><bdi>' _ text _ '</bdi></a>';
     '</span>' IF text != recording.name AND action == 'show';
-=======
-    '<a href="' _ link _ '"><bdi>' _ text _ '</bdi></a>';
->>>>>>> ad501205
     '</span>' IF recording.edits_pending AND action == 'show';
 END -%]
 
