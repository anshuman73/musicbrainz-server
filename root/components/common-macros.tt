--- conflicted
+++ resolved
@@ -367,7 +367,6 @@
 [%- END -%]
 
 [% MACRO display_relationship(relationship) BLOCK; %]
-<<<<<<< HEAD
             [%- IF relationship.edits_pending %]<span class="mp">[% END -%]
             [%- relationship.phrase | html %]
             [% IF relationship.target.artist_credit %]
@@ -376,10 +375,6 @@
             [% ELSE %]
                 [% link_entity(relationship.target) -%]
             [% END %]
-=======
-
-            [%- relationship.phrase | html %] [% link_entity(relationship.target) -%]
->>>>>>> 8d132035
             [%- IF !relationship.link.begin_date.is_empty -%]
                 [%- IF !relationship.link.end_date.is_empty -%]
                     [%- IF relationship.link.begin_date.format == relationship.link.end_date.format -%]
