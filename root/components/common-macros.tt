--- conflicted
+++ resolved
@@ -719,11 +719,8 @@
     ELSIF url.url.host.search('nla.gov.au'); 'trove';
     ELSIF url.url.host.search('rockinchina.com'); 'ric';
     ELSIF url.url.host.search('dhhu.dk'); 'dhhu';
-<<<<<<< HEAD
     ELSIF url.url.host.search('thesession.org'); 'thesession';
-=======
     ELSIF url.url.host.search('plus.google.com'); 'googleplus';
->>>>>>> 3cf88701
     ELSIF url.url.as_string.search('recmusic.org/lieder'); 'lieder';
     ELSE; '';
 END -%]
