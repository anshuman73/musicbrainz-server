--- conflicted
+++ resolved
@@ -34,11 +34,7 @@
                    [% l('Merge this work with another') %]
                  </a>
                </li>
-<<<<<<< HEAD
-               <li>[% link_work(work, 'edits', l('View editing history')) %]</li>
-=======
                <li>[% link_entity(work, 'edits', l('View editing history')) %]</li>
->>>>>>> 360828c1
                <li>[% use_in_relationship(work) %]</li>
                <li>[% relate_to_ellipsis(work) %]</li>
                <li>[% relate_to_url(work) %]</li>
