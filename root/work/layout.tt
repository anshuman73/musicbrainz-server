--- conflicted
+++ resolved
@@ -9,11 +9,8 @@
         <h2 class="work-information">[% l('Work information') %]</h2>
         [% WRAPPER 'layout/sidebar/properties.tt' %]
             [% INCLUDE 'layout/sidebar/property.tt' label=l('Lyrics Language:')
-<<<<<<< HEAD
-               content=html_escape(work.language.l_name) class="lyrics-language"
-=======
                content=link_searchable_property('lang', work.language.iso_code_3, 'work', work.language.l_name)
->>>>>>> a6c5ec15
+               class="lyrics-language"
                    IF work.language -%]
             [% INCLUDE 'layout/sidebar/property.tt' label=l('Type:')
                content=html_escape(work.type.l_name) class="type"
