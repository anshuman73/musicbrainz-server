[% main_title = l('{type} “{work}”', {
    type => l(work.type_name) or l('Work'),
    work => work.name
}) %]
[%- WRAPPER "layout.tt" usesRDFa=1 title=title ? main_title _ " - ${title}" : main_title -%]

    [% WRAPPER 'layout/sidebar.tt' %]
<<<<<<< HEAD
        [% IF work.type || work.iswcs.size %]
=======
        [% IF work.type || work.iswc || work.language %]
>>>>>>> 86726934
        <h2>[% l('Work information') %]</h2>
        [% WRAPPER 'layout/sidebar/properties.tt' %]
            [% INCLUDE 'layout/sidebar/property.tt' label=l('Lyrics Language:')
               content=html_escape(l(work.language.name))
                   IF work.language -%]
            [% INCLUDE 'layout/sidebar/property.tt' label=l('Type:')
               content=html_escape(l(work.type.name))
                   IF work.type -%]
            [%- FOR iswc IN work.iswcs -%]
                [% WRAPPER 'layout/sidebar/property.tt' label=l('ISWC:') %]
                [% rdfa_work_iswc(work, iswc) %]
                [% IF c.user_exists %]
                [% l('({delete_uri|remove})', {
                       delete_uri => c.uri_for_action('/iswc/delete', { iswc_id => iswc.id }) }) %]
                [% END %]
                [% END %]
            [%- END -%]
        [% END %]
        [% END %]
        [%- INCLUDE "layout/sidebar/sidebar-rating.tt" entity=work -%]
        [%- INCLUDE "layout/sidebar/sidebar-tags.tt" entity=work tags=top_tags
            more=more_tags tag_this_text=l('Tag this work')
            async = c.uri_for_action('/work/tag_async', [ work.gid ])
            -%]

        <h2>[% l('Editing') %]</h2>
        <ul class="links">
            [% IF c.user_exists %]
              <li>[% link_work(work, 'add_iswc', l('Add ISWC')) %]</li>
              <li>
                <a href="[% c.uri_for(c.controller.action_for('edit_annotation'), [ work.gid ]) %]">
                  [% work.latest_annotation.text ? l('Edit annotation') : l('Add annotation') %]
                </a>
              </li>
               <li>
                 <a href="[% c.uri_for_action('/work/merge_queue', { 'add-to-merge' => work.id }) %]">
                   [% l('Merge work') %]
                 </a>
               </li>

               <hr/>

               [%# Adds <li> itself %]
               [% use_in_relationship(work) %]

               <li>[% relate_to_ellipsis(work) %]</li>
               <li>[% relate_to_url(work) %]</li>

               <hr/>

               [% IF work.edits_pending %]
                 <li>[% link_entity(work, 'open_edits', l('Open edits')) %]</li>
               [% END %]
               <li>[% link_entity(work, 'edits', l('Editing history')) %]</li>
            [% ELSE %]
               <li>[% request_login(l('Log in to edit')) %]</li>
            [% END %]
        </ul>

        [%- INCLUDE "layout/sidebar/sidebar-favicons.tt" source=work -%]

        [%- INCLUDE "layout/sidebar/sidebar-lastupdate.tt" entity=work -%]
    [% END %]

<div id="content">
    [%- INCLUDE 'work/header.tt' %]
    [%- content -%]
</div>

[%- END -%]<|MERGE_RESOLUTION|>--- conflicted
+++ resolved
@@ -5,11 +5,7 @@
 [%- WRAPPER "layout.tt" usesRDFa=1 title=title ? main_title _ " - ${title}" : main_title -%]
 
     [% WRAPPER 'layout/sidebar.tt' %]
-<<<<<<< HEAD
-        [% IF work.type || work.iswcs.size %]
-=======
-        [% IF work.type || work.iswc || work.language %]
->>>>>>> 86726934
+        [% IF work.type || work.iswcs.size || work.language %]
         <h2>[% l('Work information') %]</h2>
         [% WRAPPER 'layout/sidebar/properties.tt' %]
             [% INCLUDE 'layout/sidebar/property.tt' label=l('Lyrics Language:')
