--- conflicted
+++ resolved
@@ -2,11 +2,6 @@
 
   <script type="text/javascript" src="[%-
     c.model('FileCache').squash_scripts(
-<<<<<<< HEAD
-      "lib/jquery.ui/ui/jquery-ui-1.8.6.custom.js",
-      "scripts/MB/utility.js",
-=======
->>>>>>> c4a6f52a
       "scripts/MB/GuessCase/Handler/Base.js",
       "scripts/MB/GuessCase/Handler/Work.js",
       "scripts/MB/GuessCase/Mode/Base.js",
@@ -22,10 +17,6 @@
       "scripts/MB/GuessCase/Main.js",
       "scripts/MB/GuessCase/Work.js",
       "scripts/MB/Control/ArtistCredit.js",
-<<<<<<< HEAD
-      "scripts/MB/Control/Autocomplete.js",
-=======
->>>>>>> c4a6f52a
       "scripts/MB/Control/Bubble.js",
       "scripts/MB/Control/GuessCase.js",
     ) -%]"></script>
