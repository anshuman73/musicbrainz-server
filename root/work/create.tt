--- conflicted
+++ resolved
@@ -1,20 +1,4 @@
 [%- BLOCK layout_head -%]
-<<<<<<< HEAD
-    <script src="[% c.uri_for('/static/scripts/MB/html.js') %]" type="text/javascript"></script>
-    <script src="[% c.uri_for('/static/scripts/MB/utility.js') %]" type="text/javascript"></script>
-    <script src="[% c.uri_for('/static/scripts/MB/predicate.js') %]" type="text/javascript"></script>
-    <script src="[% c.uri_for('/static/scripts/MB/Control/InlineDialog.js') %]" type="text/javascript"></script>
-    <script src="[% c.uri_for('/static/scripts/MB/Control/Lookup.js') %]" type="text/javascript"></script>
-    <script src="[% c.uri_for('/static/scripts/MB/Control/Overlay.js') %]" type="text/javascript"></script>
-    <script src="[% c.uri_for('/static/scripts/MB/Control/ToggleButton.js') %]" type="text/javascript"></script>
-    <script src="[% c.uri_for('/static/scripts/MB/Control/TableSorting.js') %]" type="text/javascript"></script>
-    <script src="[% c.uri_for('/static/scripts/edit_work.js') %]" type="text/javascript"></script>
-    <link type="text/css" rel="stylesheet" href="[% c.uri_for('/static/styles/release-editor.css') %]" />
-[%- END -%]
-
-[% WRAPPER 'layout.tt' title=l('Add Work') full_width=1 %]
-  [% INCLUDE 'work/edit_form.tt' %]
-=======
   <link type="text/css" rel="stylesheet" href="[% c.uri_for('/static/lib/jquery.ui/themes/base/jquery.ui.all.css') %]" />
 
   <script type="text/javascript" src="[%-
@@ -59,5 +43,4 @@
    [%- INCLUDE 'artist/header.tt' artist=initial_artist IF initial_artist -%]
 
    [% INCLUDE 'work/edit_form.tt' %]
->>>>>>> 9b57cbec
-[% END %]+[% END %]
