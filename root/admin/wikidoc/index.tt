--- conflicted
+++ resolved
@@ -101,17 +101,7 @@
                         [% IF updates_required %]
                             <td><span class="wiki-version">?</span></td>
                         [% END %]
-<<<<<<< HEAD
-			[% IF c.user.is_wiki_transcluder %]
-				<td class="c nowrap">
-				    [
-				    <a href="[% c.uri_for_action('/admin/wikidoc/edit', { page => page.id }) | html %]">[% l('Update') %]</a> |
-				    <a href="[% c.uri_for_action('/admin/wikidoc/delete', { page => page.id }) | html %]">[% l('Remove') %]</a> |
-				    <a href="http://[% wiki_server %]/[% page.id | uri %]">[% l('View on wiki') %]</a>
-				    ]
-				</td>
-			[% END %]
-=======
+
                         <td class="c nowrap">
                             [
                             <a href="[% c.uri_for_action('/admin/wikidoc/edit', { page => page.id }) | html %]">[% l('Update') %]</a> |
@@ -119,7 +109,6 @@
                             <a href="http://[% wiki_server %]/[% page.id | html %]">[% l('View on wiki') %]</a>
                             ]
                         </td>
->>>>>>> 1d46cf7f
                     </tr>
                 [% END %]
             </tbody>
