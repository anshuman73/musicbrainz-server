--- conflicted
+++ resolved
@@ -1,8 +1,4 @@
-<<<<<<< HEAD
-[%- WRAPPER "layout.tt" usesRDFa=1 title=title ? area.l_name _ " - ${title}" : area.l_name -%]
-=======
-[%- WRAPPER "layout.tt" title=title ? area.name _ " - ${title}" : area.name -%]
->>>>>>> 354984e5
+[%- WRAPPER "layout.tt" title=title ? area.l_name _ " - ${title}" : area.l_name -%]
   [%- IF !full_width -%]
     [% WRAPPER 'layout/sidebar.tt' %]
 
