--- conflicted
+++ resolved
@@ -4,12 +4,6 @@
 
         <h2 class="area-information">[% l('Area information') %]</h2>
         [% WRAPPER 'layout/sidebar/properties.tt' %]
-<<<<<<< HEAD
-=======
-            [% INCLUDE 'layout/sidebar/property.tt' label=l('Sort name:')
-               content=html_escape(area.sort_name) class="sort-name"
-                   IF area.name != area.sort_name -%]
->>>>>>> 3b5994a6
             [% INCLUDE 'layout/sidebar/property.tt' label=l('Type:')
                content=html_escape(area.l_type_name) class="type"
                    IF area.type -%]
