[% BLOCK layout_head %]
<script>
$(document).ready (function () {

    $(".tracklist").hide();

    $(".toggle").click(function() {

        $(this).closest('tr').next('.tracklist').toggle();

        if ( $(this).closest('tr').next('.tracklist').is(':hidden') ) {
            $(this).text("show tracklist");
        } else {
            $(this).text("hide tracklist");
        }

    });
});
</script>
[% END %]

[% WRAPPER 'layout.tt' title=lp('Attach CD TOC', 'header') full_width=1 %]
  <h1>[% lp('Attach CD TOC', 'header') %]</h1>
  <p>[% l('You are viewing releases by {artist}.', { artist => link_entity(artist) }) %]</p>
  [% IF releases.size %]
    <p>[% l('Please select the medium you wish to attach this CD TOC to.') %]</p>
    <form action="[% c.req.uri %]" method="get">
      <input type="hidden" name="toc" value="[% toc %]" />
      <input type="hidden" name="artist" value="[% c.req.query_params.artist %]" />
      [% WRAPPER 'components/with-pager.tt' %]
        <table class="tbl">
          <thead>
            <tr>
              <th colspan="2">[% l('Release') %]</th>
              <th>[% l('Release Events') %]</th>
              <th>[% l('Label') %]</th>
              <th>[% l('Catalog#') %]</th>
              <th>[% l('Barcode') %]</th>
              [%- IF c.try_get_session('tport') -%]
                <th>[% l('Tagger') %]</th>
              [%- END -%]
            </tr>
          </thead>
          <tbody>
            [% zebra = 0 %]
            [% current_rg = '' %]
            [% FOR release=releases %]
              [%- IF release.release_group.gid != current_rg -%]
                  [% current_rg = release.release_group.gid %]
<<<<<<< HEAD
                  <tr class="subh"><th colspan=[% IF c.try_get_session('tport'); '8'; ELSE; '7'; END %]>[% l('Release Group: {release_group_link}', { release_group_link => link_entity(release.release_group) }) %]</th></tr>
=======
                  <tr class="subh"><th colspan=[% IF c.session.tport; '7'; ELSE; '6'; END %]>[% l('Release Group: {release_group_link}', { release_group_link => link_entity(release.release_group) }) %]</th></tr>
>>>>>>> 9f3cbb36
              [%- END -%]
              [% zebra = zebra + 1 %]
              [% INCLUDE 'cdtoc/attach_list.tt' %]
            [% END %]
          </tbody>
        </table>
      [% END %]
      <div style="margin-top: 1em;">
        [% form_submit(lp('Attach CD TOC', 'button/menu')) %]
      </div>
    </form>
  [% ELSE %]
    <p>[% ln('{artist} has no releases which have only {n} track.',
             '{artist} has no releases which have {n} tracks.',
             cdtoc.track_count, { artist => link_entity(artist), n => cdtoc.track_count }) %]</p>
  [% END %]
<p>[% l("If you can't find what you're looking for, you can add a new release:") %]</p>
  <form action="[% c.uri_for('/release/add') %]" method="post">
    <input type="hidden" name="artist_credit.names.0.mbid"
           value="[% artist.gid %]" />
    <input type="hidden" name="mediums.0.toc" value="[% toc %]" />
    [% form_submit(l('Add a new release')) %]
  </form>
[% END %]<|MERGE_RESOLUTION|>--- conflicted
+++ resolved
@@ -47,11 +47,7 @@
             [% FOR release=releases %]
               [%- IF release.release_group.gid != current_rg -%]
                   [% current_rg = release.release_group.gid %]
-<<<<<<< HEAD
-                  <tr class="subh"><th colspan=[% IF c.try_get_session('tport'); '8'; ELSE; '7'; END %]>[% l('Release Group: {release_group_link}', { release_group_link => link_entity(release.release_group) }) %]</th></tr>
-=======
-                  <tr class="subh"><th colspan=[% IF c.session.tport; '7'; ELSE; '6'; END %]>[% l('Release Group: {release_group_link}', { release_group_link => link_entity(release.release_group) }) %]</th></tr>
->>>>>>> 9f3cbb36
+                  <tr class="subh"><th colspan=[% IF c.try_get_session('tport'); '7'; ELSE; '6'; END %]>[% l('Release Group: {release_group_link}', { release_group_link => link_entity(release.release_group) }) %]</th></tr>
               [%- END -%]
               [% zebra = zebra + 1 %]
               [% INCLUDE 'cdtoc/attach_list.tt' %]
