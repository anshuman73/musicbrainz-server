[% USE JavaScript %]
/* Copyright (C) 2009 Oliver Charles
   Copyright (C) 2009 Lukas Lalinsky
   Copyright (C) 2010 MetaBrainz Foundation

   This program is free software; you can redistribute it and/or modify
   it under the terms of the GNU General Public License as published by
   the Free Software Foundation; either version 2 of the License, or
   (at your option) any later version.

   This program is distributed in the hope that it will be useful,
   but WITHOUT ANY WARRANTY; without even the implied warranty of
   MERCHANTABILITY or FITNESS FOR A PARTICULAR PURPOSE.  See the
   GNU General Public License for more details.

   You should have received a copy of the GNU General Public License
   along with this program; if not, write to the Free Software
   Foundation, Inc., 675 Mass Ave, Cambridge, MA 02139, USA.
*/

(function(MB) {
    $.extend(MB.text, {
        TagNone: '[% lp('(none)', 'tag') | js %]',
        Artist: '[% l('Artist') | js %]',
        Name: '[% l('Name') | js %]',
        JoinPhrase: '[% l('Join phrase') | js %]',
        Cancel: '[% l('Cancel') | js %]',
        Change: '[% l('Change') | js %]',
        Done: '[% l('Done') | js %]',
        Search: '[% l('Search') | js %]',
        AppearsOn: '[% l('appears on:') | js %]',
        UseAltNames: '[% l('Some artists credited with alternative names') | js %]',
        Preview: '[% l('Preview: ') | js %]',
        UnknownPlaceholder: '[% l('[ Unknown ]') | js %]',
        DisambiguationComment: '[% l('add a disambiguation comment') | js %]',
        Next:                  '[% l('Next') | js %]',
        Previous:              '[% l('Previous') | js %]',
        NoResults:             '[% l('No results') | js %]',
        SearchInfoFormat:            '[% l('Showing results <strong>{start}</strong>&ndash;<strong>{end}</strong> of <strong>{matches}</strong>', { matches => '#matches#', start => '#start#', end => '#end#' }) | js %]',
        Searching:             '[% l('Searching...') | js %]',
        PleaseSelectARSubtype : "[% l("Please select a subtype of the currently selected relationship type. The selected relationship type is only used for grouping subtypes.") | js %]",
        PleaseSelectARType    : "[% l("Please select a relationship type.") | js %]",
        AddAnother            : "[% l("Add another") | js %]",
        Remove                : "[% l('Remove') | js %]",
        ClickLookup           : "[% l('Please click lookup to search') | js %]",
        Lookup                : "[% l('Lookup') | js %]",
        SearchErrorOccured    : "[% l('Sorry, an error occurred during your search') | js %]",
        AddNewTrack:            "[% l('Add another track') | js %]",
        AddAnotherMedium      : "[% l('Add another medium') | js %]",
        DoNotAddTracks: "[% l('<strong>Warning</strong>: #{disc} has a discid, you cannot add tracks') | js %]",
        DoNotRemoveTracks: "[% l('<strong>Warning</strong>: #{disc} has a discid, you cannot remove tracks') | js %]",
        DoNotChangeTracks: "[% l('This medium has one or more discids which prevent this information from being changed.') %]",
        RatingTitles: [
              "[% rating_tooltip(0) | js %]",
              "[% rating_tooltip(1) | js %]",
              "[% rating_tooltip(2) | js %]",
              "[% rating_tooltip(3) | js %]",
              "[% rating_tooltip(4) | js %]",
              "[% rating_tooltip(5) | js %]"
        ],
        Barcode: {
            NoCheckdigitUPC: '[% l('The barcode you entered looks like a UPC code with the check digit missing.') | js %]',
            ValidUPC: '[% l('The barcode you entered is a valid UPC code.') | js %]',
            InvalidUPC: '[% l('The barcode you entered is either an invalid UPC code, or an EAN code with the check digit missing.') | js %]',
            ValidEAN: '[% l('The barcode you entered is a valid EAN code.') | js %]',
            InvalidEAN: '[% l('The barcode you entered is not a valid EAN code.') | js %]',
            Invalid: '[% l('The barcode you entered is not a valid UPC or EAN code.') | js %]',
            DoubleCheck: '[% l('Please double-check the barcode on the release.') | js %]',
            CheckDigit: '[% l('The checkdigit is #checkdigit#.') | js %]'
        },
        ArtistDate: {
            Unknown: [ '[% l('Began:') | js %]', '[% l('Ended:') | js %]', '[% l('This artist has ended.') | js %]'  ],
            Person: [ '[% l('Born:') | js %]', '[% l('Died:') | js %]', '[% l('This person is deceased.') | js %]' ],
            Founded: [ '[% l('Founded:') | js %]', '[% l('Dissolved:') | js %]', '[% l('This group has dissolved.') | js %]' ]
        },
        ArtistArea: {
            Unknown: [ '[% l('Begin area:') | js %]', '[% l('End area:') | js %]' ],
            Person: [ '[% l('Born in:') | js %]', '[% l('Died in:') | js %]' ],
            Founded: [ '[% l('Founded in:') | js %]', '[% l('Dissolved in:') | js %]' ]
        },
        Pager: '[% l('page #{page} of #{total}') | js %]',
        SwitchToDirectSearch: '[% l('Not found? Try again with direct search.') | js %]',
        SwitchToIndexedSearch: '[% l('Slow? Switch back to indexed search.') | js %]',
        RemoveLinkedEntity: {
            'artist':         "[% l('Clear artist') | js %]",
            'label':          "[% l('Clear label') | js %]",
            'recording':      "[% l('Clear recording') | js %]",
            'release':        "[% l('Clear release') | js %]",
            'release-group':  "[% l('Clear release group') | js %]",
            'work':           "[% l('Clear work') | js %]",
        },
        link: '[% l('link') | js %]',
        ShowMore: '[% l('Show more...') | js %]',
        ShowLess: '[% l('Show less...') | js %]',
        Medium: '[% l('Medium') | js %]',
        RequiredField: '[% l('Required field.') | js %]',
        DistinctEntities: '[% l('Entities in a relationship cannot be the same.') | js %]',
        AddRelationship: '[% l('Add relationship') | js %]',
        RelateRecordingWork: '[% l('Relate recording to work') | js %]',
        InvalidDate: '[% l('The date you\'ve entered is not valid.') | js %]',
        InvalidEndDate: '[% l('The end date cannot preceed the begin date.') | js %]',
        InvalidValue: '[% l('The value you\'ve entered is not valid.') | js %]',
        EditRelationship: '[% l('Edit relationship') | js %]',
        Loading: '[% l('Loading...') | js %]',
        ErrorLoadingRelationships: '[% l('Error loading relationships.') | js %]',
        ChangeDirection: '[% l('Change direction') | js %]',
        Entity: {
            area:            "[% l('Area') | js %]",
            artist:          "[% l('Artist') | js %]",
            label:           "[% l('Label') | js %]",
            place:           "[% l('Place') | js %]",
            recording:       "[% l('Recording') | js %]",
            release:         "[% l('Release') | js %]",
            release_group:   "[% l('Release group') | js %]",
            url:             "[% l('URL') | js %]",
            work:            "[% l('Work') | js %]",
        },
        AttributeNotSupported: '[% l('This attribute is not supported for the selected relationship type.') | js %]',
        AttributeTooMany: '[% l('This attribute can only be specified {max} times. You specified {n}.') | js %]',
        AttributeRequired: '[% l('This attribute is required.') | js %]',
        FocusInstrument: '[% l('Click here to choose an instrument') | js %]',
        FocusVocal: '[% l('Click here to choose a vocal') | js %]',
        NoChanges: '[% l('You haven\'t made any changes!') | js %]',
        AddNote: '[% l('Add Note') | js %]',
        DeleteNote: '[% l('Delete Note') | js %]',
        ConfirmSwap: '[% l('This tracklist has artist credits with information that will be lost if you swap artist credits with track titles. This cannot be undone. Do you wish to continue?') | js %]',
        ConfirmNavigation: '[% l('All of your changes will be lost if you leave this page.') | js %]',
        SubmissionError: '[% l('We\'re very sorry, an error occurred during submission. The server may be under heavy load; please wait a moment and try again.') | js %]',
        VoteOnAllEdits: '[% l('Vote on all edits:') | js %]',
        EnumerationComma: '[% l(', ') | js %]',
        EnumerationAnd: '[% l('{b} and {a}') | js %]',
        RelationshipTypeDeprecated: '[% l('This relationship type is deprecated') %]',
        AddANewEntity: {
            artist:          "[% l('Add a new artist') | js %]",
            label:           "[% l('Add a new label') | js %]",
            place:           "[% l('Add a new place') | js %]",
            recording:       "[% l('Add a new recording') | js %]",
            release_group:   "[% l('Add a new release group') | js %]",
            work:            "[% l('Add a new work') | js %]"
        },
        ImagePager: '[% l('Image {current} of {total}') | js %]',
<<<<<<< HEAD
        InvalidURL: '[% l('This URL is not allowed for the selected link type, or is incorrectly formatted.') | js %]',
        SelectURLType: '[% l('Please select a link type for the URL you’ve entered.') | js %]'
=======
        GuessCaseDescriptionEnglish: '[% l('This mode capitalises almost all words, with some words (mainly articles and short prepositions) lowercased. Some words may need to be manually capitalised to follow the {url|English capitalisation guidelines}.', { url => doc_link("Style/Language/English") }) | js %]',
        GuessCaseDescriptionSentence: '[% l('This mode capitalises the first word of a sentence, most other words are lowercased. Some words, often proper nouns, may need to be manually fixed according to the {url|relevant language guidelines}.', { url => doc_link("Style/Language") }) | js %]',
        GuessCaseDescriptionFrench: '[% l('This mode capitalises titles as sentence mode, but also inserts spaces before semicolons, colons, exclamation marks and question marks, and inside guillemets. Some words may need to be manually capitalised to follow the {url|French capitalisation guidelines}.', { url => doc_link("Style/Language/French") }) | js %]'
>>>>>>> ed722d8b
    });
})(MB);<|MERGE_RESOLUTION|>--- conflicted
+++ resolved
@@ -139,13 +139,10 @@
             work:            "[% l('Add a new work') | js %]"
         },
         ImagePager: '[% l('Image {current} of {total}') | js %]',
-<<<<<<< HEAD
+        GuessCaseDescriptionEnglish: '[% l('This mode capitalises almost all words, with some words (mainly articles and short prepositions) lowercased. Some words may need to be manually capitalised to follow the {url|English capitalisation guidelines}.', { url => doc_link("Style/Language/English") }) | js %]',
+        GuessCaseDescriptionSentence: '[% l('This mode capitalises the first word of a sentence, most other words are lowercased. Some words, often proper nouns, may need to be manually fixed according to the {url|relevant language guidelines}.', { url => doc_link("Style/Language") }) | js %]',
+        GuessCaseDescriptionFrench: '[% l('This mode capitalises titles as sentence mode, but also inserts spaces before semicolons, colons, exclamation marks and question marks, and inside guillemets. Some words may need to be manually capitalised to follow the {url|French capitalisation guidelines}.', { url => doc_link("Style/Language/French") }) | js %]',
         InvalidURL: '[% l('This URL is not allowed for the selected link type, or is incorrectly formatted.') | js %]',
         SelectURLType: '[% l('Please select a link type for the URL you’ve entered.') | js %]'
-=======
-        GuessCaseDescriptionEnglish: '[% l('This mode capitalises almost all words, with some words (mainly articles and short prepositions) lowercased. Some words may need to be manually capitalised to follow the {url|English capitalisation guidelines}.', { url => doc_link("Style/Language/English") }) | js %]',
-        GuessCaseDescriptionSentence: '[% l('This mode capitalises the first word of a sentence, most other words are lowercased. Some words, often proper nouns, may need to be manually fixed according to the {url|relevant language guidelines}.', { url => doc_link("Style/Language") }) | js %]',
-        GuessCaseDescriptionFrench: '[% l('This mode capitalises titles as sentence mode, but also inserts spaces before semicolons, colons, exclamation marks and question marks, and inside guillemets. Some words may need to be manually capitalised to follow the {url|French capitalisation guidelines}.', { url => doc_link("Style/Language/French") }) | js %]'
->>>>>>> ed722d8b
     });
 })(MB);