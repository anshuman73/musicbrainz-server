--- conflicted
+++ resolved
@@ -1,9 +1,6 @@
 [%- BLOCK layout_head -%]
   <script type="text/javascript" src="[%-
-<<<<<<< HEAD
     c.model('FileCache').squash_scripts(
-      "lib/jquery.ui/ui/jquery-ui-1.8.6.custom.js",
-      "scripts/MB/utility.js",
       "scripts/MB/GuessCase/Handler/Base.js",
       "scripts/MB/GuessCase/Handler/Track.js",
       "scripts/MB/GuessCase/Mode/Base.js",
@@ -19,18 +16,9 @@
       "scripts/MB/GuessCase/Main.js",
       "scripts/MB/GuessCase/Track.js",
       "scripts/MB/Control/ArtistCredit.js",
-      "scripts/MB/Control/Autocomplete.js",
       "scripts/MB/Control/Bubble.js",
       "scripts/MB/Control/GuessCase.js",
     ) -%]"></script>
-=======
-      c.model('FileCache').squash_scripts(
-        "scripts/MB/Control/ArtistCredit.js",
-        "scripts/MB/Control/Bubble.js",
-      )
-  -%]"></script>
-
->>>>>>> 35b9ac6d
   <script type="text/javascript">
     $('document').ready(function() {
 
