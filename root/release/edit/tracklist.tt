--- conflicted
+++ resolved
@@ -359,12 +359,9 @@
 
     </fieldset>
 
-<<<<<<< HEAD
-=======
     <div class="guesscase-advanced">
     </div>
 
->>>>>>> 7d4c6f25
     <div class="buttons ui-helper-clearfix">
       [% r.submit ('cancel', l('Cancel'), class => 'negative') %]
       <a href="#use_tracklist">[% l('Use Tracklist') %]</a>
