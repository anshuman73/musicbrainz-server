[%- BLOCK layout_head -%]
  <link type="text/css" rel="stylesheet" href="[% c.uri_for('/static/lib/jquery.ui/themes/base/jquery.ui.all.css') %]" />
  <link rel="stylesheet" type="text/css" href="[%-
      c.model('FileCache').squash_styles("styles/release-editor.css") -%]" />

  <script type="text/javascript" src="[%-
      c.model('FileCache').squash_scripts(
        "lib/jquery.ui/ui/jquery-ui-1.8.6.custom.js",
        "lib/json/json2.js",
        "scripts/MB/utility.js",
        "scripts/MB/TrackParser.js",

        "scripts/MB/GuessCase/Utils.js",
        "scripts/MB/GuessCase/Handler/Base.js",
        "scripts/MB/GuessCase/Handler/Track.js",
        "scripts/MB/GuessCase/Mode/Base.js",
        "scripts/MB/GuessCase/Mode/Classical.js",
        "scripts/MB/GuessCase/Mode/English.js",
        "scripts/MB/GuessCase/Mode/French.js",
        "scripts/MB/GuessCase/Mode/Sentence.js",
        "scripts/MB/GuessCase/Input.js",
        "scripts/MB/GuessCase/Output.js",
        "scripts/MB/GuessCase/Flags.js",
        "scripts/MB/GuessCase/Modes.js",
        "scripts/MB/GuessCase/Main.js",
        "scripts/MB/GuessCase/Track.js",

        "scripts/MB/Control/ArtistCredit.js",
        "scripts/MB/Control/Autocomplete.js",
        "scripts/MB/Control/Bubble.js",
        "scripts/MB/Control/ReleaseEdits.js",
        "scripts/MB/Control/ReleaseBasicTab.js",
        "scripts/MB/Control/ReleaseAdvancedTab.js",
      )
  -%]"></script>
  <script type="text/javascript">

    $('document').ready (function () {

       var advanced_tab = MB.Control.ReleaseAdvancedTab ();

       var basic_tab = MB.Control.ReleaseBasicTab (advanced_tab);

    });

  </script>
[%- END -%]

[%- MACRO artist_credit_row(acfield) BLOCK -%]
<table class="artist-credit bubble" style="width: 100%">
  <thead>
    <tr class="artist-credit-preview">
      <td colspan="4">
        <div class="row">
          <label>Preview</label>
          <span class="artist-credit-preview">[% artist_credit(acfield.fif) %]</span>
        </div>
      </td>
    </tr>

    <tr class="artist-credit-header">
      <th>[% l('Artist in MusicBrainz') %]</th>
      <th>[% l('Artist as credited on this track') %]</th>
      <th>[% l('Join phrase') %]</th>
      <th> </th>
    </tr>
  </thead>
  <tbody>

  [% FOR ac=acfield.field('names').fields %]
    [% artistnum = loop.index %]
    [% artist = acfield.fif.names.$artistnum.artist %]
    <tr class="artist-credit-box">
      <td class="artist">
        <span class="autocomplete" style="width: 100%">
          <img class="search" src="/static/images/icons/search.png" />
          <input type="text" class="name" value="[% artist.name %]" />
        </span>
        <input type="hidden" class="gid" value="[% artist.gid %]" />
        [% r.hidden (ac.field('artist_id'), class => 'id') %]
      </td>
      <td class="artistcredit">
        <input type="text" class="credit" value="[% ac.field('name').value %]" />
      </td>
      <td class="joinphrase">
        <input type="text" class="join" value="[% ac.field('join_phrase').value %]" />
      </td>
      <td class="icon">
        <input type="button" class="icon remove-artist-credit"
          title="[% l('Remove Artist Credit') %]"
          style="background-image: url(/static/images/icons/delete_row.png); width: 16px; height: 16px; border: 0;" />
      </td>
    </tr>
  [% END %]

    <tr>
      <td> </td>
      <td> </td>
      <td style="text-align: right;">[% l('Add Artist Credit') %]</td>
      <td class="icon">
        <input type="button" class="icon add-artist-credit"
          title="[% l('Add Artist Credit') %]"
          style="background-image: url(/static/images/icons/add_row.png); width: 16px; height: 16px; border: 0;" />
      </td>
    </tr>
  </tbody>
</table>
[%- END -%]

[%- WRAPPER 'release/edit/layout.tt' -%]
  [% USE r = FormRenderer(form) %]
  <div class="half-width basic-tracklist">
    [%- r.hidden ('wizard_session_id') -%]
    [%- r.hidden ('advanced') -%]
    <fieldset>
      <legend>[% l('Tracklist') %]</legend>

      [% multidisc = form.field('mediums').fields.size > 1 %]
      [% FOR medium_field=form.field('mediums').fields %]

      <div class="basic-disc" id="mediums.[% loop.index %].basicdisc" >
        [% r.textarea(medium_field.field('edits'), { class => 'edits', style => 'display: none;' }) %]

        <table class="basic-format">
          <tr>
            <td class="icon">
              <input type="button" class="icon expand-disc"
                title="[% l('Expand Disc') %]"
                style="background-image: url(/static/images/icons/expand.png); width: 16px; height: 16px; border: 0;" />
              <input type="button" class="icon collapse-disc"
                title="[% l('Collapse Disc') %]"
                style="display: none; background-image: url(/static/images/icons/collapse.png); width: 16px; height: 16px; border: 0;" />
            </td>
            <td class="disc" >
            [% IF multidisc %]
              <h3>
                [% l('Disc {num}', { num => '<span class="discnum">' _ (loop.index + 1) _ '</span>' }) %]
              </h3>
            [% END %]
            </td>
            <td class="format">

              <div class="basic-medium-format-and-title">
                [% r.hidden(medium_field.field('id')) %]
                [% r.hidden(medium_field.field('toc')) %]
                [% r.hidden(medium_field.field('deleted')) %]
                [% r.hidden(medium_field.field('position')) %]
                [% r.hidden(medium_field.field('tracklist_id'), class => 'tracklist-id') %]

                <div class="row">
                  [% r.label(medium_field.field('format_id'), l('Format')) %]
                  [% r.select(medium_field.field('format_id')) %]
                </div>
                <div class="row advanced-tracklist" style="display: none;">
                  [% r.label(medium_field.field('name'), l('Title')) %]
                  [% r.text(medium_field.field('name')) %]
                </div>
              </div>
            </td>
          </tr>
        </table>
        <textarea style="display: none" class="tracklist"></textarea>
        [% field_errors(form, medium_field.full_name) %]
      </div>

      [% END %]

      <div style="float: right; margin: 10px;" class="buttons">
        <a href="#add_disc">[% l('Add Disc') %]</a>
      </div>

      <h3>Options</h3>
      <p id="tracklist-options">
      <input type="checkbox" name="tracknumbers" id="tracknumbers" checked="checked">
      <label for="tracknumbers">[% l('Tracknames start with a number') %]</label>
      <br />
      <input type="checkbox" name="vinylnumbers" id="vinylnumbers">
      <label for="vinylnumbers">[% l('Enable vinyl track numbers') %]</label>
      <br />
      <input type="checkbox" name="tracktimes" id="tracktimes" checked="checked">
      <label for="tracktimes">[% l('Detect track durations') %]</label>
      </p>

    </fieldset>

    <div class="guesscase-basic">
<<<<<<< HEAD
      [%- guesscase() -%]
=======
      <fieldset class="guesscase">
        <legend>Guess case</legend>
        <table style="width: 100%">
          <tr>
            <td class="icon" style="vertical-align: top; padding: 10px; width: 32px;">
              <img src="/static/images/icons/guesscase.32x32.png" />
            </td>
            <td class="options" style="vertical-align: top;">
              <p class="guesscase-options">
                <select name="gc-mode" id="gc-mode"> </select>
                <br />
                <input type="checkbox" name="gc-keepuppercase" id="gc-keepuppercase" checked="checked">
                <label for="gc-keepuppercase">[% l('Keep uppercase words uppercased') %]</label>
                <br />
                <input type="checkbox" name="gc-roman" id="gc-roman">
                <label for="gc-roman">[% l('Uppercase roman numerals') %]</label>
              </p>
            </td>
            <td class="buttons" style="margin: 10px; vertical-align: top;">
              <a href="#guesscase" style="float: right">[% l('Guess case') %]</a>
            </td>
          </tr>
        </table>
      </fieldset>
>>>>>>> 33738722
    </div>

    <div class="buttons ui-helper-clearfix">
      [% r.submit ('cancel', l('Cancel'), class => 'negative') %]
      [% r.submit ('previous', l('« Previous')) %]
      [% r.submit ('next', l('Next »')) %]
    </div>
  </div>

  <div class="documentation basic-tracklist">

    <h2>Preview</h2>

    [% USE w = Wizard() %]
    [% information = w.page ('information') %]
    [% release_artist = information.field('artist_credit') %]
    <input type="hidden" name="various-artists" class="various-artists" id="various-artists"
        value="[% information.field('various_artists').value %]" />

    <h3>[% information.field('name').value %]</h3>
    <p>by [% release_artist.fif.name %]</p>

    <div id="preview"> </div>

    <div style="float: right; margin: 10px;" class="buttons">
      <a href="#advanced">[% l('Advanced') %]</a>
    </div>
    <p style="margin: 10px; width: 300px;">[% l('Please use the advanced tracklist editor if this preview seems incorrect.') %]</p>

    <br style="clear: right;" />

  </div>

  <div class="advanced-tracklist" style="display: none;">

    [%# The following is only included so it can be cloned when adding new tracks. --warp. %]
    <table class="tracklist-template" style="display: none">
      <tr class="track">
        <td class="position">
          <input class="pos" type="text">
        </td>
        <td class="title">
          <input type="hidden" class="id" />
          <input type="text" class="track-name" />
        </td>
        <td class="artist autocomplete">
          <span class="autocomplete" style="width: 100%">
            <img class="search" src="/static/images/icons/search.png" style="top: 1px;"  />
            <input type="text" class="track-artist" value="[% release_artist.fif.name %]" />
          </span>
        </td>
        <td class="credits-button">
          <a class="credits-button" href="#credits">[% l('credits') %]</a>
        </td>
        <td class="length">
          <input type="text" class="track-length" size="5" value="?:??" />
        </td>
        <td class="icon">
          <input type="button" class="icon guesscase-track"
            title="[% l('Guess case track') %]"
            style="background-image: url(/static/images/icons/guesscase.png); width: 16px; height: 16px; border: 0;" />

          <input type="hidden" class="deleted" value="0" />
          <input type="button" class="icon remove-track"
            title="[% l('Remove track') %]"
            style="background-image: url(/static/images/icons/delete_row.png); width: 16px; height: 16px; border: 0;" />
        </td>
      </tr>
      <tr class="track-artist-credit container" style="display: none">
        <td colspan="6">
          [% artist_credit_row(release_artist) %]
        </td>
      </tr>
    </table>

    [% FOR medium_field=form.field('mediums').fields %]
    <fieldset class="advanced-disc" id="mediums.[% loop.index %].advanced-disc">
      <legend>
        [% l('Disc {num}', { num => '<span class="discnum">' _ (loop.index + 1) _ '</span>' }) %]
      </legend>

      <table class="advanced-format">
        <tr>
          <td class="icon">
            <input type="button" class="icon expand-disc"
              title="[% l('Expand Disc') %]"
              style="background-image: url(/static/images/icons/expand.png); width: 16px; height: 16px; border: 0;" />
            <input type="button" class="icon collapse-disc"
              title="[% l('Collapse Disc') %]"
              style="display: none; background-image: url(/static/images/icons/collapse.png); width: 16px; height: 16px; border: 0;" />
          </td>

          <td class="format">
            <div class="advanced-medium-format-and-title">
            </div>
          </td>

          <td class="icon" id="mediums.[% loop.index %].buttons" style="text-align: right;">
            <input type="button" class="icon disc-down"
              title="[% l('Move disc down') %]"
              style="background-image: url(/static/images/icons/down.png); width: 16px; height: 16px; border: 0;" />
            <input type="button" class="icon disc-up"
              title="[% l('Move disc up') %]"
              style="background-image: url(/static/images/icons/up.png); width: 16px; height: 16px; border: 0;" />

          </td>
        </tr>
      </table>

      <div class="tracklist-padding">
        [% field_errors(form, medium_field.full_name) %]
        <table class="medium tbl" style="display: none">
          <thead>
            <tr>
              <th class="position">[% l('#') %]</th>
               <th class="title">[% l('Title') %]</th>
              <th class="artist" colspan="2">
                <input type="checkbox" class="artistcolumn" />
                [% l('Artist') %]
              </th>
              <th class="length">[% l('Length') %]</th>
              <th class="icons"></th>
            </tr>
          </thead>
          <tfoot />
          <tbody> </tbody>
        </table>
      </div>

      <div class="icon add-track" style="float: right;">
        <span style="padding-right: 1em">
          [% l('Add {num} track(s)', num => '<input type="text" class="add-track-count" value="1" />') %]
        </span>
          <input type="button" class="icon add-track"
            title="[% l('Add track(s)') %]"
            style="background-image: url(/static/images/icons/add_row.png); width: 16px; height: 16px; border: 0;" />

      </div>

    </fieldset>
    [% END %]

    <fieldset class="use-tracklist" style="display: none; padding: 1em 0;">
      <legend>Use tracklist</legend>
      <div class="row">
        <label for="tracklist-release">[% l('Release:') %]</label>
        <input type="text" id="tracklist-release" class="tracklist-release" value="" />
      </div>
      <div class="row">
        <label for="tracklist-artist">[% l('Artist:') %]</label>
        <input type="text" id="tracklist-artist" class="tracklist-artist" value="" />
      </div>
      <div class="row">
        <label for="tracklist-count">[% l('Track count:') %]</label>
        <input type="text" id="tracklist-count" class="tracklist-count" value="" />
      </div>
      <div class="row no-label buttons">
        <a style="min-width: 5em;" href="#search_tracklist">[% l('Search') %]</a>
        <a style="min-width: 5em;" href="#prev_tracklist">[% l('Prev') %]</a>
        <a style="min-width: 5em;" href="#next_tracklist">[% l('Next') %]</a>
        <span class="pager-tracklist"></span>
      </div>

      <div class="use-tracklist-template" style="display: none; padding-left: 1em;">

        <a class="icon" href="#expand_tracklist">
          <span class="ui-icon ui-icon-triangle-1-e">[% l("Expand") %]</span>
        </a>
        <span class="title"></span> <span class="medium"></span>
        [% l('by'); %] <span class="artist"></span>
        <input type="hidden" class="tracklist-id" />
        <br />

        <div class="tracklist-loading" style="display: none">
          [% l('Loading...') %]
        </div>
        <table class="medium tbl" style="display: none">
          <thead>
            <tr>
              <th class="position">[% l('#') %]</th>
              <th class="title">[% l('Title') %]</th>
              <th class="artist">[% l('Artist') %]</th>
              <th class="length">[% l('Length') %]</th>
            </tr>
          </thead>
          <tfoot />
          <tbody>
            <tr class="track" style="display: none;">
              <td class="position" style="text-align: right;"></td>
              <td class="title"></td>
              <td class="artist"></td>
              <td class="length"></td>
            </tr>
          </tbody>
        </table>
        <div class="row no-label buttons" style="display: none">
          <a href="#use_this_tracklist">[% l('Use this tracklist') %]</a>
        </div>
      </div>

    </fieldset>

    <div class="guesscase-advanced">
    </div>

    <div class="buttons ui-helper-clearfix">
      <div class="buttons-right" style="float: right; text-align: right;">
        <a href="#basic" style="margin-right: 1px">[% l('Return to basic editor') %]</a>
      </div>
      [% r.submit ('cancel', l('Cancel'), class => 'negative') %]
      <a href="#use_tracklist">[% l('Use Tracklist') %]</a>
      <a href="#add_disc">[% l('Add Disc') %]</a>
      [% r.submit ('previous', l('« Previous')) %]
      [% r.submit ('next', l('Next »')) %]
    </div>

  </div>
[%- END -%]<|MERGE_RESOLUTION|>--- conflicted
+++ resolved
@@ -184,9 +184,8 @@
     </fieldset>
 
     <div class="guesscase-basic">
-<<<<<<< HEAD
-      [%- guesscase() -%]
-=======
+      [%#- FIXME: use guesscase() -%]
+
       <fieldset class="guesscase">
         <legend>Guess case</legend>
         <table style="width: 100%">
@@ -211,7 +210,7 @@
           </tr>
         </table>
       </fieldset>
->>>>>>> 33738722
+
     </div>
 
     <div class="buttons ui-helper-clearfix">
