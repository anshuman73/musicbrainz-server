[%- BLOCK layout_head -%]
<<<<<<< HEAD
  <link rel="stylesheet" type="text/css" href="[%-
      c.model('FileCache').squash_styles("styles/release-editor.css") -%]" />

  <script type="text/javascript" src="[%-
      c.model('FileCache').squash_scripts(
        "lib/json/json2.js",
        "lib/sha1/sha1.js",
        "scripts/MB/TrackParser.js",

        "scripts/MB/GuessCase/Utils.js",
        "scripts/MB/GuessCase/Handler/Base.js",
        "scripts/MB/GuessCase/Handler/Artist.js",
        "scripts/MB/GuessCase/Handler/Release.js",
        "scripts/MB/GuessCase/Handler/Track.js",
        "scripts/MB/GuessCase/Mode/Base.js",
        "scripts/MB/GuessCase/Mode/Artist.js",
        "scripts/MB/GuessCase/Mode/Classical.js",
        "scripts/MB/GuessCase/Mode/English.js",
        "scripts/MB/GuessCase/Mode/French.js",
        "scripts/MB/GuessCase/Mode/Sentence.js",
        "scripts/MB/GuessCase/Input.js",
        "scripts/MB/GuessCase/Output.js",
        "scripts/MB/GuessCase/Flags.js",
        "scripts/MB/GuessCase/Modes.js",
        "scripts/MB/GuessCase/Main.js",
        "scripts/MB/GuessCase/Artist.js",
        "scripts/MB/GuessCase/Release.js",
        "scripts/MB/GuessCase/Track.js",

        "scripts/MB/Control/ArtistCredit.js",
        "scripts/MB/Control/Bubble.js",
        "scripts/MB/Control/ReleaseAddDisc.js",
        "scripts/MB/Control/ReleaseAdvancedTab.js",
        "scripts/MB/Control/ReleaseBasicTab.js",
        "scripts/MB/Control/ReleaseEdits.js",
      )
  -%]"></script>
=======
  [% script_manifest('guess-case.js.manifest') %]
  [% script_manifest('edit.js.manifest') %]
  [% script_manifest('release-editor.js.manifest') %]

>>>>>>> 8b1fd798
  <script type="text/javascript">

    $('document').ready (function () {

       MB.release_artist_json = [% release_artist_json %];
       MB.medium_cdtocs = [
       [%- FOR medium=release.mediums -%]
           [% medium.cdtocs.size %],
       [%- END -%]
           null
       ];

       var advanced_tab = MB.Control.ReleaseAdvancedTab ();
       var basic_tab = MB.Control.ReleaseBasicTab (advanced_tab);
       MB.Control.ReleaseAddDisc (advanced_tab, basic_tab);

       MB.utility.setDefaultAction ('form.release-editor', '#id-next');

    });

  </script>
[%- END -%]

[%- MACRO artist_credit_row(acfield) BLOCK -%]
<table class="artist-credit bubble" style="width: 100%">
  <thead>
    <tr class="artist-credit-preview">
      <td colspan="4">
        <div class="row">
          <label>[% l('Preview') %]</label>
          <span class="artist-credit-preview">[% artist_credit(acfield.fif) %]</span>
        </div>
      </td>
    </tr>

    <tr class="artist-credit-header">
      <th>[% l('Artist in MusicBrainz') %]</th>
      <th>[% l('Artist as credited on this track') %]</th>
      <th>[% l('Join phrase') %]</th>
      <th> </th>
    </tr>
  </thead>
  <tbody>

  [% FOR ac=acfield.field('names').fields %]
    [% artistnum = loop.index %]
    [% artist = acfield.fif.names.$artistnum.artist %]
    <tr class="artist-credit-box">
      <td class="artist">
        <span class="autocomplete" style="width: 100%">
          <input type="text" class="name" value="[% artist.name | html %]" />
          <img class="search" src="/static/images/icons/search.png" />
        </span>
        <input type="hidden" class="gid" value="[% artist.gid | html %]" />
        [% r.hidden (ac.field('artist_id'), class => 'id') %]
      </td>
      <td class="artistcredit">
        <input type="text" class="credit" value="[% ac.field('name').value | html %]" />
      </td>
      <td class="joinphrase">
        <input type="text" class="join" value="[% ac.field('join_phrase').value | html %]" />
      </td>
      <td class="icon">
        <input type="button" class="icon remove-artist-credit"
          title="[% l('Remove Artist Credit') %]"
          style="background-image: url(/static/images/icons/delete_row.png); width: 16px; height: 16px; border: 0;" />
      </td>
    </tr>
  [% END %]

    <tr>
      <td> </td>
      <td> </td>
      <td style="text-align: right;">[% l('Add Artist Credit') %]</td>
      <td class="icon">
        <input type="button" class="icon add-artist-credit"
          title="[% l('Add Artist Credit') %]"
          style="background-image: url(/static/images/icons/add_row.png); width: 16px; height: 16px; border: 0;" />
      </td>
    </tr>
  </tbody>
</table>
[%- END -%]


[%- MACRO tracklist_pager BLOCK -%]
<div class="pager" style="width: 100%; text-align: right; display: none;">
  <a href="#prev">&lt;&lt;</a>
  <span class="pager"></span>
  <a href="#next">&gt;&gt;</a>
</div>

<div style="display: none;" class="tracklist-searching import-message">
  <p>
    <img src="/static/lib/jquery.ui/demos/autocomplete/images/ui-anim_basic_16x16.gif" />
    &nbsp;
    [% l('Searching...') %]
  </p>
</div>

<div style="display: none;" class="tracklist-no-results import-message">
  <p>[% l('No results') %]</p>
</div>

<div style="display: none;" class="tracklist-error import-message">
  <p>[% l('An error occured: ') %]<span class="message"> </span></p>
</div>
[%- END -%]

[%- WRAPPER 'release/edit/layout.tt' -%]

  [% USE r = FormRenderer(form) %]
  [% USE w = Wizard() %]
  [% information = w.page ('information') %]
  [% release_artist = information.field('artist_credit') %]

  <div class="add-disc-dialog" style="display: none">
    <h1>Add Disc</h1>

    <div class="tabs">
      <ul class="tabs">
        <li class="first sel"><a class="manual" href="#manual">[% l('Manual entry') %]</a></li>
        <li><a class="tracklist" href="#tracklist">[% l('Existing tracklist') %]</a></li>
        <li><a class="cdstub" href="#cdstub">[% l('CDStub import') %]</a></li>
        <li><a class="freedb" href="#freedb">[% l('FreeDB import') %]</a></li>
      </ul>
    </div>

    <div class="add-disc-tab manual">
        <p>
        [% l('To use an existing tracklist or import a disc from a cdstub or freedb, select the appropriate tab.') %]
        [% l('Alternatively, click "Add Disc" to manually enter the tracklist.') %]
        </p>
    </div>

    <div class="add-disc-tab tracklist" style="display: none">
      <p>
        [% l('Use the following fields to search for an existing tracklist.') %]
      </p>

      <table class="import-search-fields">
        <tr>
          <td><label for="import-release">[% l('Release:') %]</label></td>
          <td><input type="text" id="import-release" class="release" value="[% information.field('name').value | html %]" /></td>
          <td> </td>
        </tr>
        <tr>
          <td><label for="import-artist">[% l('Artist:') %]</label></td>
          <td><input type="text" id="import-artist" class="artist" value="[% release_artist.fif.name | html %]" /></td>
          <td rowspan="2" style="vertical-align: bottom;">
            <div class="buttons">
              <a style="min-width: 5em;" href="#import-search">[% l('Search') %]</a>
            </div>
          </td>
        </tr>
        <tr>
          <td><label for="track-count">[% l('Track count:') %]</label></td>
          <td><input type="text" id="track-count" class="track-count" value="" /></td>
        </tr>
      </table>

      [%- tracklist_pager -%]
    </div>
    <div class="add-disc-tab cdstub" style="display: none">
      <p>
        [% l('Use the following fields to search for a cdstub.') %]
      </p>

      [%- tracklist_pager -%]
    </div>
    <div class="add-disc-tab freedb" style="display: none">
      <p>
        [% l('Use the following fields to search for a freedb.') %]
      </p>

      [%- tracklist_pager -%]
    </div>

    <div class="import-template" style="display: none; padding-left: 1em;">
      <a class="icon" href="#expand_tracklist">
        <span class="ui-icon ui-icon-triangle-1-e" style="display: inline-block;">
          [%- l("Expand") -%]
        </span>

        <span class="title"></span>
        <span class="medium"></span>
        [% l('by'); %] <span class="artist"></span>
      </a>

      [%# either tracklist id, freedb id or discid (cdstub). %]
      <input type="hidden" class="id" />
      <br />

      <table class="import-tracklist medium tbl" style="display: none">
        <thead>
          <tr>
            <th class="position">[% l('#') %]</th>
            <th class="title">[% l('Title') %]</th>
            <th class="artist">[% l('Artist') %]</th>
            <th class="length">[% l('Length') %]</th>
          </tr>
        </thead>
        <tfoot />
        <tbody>
          <tr class="track" style="display: none;">
            <td class="position" style="text-align: right;"></td>
            <td class="title"></td>
            <td class="artist"></td>
            <td class="length"></td>
          </tr>
        </tbody>
      </table>

      <div style="display: none; height: 6em; margin-top: 5em;" class="tracklist-loading">
        <p>
          <img src="/static/lib/jquery.ui/demos/autocomplete/images/ui-anim_basic_16x16.gif" />
          &nbsp;
          [% l('Now loading tracklist...') %]
        </p>
      </div>

    </div>

    <div class="buttons">
      <input type="button" class="positive add-disc" value="[% l('Add Disc') %]" />
      <input type="button" class="negative cancel" value="[% l('Cancel') %]" />
    </div>

  </div>

  <div class="half-width basic-tracklist">
    [%- r.hidden ('wizard_session_id') -%]
    <fieldset>
      <legend>[% l('Tracklist') %]</legend>

      [% multidisc = form.field('mediums').fields.size > 1 %]
      [% FOR medium_field=form.field('mediums').fields %]

      <div class="basic-disc" id="mediums.[% loop.index %].basicdisc" >
        [% r.textarea(medium_field.field('edits'), { class => 'edits', style => 'display: none;' }) %]

        <input type="hidden" name="various-artists" class="various-artists"
            value="[% information.field('various_artists').value | html %]" />

        <table class="basic-format">
          <tr>
            <td class="icon">
              <input type="button" class="icon expand-disc"
                title="[% l('Expand Disc') %]"
                style="background-image: url(/static/images/icons/expand.png); width: 16px; height: 16px; border: 0;" />
              <input type="button" class="icon collapse-disc"
                title="[% l('Collapse Disc') %]"
                style="display: none; background-image: url(/static/images/icons/collapse.png); width: 16px; height: 16px; border: 0;" />
            </td>
            <td class="disc" >
            [% IF multidisc %]
              <h3>
                [% l('Disc {num}', { num => '<span class="discnum">' _ medium_field.field('position').value _ '</span>' }) %]
              </h3>
            [% END %]
            </td>
            <td class="format">

              <div class="basic-medium-format-and-title">
                [% r.hidden(medium_field.field('id'), class => 'id') %]
                [% r.hidden(medium_field.field('toc'), class => 'toc') %]
                [% r.hidden(medium_field.field('deleted'), class => 'deleted') %]
                [% r.hidden(medium_field.field('position'), class => 'position') %]
                [% r.hidden(medium_field.field('tracklist_id'), class => 'tracklist-id') %]

                <div class="row">
                  [% r.label(medium_field.field('format_id'), l('Format')) %]
                  [% r.select(medium_field.field('format_id'), class => 'format') %]
                </div>
                <div class="row advanced-tracklist" style="display: none;">
                  [% r.label(medium_field.field('name'), l('Title')) %]
                  [% r.text(medium_field.field('name')) %]

                  <input type="button" class="icon guesscase-medium"
                      title="[% l('Guess case track') %]"
                      style="background-image: url(/static/images/icons/guesscase.png); width: 16px; height: 16px; border: 0;" />

                </div>
              </div>
            </td>
            <td class="icon">
              <input type="button" class="icon remove-disc"
                title="[% l('Remove disc') %]"
                style="background-image: url(/static/images/icons/delete_row.png); width: 16px; height: 16px; border: 0;" />
            </td>
          </tr>
        </table>
        <div style="display: none" class="tracklist-loading">
          <p>
            <img src="/static/lib/jquery.ui/demos/autocomplete/images/ui-anim_basic_16x16.gif" />
            &nbsp;
            [% l('Now loading tracklist...') %]
          </p>
        </div>
        <textarea style="display: none" class="tracklist"></textarea>
        [% field_errors(form, medium_field.full_name) %]
      </div>

      [% END %]

      <div style="float: right; margin: 10px;" class="buttons">
        <a href="#add_disc">[% l('Add Disc') %]</a>
      </div>

      <h3>[% l('Options') %]</h3>
      <p id="tracklist-options">
      <input type="checkbox" name="tracknumbers" id="tracknumbers" checked="checked">
      <label for="tracknumbers">[% l('Track names start with a number') %]</label>
      <br />
      <input type="checkbox" name="vinylnumbers" id="vinylnumbers">
      <label for="vinylnumbers">[% l('Enable vinyl track numbers') %]</label>
      <br />
      <input type="checkbox" name="tracktimes" id="tracktimes" checked="checked">
      <label for="tracktimes">[% l('Detect track durations') %]</label>
      </p>

    </fieldset>

    <div class="guesscase-basic">
      [%#- FIXME: use guesscase() -%]

      <fieldset class="guesscase">
        <legend>[% l('Guess case') %]</legend>
        <table style="width: 100%">
          <tr>
            <td class="icon" style="vertical-align: top; padding: 10px; width: 32px;">
              <img src="/static/images/icons/guesscase.32x32.png" />
            </td>
            <td class="options" style="vertical-align: top;">
              <p class="guesscase-options">
                <select name="gc-mode" id="gc-mode"> </select>
                <br />
                <input type="checkbox" name="gc-keepuppercase" id="gc-keepuppercase" checked="checked">
                <label for="gc-keepuppercase">[% l('Keep uppercase words uppercased') %]</label>
                <br />
                <input type="checkbox" name="gc-roman" id="gc-roman">
                <label for="gc-roman">[% l('Uppercase roman numerals') %]</label>
              </p>
            </td>
            <td class="buttons" style="margin: 10px; vertical-align: top;">
              <a href="#guesscase" style="float: right">[% l('Guess case') %]</a>
            </td>
          </tr>
        </table>
      </fieldset>

    </div>

    <div class="buttons ui-helper-clearfix">
      [% r.submit ('cancel', l('Cancel'), class => 'negative') %]
      [% r.submit ('previous', l('« Previous')) %]
      [% r.submit ('next', l('Next »')) %]
    </div>
  </div>

  <div class="documentation basic-tracklist">

    <h2>[% l('Preview') %]</h2>

    <h3>[% information.field('name').value | html %]</h3>
    <p>by [% release_artist.fif.name | html %]</p>

    <div style="display: none" id="discid-warning">[% warning("") %]</div>

    <div id="preview"> </div>

    <div style="float: right; margin: 10px;" class="buttons">
      <a href="#advanced">[% l('Advanced') %]</a>
    </div>
    <p style="margin: 10px; width: 300px;">[% l('Use the advanced tracklist editor if this preview seems incorrect.') %]</p>

    <br style="clear: right;" />

  </div>

  <div class="advanced-tracklist" style="display: none;">

    [%# The following is only included so it can be cloned when adding new tracks. --warp. %]
    <table class="tracklist-template" style="display: none">
      <tr class="track">
        <td class="position">
          <input class="pos" type="text">
        </td>
        <td class="title">
          <input type="hidden" class="id" />
          <input type="text" class="track-name" />
        </td>
        <td class="artist autocomplete">
          <span class="autocomplete" style="width: 100%">
            <input type="text" class="track-artist" value="[% release_artist.fif.name | html %]" />
            <img class="search" src="/static/images/icons/search.png" style="top: 1px;"  />
          </span>
        </td>
        <td class="credits-button">
          <a class="credits-button" href="#credits">[% l('credits') %]</a>
        </td>
        <td class="length">
          <input type="text" class="track-length" size="5" value="?:??" />
        </td>
        <td class="icon">
          <input type="button" class="icon guesscase-track"
            title="[% l('Guess case track') %]"
            style="background-image: url(/static/images/icons/guesscase.png); width: 16px; height: 16px; border: 0;" />

          <input type="hidden" class="deleted" value="0" />
          <input type="button" class="icon remove-track"
            title="[% l('Remove track') %]"
            style="background-image: url(/static/images/icons/delete_row.png); width: 16px; height: 16px; border: 0;" />
        </td>
      </tr>
      <tr class="track-artist-credit container" style="display: none">
        <td colspan="6">
          [% artist_credit_row(release_artist) %]
        </td>
      </tr>
    </table>

    [% FOR medium_field=form.field('mediums').fields %]
    <fieldset class="advanced-disc" id="mediums.[% loop.index %].advanced-disc">
      <legend>
        [% l('Disc {num}', { num => '<span class="discnum">' _ (medium_field.field('position').value) _ '</span>' }) %]
      </legend>

      <table class="advanced-format">
        <tr>
          <td class="icon">
            <input type="button" class="icon expand-disc"
              title="[% l('Expand Disc') %]"
              style="background-image: url(/static/images/icons/expand.png); width: 16px; height: 16px; border: 0;" />
            <input type="button" class="icon collapse-disc"
              title="[% l('Collapse Disc') %]"
              style="display: none; background-image: url(/static/images/icons/collapse.png); width: 16px; height: 16px; border: 0;" />
          </td>

          <td class="format">
            <div class="advanced-medium-format-and-title">
            </div>
          </td>

          <td class="icon" id="mediums.[% loop.index %].buttons" style="text-align: right;">
            <input type="button" class="icon disc-down"
              title="[% l('Move disc down') %]"
              style="background-image: url(/static/images/icons/down.png); width: 16px; height: 16px; border: 0;" />
            <input type="button" class="icon disc-up"
              title="[% l('Move disc up') %]"
              style="background-image: url(/static/images/icons/up.png); width: 16px; height: 16px; border: 0;" />
            <span class="empty-icon" style="display: inline-block; width: 16px; height: 16px;"> </span>
            <input type="button" class="icon remove-disc"
              title="[% l('Remove disc') %]"
              style="background-image: url(/static/images/icons/delete_row.png); width: 16px; height: 16px; border: 0;" />
          </td>
        </tr>
      </table>

      <div style="display: none" class="tracklist-loading">
        <p>
          <img src="/static/lib/jquery.ui/demos/autocomplete/images/ui-anim_basic_16x16.gif" />
          &nbsp;
          [% l('Now loading tracklist...') %]
        </p>
      </div>

      <div class="tracklist-padding">
        [% field_errors(form, medium_field.full_name) %]
        <table class="medium tbl" style="display: none">
          <thead>
            <tr>
              <th class="position">[% l('#') %]</th>
               <th class="title">[% l('Title') %]</th>
              <th class="artist" colspan="2">
                <input type="checkbox" class="artistcolumn" />
                [% l('Artist') %]
              </th>
              <th class="length">[% l('Length') %]</th>
              <th class="icons"></th>
            </tr>
          </thead>
          <tfoot />
          <tbody> </tbody>
        </table>
      </div>

      <div class="icon add-track" style="float: right;">
        <span style="padding-right: 1em">
          [% l('Add {num} track(s)', num => '<input type="text" class="add-track-count" value="1" />') %]
        </span>
          <input type="button" class="icon add-track"
            title="[% l('Add track(s)') %]"
            style="background-image: url(/static/images/icons/add_row.png); width: 16px; height: 16px; border: 0;" />

      </div>

    </fieldset>
    [% END %]

    <div class="guesscase-advanced">
    </div>

    <div class="buttons ui-helper-clearfix">
      <div class="buttons-right" style="float: right; text-align: right;">
        <a href="#basic" style="margin-right: 1px">[% l('Return to basic editor') %]</a>
      </div>
      [% r.submit ('cancel', l('Cancel'), class => 'negative') %]
      <a href="#add_disc">[% l('Add Disc') %]</a>
      [% r.submit ('previous', l('« Previous')) %]
      [% r.submit ('next', l('Next »')) %]
    </div>

  </div>
[%- END -%]<|MERGE_RESOLUTION|>--- conflicted
+++ resolved
@@ -1,48 +1,8 @@
 [%- BLOCK layout_head -%]
-<<<<<<< HEAD
-  <link rel="stylesheet" type="text/css" href="[%-
-      c.model('FileCache').squash_styles("styles/release-editor.css") -%]" />
-
-  <script type="text/javascript" src="[%-
-      c.model('FileCache').squash_scripts(
-        "lib/json/json2.js",
-        "lib/sha1/sha1.js",
-        "scripts/MB/TrackParser.js",
-
-        "scripts/MB/GuessCase/Utils.js",
-        "scripts/MB/GuessCase/Handler/Base.js",
-        "scripts/MB/GuessCase/Handler/Artist.js",
-        "scripts/MB/GuessCase/Handler/Release.js",
-        "scripts/MB/GuessCase/Handler/Track.js",
-        "scripts/MB/GuessCase/Mode/Base.js",
-        "scripts/MB/GuessCase/Mode/Artist.js",
-        "scripts/MB/GuessCase/Mode/Classical.js",
-        "scripts/MB/GuessCase/Mode/English.js",
-        "scripts/MB/GuessCase/Mode/French.js",
-        "scripts/MB/GuessCase/Mode/Sentence.js",
-        "scripts/MB/GuessCase/Input.js",
-        "scripts/MB/GuessCase/Output.js",
-        "scripts/MB/GuessCase/Flags.js",
-        "scripts/MB/GuessCase/Modes.js",
-        "scripts/MB/GuessCase/Main.js",
-        "scripts/MB/GuessCase/Artist.js",
-        "scripts/MB/GuessCase/Release.js",
-        "scripts/MB/GuessCase/Track.js",
-
-        "scripts/MB/Control/ArtistCredit.js",
-        "scripts/MB/Control/Bubble.js",
-        "scripts/MB/Control/ReleaseAddDisc.js",
-        "scripts/MB/Control/ReleaseAdvancedTab.js",
-        "scripts/MB/Control/ReleaseBasicTab.js",
-        "scripts/MB/Control/ReleaseEdits.js",
-      )
-  -%]"></script>
-=======
   [% script_manifest('guess-case.js.manifest') %]
   [% script_manifest('edit.js.manifest') %]
   [% script_manifest('release-editor.js.manifest') %]
 
->>>>>>> 8b1fd798
   <script type="text/javascript">
 
     $('document').ready (function () {
