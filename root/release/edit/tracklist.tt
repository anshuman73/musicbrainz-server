[%- BLOCK layout_head -%]
  <link type="text/css" rel="stylesheet" href="[% c.uri_for('/static/lib/jquery.ui/themes/base/jquery.ui.all.css') %]" />
  <link rel="stylesheet" type="text/css" href="[%-
      c.model('FileCache').squash_styles("styles/release-editor.css") -%]" />

  <script type="text/javascript" src="[%-
      c.model('FileCache').squash_scripts(
        "lib/jquery.ui/ui/jquery-ui-1.8.6.custom.js",
        "lib/json/json2.js",
        "scripts/MB/utility.js",
        "scripts/MB/TrackParser.js",

        "scripts/MB/GuessCase/Utils.js",
        "scripts/MB/GuessCase/Handler/Base.js",
        "scripts/MB/GuessCase/Handler/Track.js",
        "scripts/MB/GuessCase/Mode/Base.js",
        "scripts/MB/GuessCase/Mode/Classical.js",
        "scripts/MB/GuessCase/Mode/English.js",
        "scripts/MB/GuessCase/Mode/French.js",
        "scripts/MB/GuessCase/Mode/Sentence.js",
        "scripts/MB/GuessCase/Input.js",
        "scripts/MB/GuessCase/Output.js",
        "scripts/MB/GuessCase/Flags.js",
        "scripts/MB/GuessCase/Modes.js",
        "scripts/MB/GuessCase/Main.js",
        "scripts/MB/GuessCase/Track.js",

        "scripts/MB/Control/ArtistCredit.js",
        "scripts/MB/Control/Autocomplete.js",
        "scripts/MB/Control/Bubble.js",
        "scripts/MB/Control/ReleaseEdits.js",
        "scripts/MB/Control/ReleaseBasicTab.js",
        "scripts/MB/Control/ReleaseAdvancedTab.js",
      )
  -%]"></script>
  <script type="text/javascript">

    $('document').ready (function () {

       var advanced_tab = MB.Control.ReleaseAdvancedTab ();

       var basic_tab = MB.Control.ReleaseBasicTab (advanced_tab);

    });

  </script>
[%- END -%]

[%- MACRO artist_credit_row(acfield) BLOCK -%]
<table class="artist-credit bubble" style="width: 100%">
  <thead>
    <tr class="artist-credit-preview">
      <td colspan="4">
        <div class="row">
          <label>Preview</label>
          <span class="artist-credit-preview">[% artist_credit(acfield.fif) %]</span>
        </div>
      </td>
    </tr>

    <tr class="artist-credit-header">
      <th>[% l('Artist in MusicBrainz') %]</th>
      <th>[% l('Artist as credited on this track') %]</th>
      <th>[% l('Join phrase') %]</th>
      <th> </th>
    </tr>
  </thead>
  <tbody>

  [% FOR ac=acfield.field('names').fields %]
    [% artistnum = loop.index %]
    [% artist = acfield.fif.names.$artistnum.artist %]
    <tr class="artist-credit-box">
      <td class="artist">
        <span class="autocomplete" style="width: 100%">
<<<<<<< HEAD
          <input type="text" class="name" value="[% artist.name %]" />
          <img class="search" src="/static/images/icons/search.png" />
=======
          <img class="search" src="/static/images/icons/search.png" />
          <input type="text" class="name" value="[% artist.name | html %]" />
>>>>>>> 19ab50fe
        </span>
        <input type="hidden" class="gid" value="[% artist.gid | html %]" />
        [% r.hidden (ac.field('artist_id'), class => 'id') %]
      </td>
      <td class="artistcredit">
        <input type="text" class="credit" value="[% ac.field('name').value | html %]" />
      </td>
      <td class="joinphrase">
        <input type="text" class="join" value="[% ac.field('join_phrase').value | html %]" />
      </td>
      <td class="icon">
        <input type="button" class="icon remove-artist-credit"
          title="[% l('Remove Artist Credit') %]"
          style="background-image: url(/static/images/icons/delete_row.png); width: 16px; height: 16px; border: 0;" />
      </td>
    </tr>
  [% END %]

    <tr>
      <td> </td>
      <td> </td>
      <td style="text-align: right;">[% l('Add Artist Credit') %]</td>
      <td class="icon">
        <input type="button" class="icon add-artist-credit"
          title="[% l('Add Artist Credit') %]"
          style="background-image: url(/static/images/icons/add_row.png); width: 16px; height: 16px; border: 0;" />
      </td>
    </tr>
  </tbody>
</table>
[%- END -%]

[%- WRAPPER 'release/edit/layout.tt' -%]
  [% USE r = FormRenderer(form) %]
  <div class="half-width basic-tracklist">
    [%- r.hidden ('wizard_session_id') -%]
    [%- r.hidden ('advanced') -%]
    <fieldset>
      <legend>[% l('Tracklist') %]</legend>

      [% multidisc = form.field('mediums').fields.size > 1 %]
      [% FOR medium_field=form.field('mediums').fields %]

      <div class="basic-disc" id="mediums.[% loop.index %].basicdisc" >
        [% r.textarea(medium_field.field('edits'), { class => 'edits', style => 'display: none;' }) %]

        <input type="hidden" name="various-artists" class="various-artists"
            value="[% information.field('various_artists').value %]" />

        <table class="basic-format">
          <tr>
            <td class="icon">
              <input type="button" class="icon expand-disc"
                title="[% l('Expand Disc') %]"
                style="background-image: url(/static/images/icons/expand.png); width: 16px; height: 16px; border: 0;" />
              <input type="button" class="icon collapse-disc"
                title="[% l('Collapse Disc') %]"
                style="display: none; background-image: url(/static/images/icons/collapse.png); width: 16px; height: 16px; border: 0;" />
            </td>
            <td class="disc" >
            [% IF multidisc %]
              <h3>
                [% l('Disc {num}', { num => '<span class="discnum">' _ (loop.index + 1) _ '</span>' }) %]
              </h3>
            [% END %]
            </td>
            <td class="format">

              <div class="basic-medium-format-and-title">
                [% r.hidden(medium_field.field('id')) %]
                [% r.hidden(medium_field.field('toc')) %]
                [% r.hidden(medium_field.field('deleted')) %]
                [% r.hidden(medium_field.field('position')) %]
                [% r.hidden(medium_field.field('tracklist_id'), class => 'tracklist-id') %]

                <div class="row">
                  [% r.label(medium_field.field('format_id'), l('Format')) %]
                  [% r.select(medium_field.field('format_id')) %]
                </div>
                <div class="row advanced-tracklist" style="display: none;">
                  [% r.label(medium_field.field('name'), l('Title')) %]
                  [% r.text(medium_field.field('name')) %]
                </div>
              </div>
            </td>
          </tr>
        </table>
        <div style="display: none" class="tracklist-loading">
          <p>
            <img src="/static/lib/jquery.ui/demos/autocomplete/images/ui-anim_basic_16x16.gif" />
            &nbsp;
            [% l('Now loading tracklist...') %]
          </p>
        </div>
        <textarea style="display: none" class="tracklist"></textarea>
        [% field_errors(form, medium_field.full_name) %]
      </div>

      [% END %]

      <div style="float: right; margin: 10px;" class="buttons">
        <a href="#add_disc">[% l('Add Disc') %]</a>
      </div>

      <h3>Options</h3>
      <p id="tracklist-options">
      <input type="checkbox" name="tracknumbers" id="tracknumbers" checked="checked">
      <label for="tracknumbers">[% l('Tracknames start with a number') %]</label>
      <br />
      <input type="checkbox" name="vinylnumbers" id="vinylnumbers">
      <label for="vinylnumbers">[% l('Enable vinyl track numbers') %]</label>
      <br />
      <input type="checkbox" name="tracktimes" id="tracktimes" checked="checked">
      <label for="tracktimes">[% l('Detect track durations') %]</label>
      </p>

    </fieldset>

    <div class="guesscase-basic">
      [%#- FIXME: use guesscase() -%]

      <fieldset class="guesscase">
        <legend>Guess case</legend>
        <table style="width: 100%">
          <tr>
            <td class="icon" style="vertical-align: top; padding: 10px; width: 32px;">
              <img src="/static/images/icons/guesscase.32x32.png" />
            </td>
            <td class="options" style="vertical-align: top;">
              <p class="guesscase-options">
                <select name="gc-mode" id="gc-mode"> </select>
                <br />
                <input type="checkbox" name="gc-keepuppercase" id="gc-keepuppercase" checked="checked">
                <label for="gc-keepuppercase">[% l('Keep uppercase words uppercased') %]</label>
                <br />
                <input type="checkbox" name="gc-roman" id="gc-roman">
                <label for="gc-roman">[% l('Uppercase roman numerals') %]</label>
              </p>
            </td>
            <td class="buttons" style="margin: 10px; vertical-align: top;">
              <a href="#guesscase" style="float: right">[% l('Guess case') %]</a>
            </td>
          </tr>
        </table>
      </fieldset>

    </div>

    <div class="buttons ui-helper-clearfix">
      [% r.submit ('cancel', l('Cancel'), class => 'negative') %]
      [% r.submit ('previous', l('« Previous')) %]
      [% r.submit ('next', l('Next »')) %]
    </div>
  </div>

  <div class="documentation basic-tracklist">

    <h2>Preview</h2>

    [% USE w = Wizard() %]
    [% information = w.page ('information') %]
    [% release_artist = information.field('artist_credit') %]
<<<<<<< HEAD
    <h3>[% information.field('name').value %]</h3>
    <p>by [% release_artist.fif.name %]</p>
=======
    <input type="hidden" name="various-artists" class="various-artists" id="various-artists"
        value="[% information.field('various_artists').value | html %]" />

    <h3>[% information.field('name').value | html %]</h3>
    <p>by [% release_artist.fif.name | html %]</p>
>>>>>>> 19ab50fe

    <div id="preview"> </div>

    <div style="float: right; margin: 10px;" class="buttons">
      <a href="#advanced">[% l('Advanced') %]</a>
    </div>
    <p style="margin: 10px; width: 300px;">[% l('Please use the advanced tracklist editor if this preview seems incorrect.') %]</p>

    <br style="clear: right;" />

  </div>

  <div class="advanced-tracklist" style="display: none;">

    [%# The following is only included so it can be cloned when adding new tracks. --warp. %]
    <table class="tracklist-template" style="display: none">
      <tr class="track">
        <td class="position">
          <input class="pos" type="text">
        </td>
        <td class="title">
          <input type="hidden" class="id" />
          <input type="text" class="track-name" />
        </td>
        <td class="artist autocomplete">
          <span class="autocomplete" style="width: 100%">
<<<<<<< HEAD
            <input type="text" class="track-artist" value="[% release_artist.fif.name %]" />
            <img class="search" src="/static/images/icons/search.png" style="top: 1px;"  />
=======
            <img class="search" src="/static/images/icons/search.png" style="top: 1px;"  />
            <input type="text" class="track-artist" value="[% release_artist.fif.name | html %]" />
>>>>>>> 19ab50fe
          </span>
        </td>
        <td class="credits-button">
          <a class="credits-button" href="#credits">[% l('credits') %]</a>
        </td>
        <td class="length">
          <input type="text" class="track-length" size="5" value="?:??" />
        </td>
        <td class="icon">
          <input type="button" class="icon guesscase-track"
            title="[% l('Guess case track') %]"
            style="background-image: url(/static/images/icons/guesscase.png); width: 16px; height: 16px; border: 0;" />

          <input type="hidden" class="deleted" value="0" />
          <input type="button" class="icon remove-track"
            title="[% l('Remove track') %]"
            style="background-image: url(/static/images/icons/delete_row.png); width: 16px; height: 16px; border: 0;" />
        </td>
      </tr>
      <tr class="track-artist-credit container" style="display: none">
        <td colspan="6">
          [% artist_credit_row(release_artist) %]
        </td>
      </tr>
    </table>

    [% FOR medium_field=form.field('mediums').fields %]
    <fieldset class="advanced-disc" id="mediums.[% loop.index %].advanced-disc">
      <legend>
        [% l('Disc {num}', { num => '<span class="discnum">' _ (loop.index + 1) _ '</span>' }) %]
      </legend>

      <table class="advanced-format">
        <tr>
          <td class="icon">
            <input type="button" class="icon expand-disc"
              title="[% l('Expand Disc') %]"
              style="background-image: url(/static/images/icons/expand.png); width: 16px; height: 16px; border: 0;" />
            <input type="button" class="icon collapse-disc"
              title="[% l('Collapse Disc') %]"
              style="display: none; background-image: url(/static/images/icons/collapse.png); width: 16px; height: 16px; border: 0;" />
          </td>

          <td class="format">
            <div class="advanced-medium-format-and-title">
            </div>
          </td>

          <td class="icon" id="mediums.[% loop.index %].buttons" style="text-align: right;">
            <input type="button" class="icon disc-down"
              title="[% l('Move disc down') %]"
              style="background-image: url(/static/images/icons/down.png); width: 16px; height: 16px; border: 0;" />
            <input type="button" class="icon disc-up"
              title="[% l('Move disc up') %]"
              style="background-image: url(/static/images/icons/up.png); width: 16px; height: 16px; border: 0;" />

          </td>
        </tr>
      </table>

      <div style="display: none" class="tracklist-loading">
        <p>
          <img src="/static/lib/jquery.ui/demos/autocomplete/images/ui-anim_basic_16x16.gif" />
          &nbsp;
          [% l('Now loading tracklist...') %]
        </p>
      </div>

      <div class="tracklist-padding">
        [% field_errors(form, medium_field.full_name) %]
        <table class="medium tbl" style="display: none">
          <thead>
            <tr>
              <th class="position">[% l('#') %]</th>
               <th class="title">[% l('Title') %]</th>
              <th class="artist" colspan="2">
                <input type="checkbox" class="artistcolumn" />
                [% l('Artist') %]
              </th>
              <th class="length">[% l('Length') %]</th>
              <th class="icons"></th>
            </tr>
          </thead>
          <tfoot />
          <tbody> </tbody>
        </table>
      </div>

      <div class="icon add-track" style="float: right;">
        <span style="padding-right: 1em">
          [% l('Add {num} track(s)', num => '<input type="text" class="add-track-count" value="1" />') %]
        </span>
          <input type="button" class="icon add-track"
            title="[% l('Add track(s)') %]"
            style="background-image: url(/static/images/icons/add_row.png); width: 16px; height: 16px; border: 0;" />

      </div>

    </fieldset>
    [% END %]

    <fieldset class="use-tracklist" style="display: none; padding: 1em 0;">
      <legend>Use tracklist</legend>
      <div class="row">
        <label for="tracklist-release">[% l('Release:') %]</label>
        <input type="text" id="tracklist-release" class="tracklist-release" value="" />
      </div>
      <div class="row">
        <label for="tracklist-artist">[% l('Artist:') %]</label>
        <input type="text" id="tracklist-artist" class="tracklist-artist" value="" />
      </div>
      <div class="row">
        <label for="tracklist-count">[% l('Track count:') %]</label>
        <input type="text" id="tracklist-count" class="tracklist-count" value="" />
      </div>
      <div class="row no-label buttons">
        <a style="min-width: 5em;" href="#search_tracklist">[% l('Search') %]</a>
        <a style="min-width: 5em;" href="#prev_tracklist">[% l('Prev') %]</a>
        <a style="min-width: 5em;" href="#next_tracklist">[% l('Next') %]</a>
        <span class="pager-tracklist"></span>
      </div>

      <div class="use-tracklist-template" style="display: none; padding-left: 1em;">

        <a class="icon" href="#expand_tracklist">
          <span class="ui-icon ui-icon-triangle-1-e">[% l("Expand") %]</span>
        </a>
        <span class="title"></span> <span class="medium"></span>
        [% l('by'); %] <span class="artist"></span>
        <input type="hidden" class="tracklist-id" />
        <br />

        <table class="medium tbl" style="display: none">
          <thead>
            <tr>
              <th class="position">[% l('#') %]</th>
              <th class="title">[% l('Title') %]</th>
              <th class="artist">[% l('Artist') %]</th>
              <th class="length">[% l('Length') %]</th>
            </tr>
          </thead>
          <tfoot />
          <tbody>
            <tr class="track" style="display: none;">
              <td class="position" style="text-align: right;"></td>
              <td class="title"></td>
              <td class="artist"></td>
              <td class="length"></td>
            </tr>
          </tbody>
        </table>
        <div class="row no-label buttons" style="display: none">
          <a href="#use_this_tracklist">[% l('Use this tracklist') %]</a>
        </div>
      </div>

    </fieldset>

    <div class="guesscase-advanced">
    </div>

    <div class="buttons ui-helper-clearfix">
      <div class="buttons-right" style="float: right; text-align: right;">
        <a href="#basic" style="margin-right: 1px">[% l('Return to basic editor') %]</a>
      </div>
      [% r.submit ('cancel', l('Cancel'), class => 'negative') %]
      <a href="#use_tracklist">[% l('Use Tracklist') %]</a>
      <a href="#add_disc">[% l('Add Disc') %]</a>
      [% r.submit ('previous', l('« Previous')) %]
      [% r.submit ('next', l('Next »')) %]
    </div>

  </div>
[%- END -%]<|MERGE_RESOLUTION|>--- conflicted
+++ resolved
@@ -73,13 +73,8 @@
     <tr class="artist-credit-box">
       <td class="artist">
         <span class="autocomplete" style="width: 100%">
-<<<<<<< HEAD
-          <input type="text" class="name" value="[% artist.name %]" />
+          <input type="text" class="name" value="[% artist.name | html %]" />
           <img class="search" src="/static/images/icons/search.png" />
-=======
-          <img class="search" src="/static/images/icons/search.png" />
-          <input type="text" class="name" value="[% artist.name | html %]" />
->>>>>>> 19ab50fe
         </span>
         <input type="hidden" class="gid" value="[% artist.gid | html %]" />
         [% r.hidden (ac.field('artist_id'), class => 'id') %]
@@ -127,7 +122,7 @@
         [% r.textarea(medium_field.field('edits'), { class => 'edits', style => 'display: none;' }) %]
 
         <input type="hidden" name="various-artists" class="various-artists"
-            value="[% information.field('various_artists').value %]" />
+            value="[% information.field('various_artists').value | html %]" />
 
         <table class="basic-format">
           <tr>
@@ -242,16 +237,8 @@
     [% USE w = Wizard() %]
     [% information = w.page ('information') %]
     [% release_artist = information.field('artist_credit') %]
-<<<<<<< HEAD
-    <h3>[% information.field('name').value %]</h3>
-    <p>by [% release_artist.fif.name %]</p>
-=======
-    <input type="hidden" name="various-artists" class="various-artists" id="various-artists"
-        value="[% information.field('various_artists').value | html %]" />
-
     <h3>[% information.field('name').value | html %]</h3>
     <p>by [% release_artist.fif.name | html %]</p>
->>>>>>> 19ab50fe
 
     <div id="preview"> </div>
 
@@ -278,13 +265,8 @@
         </td>
         <td class="artist autocomplete">
           <span class="autocomplete" style="width: 100%">
-<<<<<<< HEAD
-            <input type="text" class="track-artist" value="[% release_artist.fif.name %]" />
+            <input type="text" class="track-artist" value="[% release_artist.fif.name | html %]" />
             <img class="search" src="/static/images/icons/search.png" style="top: 1px;"  />
-=======
-            <img class="search" src="/static/images/icons/search.png" style="top: 1px;"  />
-            <input type="text" class="track-artist" value="[% release_artist.fif.name | html %]" />
->>>>>>> 19ab50fe
           </span>
         </td>
         <td class="credits-button">
