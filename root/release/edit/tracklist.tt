--- conflicted
+++ resolved
@@ -415,16 +415,10 @@
         <!-- /ko -->
 
         <div class="buttons">
-<<<<<<< HEAD
-          <button data-click="openTrackParser">[% l('Track Parser') %]</button>
-          <button data-click="resetTrackNumbers">[%- l('Reset track numbers') -%]</button>
-          <button data-click="swapTitlesWithArtists">[%- l('Swap track titles with artist credits') -%]</button>
-          <button data-click="guessMediumFeatArtists">[%- l('Guess feat. artists from track titles') -%]</button>
-=======
           <button type="button" data-click="openTrackParser">[% l('Track Parser') %]</button>
           <button type="button" data-click="resetTrackNumbers">[%- l('Reset track numbers') -%]</button>
           <button type="button" data-click="swapTitlesWithArtists">[%- l('Swap track titles with artist credits') -%]</button>
->>>>>>> dfc92555
+          <button type="button" data-click="guessMediumFeatArtists">[%- l('Guess feat. artists from track titles') -%]</button>
         </div>
 
         <div class="icon add-tracks" data-bind="if: !hasToc() || hasDataTracks()">
