--- conflicted
+++ resolved
@@ -32,9 +32,6 @@
       <legend>[% l('Release information') %]</legend>
       [% form_row_text (r, 'name') %]
       [% r.hidden ('release_group_id') %]
-<<<<<<< HEAD
-      [% form_row_text (r, 'release_group.name', l('Release Group:')) %]
-=======
 
       [% WRAPPER form_row %]
         [% rg_field = form.field('release_group.name') %]
@@ -45,7 +42,6 @@
         </span>
       [% END %]
 
->>>>>>> 3f1864a7
       <div class="row">
         [% r.label('various_artists', 'Various Artists release') %]
         <img style="float: right; margin-right: 12px;" id="help-va"
