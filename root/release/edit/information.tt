[%- BLOCK layout_head -%]
  [% script_manifest('edit.js.manifest') %]
  [% script_manifest('guess-case.js.manifest') %]
  [% script_manifest('release-editor.js.manifest') %]

  <script type="text/javascript">//<![CDATA[
    $('document').ready (function () {

       MB.Control.ReleaseInformation ();

       MB.utility.setDefaultAction ('form.release-editor', '#id-next');

    });
  //]]></script>
[%- END -%]

[%- WRAPPER 'release/edit/layout.tt' -%]
  [% USE r = FormRenderer(form) %]
  <div class="half-width">
    [% r.hidden ('wizard_session_id') %]
    <fieldset>
      <legend>[% l('Release information') %]</legend>
      [% form_row_text (r, 'name') %]
      [% r.hidden ('release_group_id') %]

      [% WRAPPER form_row %]
        [% rg_field = form.field('release_group.name') %]
        <label for="[% rg_field.id %]">[% l('Release Group:') %]</label>
        <span class="autocomplete">
          [% r.text(rg_field) %]
          <img class="search" src="[% c.uri_for("/static/images/icons/search.png") %]" />
        </span>
      [% END %]

<<<<<<< HEAD
=======
      <div class="row">
        [% r.label('various_artists', 'Various Artists release') %]
        <img style="float: right; margin-right: 12px;" id="help-va"
             src="[% c.uri_for("/static/images/icons/help.png") %]" />
        [% r.checkbox('various_artists') %]
      </div>

>>>>>>> fd24a781
      [%- form_row_artist_credit(form, 'release-artist') -%]

      [%# FIXME: should only be editable on Add Release. %]
      [% form_row_select (r, 'type_id', 'Type') %]
      [% form_row_select (r, 'status_id', 'Status') %]
      [% form_row_select (r, 'language_id', 'Language') %]
      [% form_row_select (r, 'script_id', 'Script') %]

    </fieldset>

    <fieldset>
      <legend>[% l('Release event') %]</legend>

      [% WRAPPER form_row %]
         <label for="release-date">[% l('Date') %]</label>
         [% r.date('date') %]
      [% END %]
      [% field_errors(r.form, 'date') %]

      [% form_row_select (r, 'country_id', 'Country') %]
      [% form_row_select (r, 'packaging_id', 'Packaging') %]

      <div class="label-container" style="padding: 0.5em 0">
        [% FOR field=form.field('labels').fields %]
        <div class="release-label">
          [%- r.hidden(field.field('label_id'), class => 'label-id') -%]

          [%- r.label(field.field('name'), l('Label'), class => 'label-name') -%]
          <span class="label autocomplete">
            [%- r.text(field.field('name'), class => 'label-name') -%]
            <img class="search" src="[% c.uri_for("/static/images/icons/search.png") %]" />
          </span>
          [%- r.label(field.field('catalog_number'), l('Cat.No'), class => 'catno') -%]
          [%- r.text (field.field('catalog_number'), class => 'catno' ) -%]

          <span class="remove-label">
            [%- r.hidden(field.field('deleted')) -%]
            <a class="icon remove-label" href="#remove_label">
              <img src="[% c.uri_for('/static/images/icons/delete_row.png') %]" title="[% l('Remove Label') %]" alt="[% l('Remove Label') %]" />
            </a>
          </span>

        </div>
        [% END %]

        [% WRAPPER form_row %]
          <div class="add-label" style="text-align: right; width: 100%; ">
            <span class="add-label" style="padding: 0 1em;">[% l('Add Label') %]</span>
            <a class="icon add-label" href="#add_label" style="margin-right: 14px;">
              <img src="[% c.uri_for('/static/images/icons/add_row.png') %]" title="[% l('Add Label') %]" alt="[% l('Add Label') %]" />
            </a>
          </div>
        [% END %]
      </div>

      [% form_row_text (r, 'barcode', 'Barcode') %]
    </fieldset>

    <fieldset class="information">
      <legend>[% l('Additional information') %]</legend>
      [% form_row_textarea(r, 'annotation', l('Annotation')) %]
      [% form_row_text(r, 'comment', l('Comment')) %]
    </fieldset>

    <div class="buttons ui-helper-clearfix">
        [% r.submit ('cancel', l('Cancel'), class => 'negative') %]
        [% r.submit ('next', l('Next »')) %]
    </div>
  </div>

  <div class="documentation">

    [%- guesscase_bubble() -%]
    [%- artist_credit_table(form) -%]

    <div class="date-container" style="display: none">
      <div class="date bubble">
        <p class="amazon" style="display: none">
          [% l('Warning! "1990-10-25" is the bogus date that Amazon gives to all releases for which they don\'t know the actual date. <b>Please use this date only if you\'re certain this date is correct!</b>') %]
        </p>
        <p class="january-first" style="display: none">
          [% l('Note! If you do not know the month or day of release, please leave them empty.  January 1st is not often the actual release date, please double check that you have entered the release date correctly.') %]
        </p>
     </div>
    </div>

    [% FOR field=form.field('labels').fields %]
    <div class="catno-container" style="display: none">
      <div class="catno bubble">
        <p>
          [% l('The catalog number you have entered looks like an Amazon ASIN.') %]
        </p>
        <p>
          [% l('If this is an Amazon ASIN, please do not enter it in the catalog number field, but add it as a URL relationship later.') %]
        </p>
      </div>
    </div>
    [% END %]

    <div class="barcode-container" style="display: none">
      <div class="barcode bubble">
       <p>
          [% l('Please enter the barcode of the release you are entering, see <a href="{url}">Barcode</a> for more information.', { url => c.uri_for('/doc/Barcode') }) %]
       </p>
       <p class="barcode-message"></p>
       <p class="barcode-confirm">
          <label for="id-barcode_confirm">
            <strong>
              [%- r.checkbox('barcode_confirm') %]
              [% l("I confirm that this is the barcode as it appears on the release.") -%]
            </strong>
          </label>
       </p>
      </div>
    </div>

    <div class="annotation-container" style="display: none">
      <div class="annotation bubble">
        <p>
          [% l('The annotation field functions like a miniature wiki.') %]
        </p>
        <p>
          [% l('The purpose of this field is to add information that usually doesn\'t fit into the strict structural data schema of MusicBrainz (be it due to technical limitations that may be addressed later, or because the information in itself has to be free-text).') %]
        </p>
      </div>
    </div>

    <div class="comment-container" style="display: none">
      <div class="comment bubble">
        <p>
          [% l('The comment field is used to help users distinguish between identically named releases.') %]
        </p>
        <p>
          [% l('This field is not a place to store general background information about the release: that kind of information should go in the annotation field.') %]
        </p>
      </div>
    </div>

  </div>

[%- END -%]
<|MERGE_RESOLUTION|>--- conflicted
+++ resolved
@@ -32,16 +32,6 @@
         </span>
       [% END %]
 
-<<<<<<< HEAD
-=======
-      <div class="row">
-        [% r.label('various_artists', 'Various Artists release') %]
-        <img style="float: right; margin-right: 12px;" id="help-va"
-             src="[% c.uri_for("/static/images/icons/help.png") %]" />
-        [% r.checkbox('various_artists') %]
-      </div>
-
->>>>>>> fd24a781
       [%- form_row_artist_credit(form, 'release-artist') -%]
 
       [%# FIXME: should only be editable on Add Release. %]
