--- conflicted
+++ resolved
@@ -68,17 +68,12 @@
     </div>
   </div>
 
-<<<<<<< HEAD
   [%- guesscase_options() -%]
 
-  [% script_manifest('guess-case.js.manifest') %]
-  [% script_manifest('edit.js.manifest') %]
-  [% script_manifest('release-editor.js.manifest') %]
-=======
   [% script_manifest('guess-case.js') %]
   [% script_manifest('edit.js') %]
   [% script_manifest('release-editor.js') %]
->>>>>>> db48a35c
+
   [% PROCESS 'components/relationship-editor.tt' %]
 
   <script>
