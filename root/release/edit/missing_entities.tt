[%- BLOCK layout_head -%]
  [% script_manifest('guess-case.js.manifest') %]
  <script type="text/javascript">//<![CDATA[
    $('document').ready (function () {
       MB.utility.setDefaultAction ('form.release-editor', '#id-next');

       $('.new-entity').each(function() {
           MB.Control.SortName('artist', $(this).find('.for'), $(this).find('.sortname'), $(this)).initialize();
       });
    });
  //]]></script>
[%- END -%]

[%- MACRO new_entity_form(field_container) BLOCK -%]
  <div class="new-entity">
    [% WRAPPER form_row %]
      [% r.label(field_container.field('sort_name'), l('Sort Name:')) %]
      [% r.text(field_container.field('sort_name'), class => 'sortname', style => 'vertical-align: top') %]
      <div class="buttons">
        <a href="#sortname">[% l('Guess Sort Name') %]</a>
        <a href="#copy">[% l('Copy Name') %]</a>
      </div>
      [% END %]
      [% form_row_text_long(r, field_container.field('comment'), l('Disambiguation:')) %]
      [% r.hidden(field_container.field('for'), class => 'for') %]
  </div>
[%- END -%]

[%- WRAPPER 'release/edit/layout.tt' -%]
  [%- USE r = FormRenderer(form) -%]
  <div class="changes">
    [%- USE w = Wizard() -%]
    [%- information = w.page('information') -%]

    <div id="form">
      [% IF form.field('missing.artist').fields.size %]
        <h1>[% l('Artists') %]</h1>
        [% FOR artist_row=form.field('missing.artist').fields %]
          [% possible = possible_artists.item(artist_row.field('for').value) %]
          <fieldset>
            <legend>[% artist_row.field('name').value | html %]</legend>
            [% r.hidden(artist_row.field('name')) %]
            [% IF possible.size %]
            <p>[% l('We found the following artists with the same name already existing in
                     MusicBrainz. If any of these are the artist you intended to use, please
                     select the artist:') %]</p>
<<<<<<< HEAD
            <ul>
              [% FOR artist=possible %]
              <li>
                <input type="radio" name="[% artist_row.field('entity_id').html_name %]"
                       value="[% artist.id %]"
                       [%- IF artist_row.field('entity_id').value == artist.id -%]
                       checked="checked"
                       [%- END -%]
                        />
                [% link_entity(artist) %]
              </li>
              [% END %]
              <li>
                <input type="radio" name="[% artist_row.field('entity_id').html_name %]"
                       [%- IF artist_row.field('entity_id').value == 0 -%]
                       checked="checked"
                       [%- END -%]
                        value="0" />
                [% l('Add new artist') %]
              </li>
            </ul>
=======

            [% WRAPPER form_row %]
              <label>[% l('Artist:') %]</label>
              <ul class="inline">
                [% FOR artist=possible %]
                <li>
                  <input type="radio" name="[% artist_row.field('entity_id').html_name %]"
                         value="[% artist.id %]"
                         [%- IF artist_row.field('entity_id').value == artist.id -%]
                         checked="checked"
                         [%- END -%]
                          />
                  [% link_entity(artist) %]
                </li>
                [% END %]
                <li>
                  <input type="radio" name="[% artist_row.field('entity_id').html_name %]"
                         [%- IF artist_row.field('entity_id').value == 0 -%]
                         checked="checked"
                         [%- END -%]
                          value="0" id="[% artist_row.field('entity_id').html_name %]"/>
                  <label class="inline" for="[% artist_row.field('entity_id').html_name %]">[% l('Add new artist') %]</label>
                </li>
              </ul>
            [% END %]

>>>>>>> b326dad0
            [% IF artist_row.field('entity_id').has_errors %]
            <ul class="errors">
              <li>[% l('Please make a selection') %]</li>
            </ul>
            [% END %]

            <p>[% l('If none of these artists match the artist you intended, you can still
                     create a new artist.') %]</p>
            [% ELSE %]
            <p>[% l("We couldn't find an artist with the name you entered. If you wish to
                     create a new artist, please fill in the fields below:") %]</p>
            [% END %]
            [% new_entity_form(artist_row) %]
          </fieldset>
        [% END %]
      [% END %]

      [% IF form.field('missing.label').fields.size %]
        <h1>[% l('Labels') %]</h1>
        [% FOR label_row=form.field('missing.label').fields %]
          [% possible = possible_labels.item(label_row.field('for').value) %]
          <fieldset>
            <legend>[% label_row.field('name').value | html %]</legend>
            [% r.hidden(label_row.field('name')) %]
            [% IF possible.size %]
            <p>[% l('We found the following labels with the same name already existing in
                     MusicBrainz. If any of these are the label you intended to use, please
                     select the label:') %]</p>
            <ul>
              [% FOR label=possible %]
              <li>
                <input type="radio" name="[% label_row.field('entity_id').html_name %]"
                       value="[% label.id %]"
                       [%- IF label_row.field('entity_id').value == label.id -%]
                       checked="checked"
                       [%- END -%]
                        />
                [% link_entity(label) %]
              </li>
              [% END %]
              <li>
                <input type="radio" name="[% label_row.field('entity_id').html_name %]"
                       [%- IF label_row.field('entity_id').value == 0 -%]
                       checked="checked"
                       [%- END -%]
                        value="0" />
                [% l('Add new label') %]
              </li>
            </ul>
            [% IF label_row.field('entity_id').has_errors %]
            <ul class="errors">
              <li>[% l('Please make a selection') %]</li>
            </ul>
            [% END %]

            <p>[% l('If none of these labels match the label you intended, you can still
                     create a new label.') %]</p>
            [% ELSE %]
            <p>[% l("We couldn't find an label with the name you entered. If you wish to
                     create a new label, please fill in the fields below:") %]</p>
            [% END %]
            [% new_entity_form(label_row) %]
          </fieldset>
        [% END %]
      [% END %]

        <div style="clear: both;">
          <div class="buttons ui-helper-clearfix">
            [% r.submit ('cancel', l('Cancel'), class => 'negative') %]
            [% r.submit ('previous', l('« Previous')) %]
            [% r.submit ('next', l('Next »')) %]
          </div>
        </div>
    </div>
  </div>
[%- END -%]
<|MERGE_RESOLUTION|>--- conflicted
+++ resolved
@@ -44,29 +44,6 @@
             <p>[% l('We found the following artists with the same name already existing in
                      MusicBrainz. If any of these are the artist you intended to use, please
                      select the artist:') %]</p>
-<<<<<<< HEAD
-            <ul>
-              [% FOR artist=possible %]
-              <li>
-                <input type="radio" name="[% artist_row.field('entity_id').html_name %]"
-                       value="[% artist.id %]"
-                       [%- IF artist_row.field('entity_id').value == artist.id -%]
-                       checked="checked"
-                       [%- END -%]
-                        />
-                [% link_entity(artist) %]
-              </li>
-              [% END %]
-              <li>
-                <input type="radio" name="[% artist_row.field('entity_id').html_name %]"
-                       [%- IF artist_row.field('entity_id').value == 0 -%]
-                       checked="checked"
-                       [%- END -%]
-                        value="0" />
-                [% l('Add new artist') %]
-              </li>
-            </ul>
-=======
 
             [% WRAPPER form_row %]
               <label>[% l('Artist:') %]</label>
@@ -93,7 +70,6 @@
               </ul>
             [% END %]
 
->>>>>>> b326dad0
             [% IF artist_row.field('entity_id').has_errors %]
             <ul class="errors">
               <li>[% l('Please make a selection') %]</li>
