[%- BLOCK layout_head -%]
  [% script_manifest('guess-case.js.manifest') %]
  <script type="text/javascript">//<![CDATA[
    $('document').ready (function () {
       MB.utility.setDefaultAction ('form.release-editor', '#id-next');

       $('.new-entity').each(function() {
           MB.Control.SortName('artist', $(this).find('.for'), $(this).find('.sortname'), $(this)).initialize();
       });
    });
  //]]></script>
[%- END -%]

[%- MACRO new_entity_form(field_container) BLOCK -%]
  <div class="new-entity">
    [% WRAPPER form_row %]
      [% r.label(field_container.field('sort_name'), l('Sort Name:')) %]
      [% r.text(field_container.field('sort_name'), class => 'sortname', style => 'vertical-align: top') %]
      <div class="buttons">
        <a href="#sortname">[% l('Guess Sort Name') %]</a>
        <a href="#copy">[% l('Copy Name') %]</a>
      </div>
      [% END %]
      [% form_row_text_long(r, field_container.field('comment'), l('Disambiguation:')) %]
      [% r.hidden(field_container.field('for'), class => 'for') %]
  </div>
[%- END -%]

[%- WRAPPER 'release/edit/layout.tt' -%]
  [%- USE r = FormRenderer(form) -%]
  <div class="changes">
    [%- USE w = Wizard() -%]
    [%- information = w.page('information') -%]

    <div id="form">
      [% IF form.field('missing.artist').fields.size %]
        <h1>[% l('Artists') %]</h1>
        [% FOR artist_row=form.field('missing.artist').fields %]
          [% possible = possible_artists.item(artist_row.field('for').value) %]
          <fieldset>
            <legend>[% artist_row.field('name').value | html %]</legend>
            [% r.hidden(artist_row.field('name')) %]
            [% IF possible.size %]
            <p>[% l('We found the following artists with the same name already existing in
                     MusicBrainz. If any of these are the artist you intended to use, please
                     select the artist:') %]</p>
<<<<<<< HEAD
            <ul>
              [% FOR artist=possible %]
              <li>
                <input type="radio" name="[% artist_row.field('entity_id').html_name %]"
                       value="[% artist.id %]"
                       [%- IF artist_row.field('entity_id').value == artist.id -%]
                       checked="checked"
                       [%- END -%]
                        />
                [% link_entity(artist) %]
              </li>
              [% END %]
              <li>
                <input type="radio" name="[% artist_row.field('entity_id').html_name %]"
                       id="id-[% artist_row.field('entity_id').html_name %]"
                       [%- IF artist_row.field('entity_id').value == 0 -%]
                       checked="checked"
                       [%- END -%]
                        value="0" />
                <label for="id-[% artist_row.field('entity_id').html_name %]">[% l('Add new artist') %]</label>
              </li>
            </ul>
=======

            [% WRAPPER form_row %]
              <label>[% l('Artist:') %]</label>
              <ul class="inline">
                [% FOR artist=possible %]
                <li>
                  <input type="radio" name="[% artist_row.field('entity_id').html_name %]"
                         value="[% artist.id %]"
                         [%- IF artist_row.field('entity_id').value == artist.id -%]
                         checked="checked"
                         [%- END -%]
                          />
                  [% link_entity(artist) %]
                </li>
                [% END %]
                <li>
                  <input type="radio" name="[% artist_row.field('entity_id').html_name %]"
                         [%- IF artist_row.field('entity_id').value == 0 -%]
                         checked="checked"
                         [%- END -%]
                          value="0" id="[% artist_row.field('entity_id').html_name %]"/>
                  <label class="inline" for="[% artist_row.field('entity_id').html_name %]">[% l('Add new artist') %]</label>
                </li>
              </ul>
            [% END %]

>>>>>>> d0f3ce9f
            [% IF artist_row.field('entity_id').has_errors %]
            <ul class="errors">
              <li>[% l('Please make a selection') %]</li>
            </ul>
            [% END %]

            <p>[% l('If none of these artists match the artist you intended, you can still
                     create a new artist.') %]</p>
            [% ELSE %]
            <p>[% l("We couldn't find an artist with the name you entered. If you wish to
                     create a new artist, please fill in the fields below:") %]</p>
            [% END %]
            [% new_entity_form(artist_row) %]
          </fieldset>
        [% END %]
      [% END %]

      [% IF form.field('missing.label').fields.size %]
        <h1>[% l('Labels') %]</h1>
        [% FOR label_row=form.field('missing.label').fields %]
          [% possible = possible_labels.item(label_row.field('for').value) %]
          <fieldset>
            <legend>[% label_row.field('name').value | html %]</legend>
            [% r.hidden(label_row.field('name')) %]
            [% IF possible.size %]
            <p>[% l('We found the following labels with the same name already existing in
                     MusicBrainz. If any of these are the label you intended to use, please
                     select the label:') %]</p>
            <ul>
              [% FOR label=possible %]
              <li>
                <input type="radio" name="[% label_row.field('entity_id').html_name %]"
                       value="[% label.id %]"
                       [%- IF label_row.field('entity_id').value == label.id -%]
                       checked="checked"
                       [%- END -%]
                        />
                [% link_entity(label) %]
              </li>
              [% END %]
              <li>
                <input type="radio" name="[% label_row.field('entity_id').html_name %]"
                       id="id-[% label_row.field('entity_id').html_name %]"
                       [%- IF label_row.field('entity_id').value == 0 -%]
                       checked="checked"
                       [%- END -%]
                        value="0" />
                <label for="id-[% label_row.field('entity_id').html_name %]">[% l('Add new label') %]</label>
              </li>
            </ul>
            [% IF label_row.field('entity_id').has_errors %]
            <ul class="errors">
              <li>[% l('Please make a selection') %]</li>
            </ul>
            [% END %]

            <p>[% l('If none of these labels match the label you intended, you can still
                     create a new label.') %]</p>
            [% ELSE %]
            <p>[% l("We couldn't find an label with the name you entered. If you wish to
                     create a new label, please fill in the fields below:") %]</p>
            [% END %]
            [% new_entity_form(label_row) %]
          </fieldset>
        [% END %]
      [% END %]

        <div style="clear: both;">
          <div class="buttons ui-helper-clearfix">
            [% r.submit ('cancel', l('Cancel'), class => 'negative') %]
            [% r.submit ('previous', l('« Previous')) %]
            [% r.submit ('next', l('Next »')) %]
          </div>
        </div>
    </div>
  </div>
[%- END -%]
<|MERGE_RESOLUTION|>--- conflicted
+++ resolved
@@ -44,30 +44,6 @@
             <p>[% l('We found the following artists with the same name already existing in
                      MusicBrainz. If any of these are the artist you intended to use, please
                      select the artist:') %]</p>
-<<<<<<< HEAD
-            <ul>
-              [% FOR artist=possible %]
-              <li>
-                <input type="radio" name="[% artist_row.field('entity_id').html_name %]"
-                       value="[% artist.id %]"
-                       [%- IF artist_row.field('entity_id').value == artist.id -%]
-                       checked="checked"
-                       [%- END -%]
-                        />
-                [% link_entity(artist) %]
-              </li>
-              [% END %]
-              <li>
-                <input type="radio" name="[% artist_row.field('entity_id').html_name %]"
-                       id="id-[% artist_row.field('entity_id').html_name %]"
-                       [%- IF artist_row.field('entity_id').value == 0 -%]
-                       checked="checked"
-                       [%- END -%]
-                        value="0" />
-                <label for="id-[% artist_row.field('entity_id').html_name %]">[% l('Add new artist') %]</label>
-              </li>
-            </ul>
-=======
 
             [% WRAPPER form_row %]
               <label>[% l('Artist:') %]</label>
@@ -79,22 +55,22 @@
                          [%- IF artist_row.field('entity_id').value == artist.id -%]
                          checked="checked"
                          [%- END -%]
-                          />
+                         />
                   [% link_entity(artist) %]
                 </li>
-                [% END %]
+              [% END %]
                 <li>
                   <input type="radio" name="[% artist_row.field('entity_id').html_name %]"
+                         id="id-[% artist_row.field('entity_id').html_name %]"
                          [%- IF artist_row.field('entity_id').value == 0 -%]
                          checked="checked"
                          [%- END -%]
-                          value="0" id="[% artist_row.field('entity_id').html_name %]"/>
-                  <label class="inline" for="[% artist_row.field('entity_id').html_name %]">[% l('Add new artist') %]</label>
+                          value="0" />
+                  <label class="inline" for="id-[% artist_row.field('entity_id').html_name %]">[% l('Add new artist') %]</label>
                 </li>
               </ul>
             [% END %]
 
->>>>>>> d0f3ce9f
             [% IF artist_row.field('entity_id').has_errors %]
             <ul class="errors">
               <li>[% l('Please make a selection') %]</li>
