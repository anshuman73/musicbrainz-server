--- conflicted
+++ resolved
@@ -80,7 +80,6 @@
 
     <div class="select-recording bubble">
 
-<<<<<<< HEAD
       [%- IF NOT confirmed AND name -%]
       <div class="confirm-recording">
 
@@ -109,15 +108,6 @@
         </div>
       </div>
       [%- END -%]
-=======
-      <p>
-        [% l('Search:') %]
-        <span class="autocomplete">
-          <input type="text" class="recording" value="[% IF track %][% track.name | html %][% END %]" />
-          <img class="search" src="/static/images/icons/search.png" />
-        </span>
-      </p>
->>>>>>> 5e365ade
 
       <div class="search-recording"
         [%- IF NOT confirmed AND name -%]style="display: none"[%- END -%]>
@@ -125,7 +115,7 @@
         <p>[% l('If we do not have a recording for this track in the database yet, please select "Add a new recording" below.') %]</p>
 
         <p>
-          Search:
+        [% l('Search:') %]
           <span class="autocomplete">
             <input type="text" class="recording" value="[% IF track %][% track.name | html %][% END %]" />
             <img class="search" src="/static/images/icons/search.png" />
