[%- BLOCK layout_head -%]
  <script src="[% c.uri_for('/static/lib/jquery/jquery-1.4.2.min.js') %]" type="text/javascript"></script>
  <script src="[% c.uri_for('/static/scripts/MB.js') %]" type="text/javascript"></script>
  <script src="[% c.uri_for('/static/scripts/MB/utility.js') %]" type="text/javascript"></script>
  <script src="[% c.uri_for('/static/scripts/MB/Control/Bubble.js') %]" type="text/javascript"></script>
  <script src="[% c.uri_for('/static/scripts/MB/Control/ReleaseRecordings.js') %]" type="text/javascript"></script>
  <script src="[% c.uri_for('/text.js') %]" type="text/javascript"></script>
  <link type="text/css" rel="stylesheet" href="[% c.uri_for('/static/lib/jquery.ui/themes/base/jquery.ui.all.css') %]" />
  <link type="text/css" rel="stylesheet" href="[% c.uri_for('/static/styles/release-editor.css') %]" />
  <script type="text/javascript">
    $('document').ready (function () {

        MB.Control.ReleaseRecordings ();

    });
  </script>
[%- END -%]

[%- WRAPPER 'release/edit/layout.tt' -%]
  [%- USE r = FormRenderer(form) -%]
  <div class="changes">
    [%- r.hidden ('wizard_session_id') -%]

    [%- USE w = Wizard() -%]
    [%- information = w.page('information') -%]
    [%- mediums = w.page('tracklist').field('mediums') -%]
    [%- multidisc = mediums.fields.size > 1 -%]

    <h3>[%- information.field('name').value -%]</h3>
    <p>by [%- information.field('artist_credit').fif.name -%]</p>

<<<<<<< HEAD
    <div class="half-width recording-assoc">
=======
    <div class="form recording-assoc">
    [%- FOR rec_medium=form.field('rec_mediums').fields -%]

      [%- medium_idx = loop.index -%]
      [%- edits = tracklist_edits.$medium_idx.edits -%]
      [%- NEXT UNLESS edits -%]

      [%- r.hidden (rec_medium.field('tracklist_id')) -%]

      [%- medium = mediums.fields.$medium_idx -%]
>>>>>>> cffdd4b9

      <fieldset class="recording-assoc-disc">
        <legend>
          [%- IF medium.field('name').value -%]
            [%- IF multidisc -%]
              [%- l('Disc {num}: {title}', { num => medium.field('position').value, title => medium.field('name').value }) -%]
            [%- ELSE -%]
              [%- medium.field('name').value -%]
            [%- END -%]
          [%- ELSE -%]
            [%- IF multidisc -%]
              [%- l('Disc {num}', { num => medium.field('position').value }) -%]
            [%- ELSE -%]
              [%- l('Tracklist') -%]
            [%- END -%]
          [%- END -%]
        </legend>

        <table>
          <thead>
          <tr>
            <th></th><th style="text-align: left">track</th><th style="text-align: left">recording</th><th> </th>
          </tr>
          </thead>
          <tbody>
          
          [%#- FOR assoc=rec_medium.field('associations').fields -%]
            [%#- track_idx = loop.index -%]
            [%#- track = edits.$track_idx -%]
            [%#- recording = suggestions.$medium_idx.$track_idx -%]

          [%- FOR track=edits -%]
            [%- track_idx = loop.index -%]
            [%- assoc=rec_medium.field('associations').fields.$track_idx -%]
            [%- recording = suggestions.$medium_idx.$track_idx -%]
            <tr class="track">
              <td rowspan="2" class="position" style="width: 10%; padding: 0 0.5em; text-align: right; font-size: 200%">[% track.position %]</td>
              <td style="width: 40%; padding: 0.5em 0.5em 0 0;" class="name">[% track.name %]</td>

              <td style="width: 40%; padding: 0.5em 0 0 0;" class="recording">
                [%- r.hidden (assoc.field('gid'), class => 'gid') -%]
                <span class="recording"
                  [%- UNLESS assoc.field('gid').value -%]style="display: none"[% END %]>

                  [%- IF assoc.field('gid').value -%]
                    [% link_entity (recording) %]
                  [%- END -%]
                </span>
                <span class="add-recording"
                  [% IF assoc.field('gid').value %]style="display: none"[% END %]>
                  [%- l('(add a new recording)') -%]
                </span>
              </td>
              <td rowspan="2" class="buttons" style="vertical-align: middle; width: 10%;">
                <a class="change-recording" href="#change-recording">Change</a>
              </td>
            </tr>

            <tr>
              <td style="padding: 0 0.5em 0.5em 0;" class="artist">
                [% l('by') %]
                <span class="track-artist">[%- track.artist_credit.preview -%]</span>
              </td>
              <td style="padding: 0 0 0.5em 0;" >
                <span class="recording"
                  [% UNLESS assoc.field('gid').value %]style="display: none"[% END %]>
                  [% l('by') %]
                  <span class="recording-artist">
                    [%- recording.artist_credit.name -%]
                  </span>
                </span>
              </td>
            </tr>

          [%- END -%]
          </tbody>
        </table>

      </fieldset>
    
    [%- END -%]
    </div>


    <div class="documentation">
    [%- FOR rec_medium=form.field('rec_mediums').fields -%]

      [%- medium_idx = loop.index -%]
      [%- edits = tracklist_edits.$medium_idx.edits -%]
      [%- NEXT UNLESS edits -%]

      [%- medium = mediums.fields.$medium_idx -%]

      [%- FOR track=edits -%]
        [%- track_idx = loop.index -%]
        [%- assoc=rec_medium.field('associations').fields.$track_idx -%]
        [%- recording = suggestions.$medium_idx.$track_idx -%]
        <div class="select-recording-container" style="display: none"
          id='[% "select-recording-$medium_idx-$track_idx" %]'>
          <div class="select-recording bubble">
            <p>[% l('Each track in the MusicBrainz database has to be linked to a recording, choose the appropriate recording or look for it in the database.') %]</p>
            <p>[% l('If we do not have a recording for this track in the database yet, please select "Add a new recording" below.') %]</p>

            <p>
              Search: <input type="text" class="recording" value="" />
              <a href="#cancel-search" class="icon">
                <span class="ui-icon ui-icon-closethick">[% l('Cancel search') %]</span>
              </a>
            </p>

            <table class="matches">
              <tbody>
                <tr class="servermatch recordingmatch"
                  [%- UNLESS assoc.field('gid').value -%]style="display: none"[% END %]>
                  <td class="select">
                     <input type="radio" class="recordingmatch"
                         name='[% "select-recording-$medium_idx-$track_idx" %]' />
                  </td>
                  <td class="recording">
                    <input type="hidden" class="gid" value="[% recording.gid %]" />
                    [% link_entity (recording) %]
                  </td>
                  <td class="artist">[% recording.artist_credit.name %]</td>
                  <td class="length">[% recording.length | format_length %]</td>
                </tr>
                <tr class="servermatch releaselist"
                  [%- UNLESS assoc.field('gid').value -%]style="display: none"[% END %]>
                  <td> </td>
                  <td colspan="3">
                    [%- l('appears on:') %]
                    [% recording_id = '' _ recording.id %]
                    [% FOR rg=appears_on.$recording_id %]
                      [% link_entity(rg) -%][%- UNLESS loop.last %], [% END %]
                    [% END %]
                  </td>
                </tr>
                <tr class="separator"><td colspan="4"><hr /></td></tr>
                <tr class="addnew">
                  <td class="select">
                     <input type="radio" class="newrecording"
                         name='[% "select-recording-$medium_idx-$track_idx" %]' />
                  </td>
                  <td class="recording" colspan="3">
                    <input type="hidden" class="gid" value="" />
                    [% l('Add a new recording') %]
                  </td>
                </tr>
              </tbody>
            </table>
          </div>
        </div>
      [%- END -%]

    [%- END -%]
    </div>


    <div style="clear: both;">
      <div class="buttons ui-helper-clearfix">
        [% r.submit ('cancel', l('Cancel'), class => 'negative') %]
        [% r.submit ('previous', l('« Previous')) %]
        [% r.submit ('next', l('Next »')) %]
      </div>
    </div>

  </div>
[%- END -%]<|MERGE_RESOLUTION|>--- conflicted
+++ resolved
@@ -29,10 +29,7 @@
     <h3>[%- information.field('name').value -%]</h3>
     <p>by [%- information.field('artist_credit').fif.name -%]</p>
 
-<<<<<<< HEAD
     <div class="half-width recording-assoc">
-=======
-    <div class="form recording-assoc">
     [%- FOR rec_medium=form.field('rec_mediums').fields -%]
 
       [%- medium_idx = loop.index -%]
@@ -42,7 +39,6 @@
       [%- r.hidden (rec_medium.field('tracklist_id')) -%]
 
       [%- medium = mediums.fields.$medium_idx -%]
->>>>>>> cffdd4b9
 
       <fieldset class="recording-assoc-disc">
         <legend>
@@ -69,11 +65,6 @@
           </thead>
           <tbody>
           
-          [%#- FOR assoc=rec_medium.field('associations').fields -%]
-            [%#- track_idx = loop.index -%]
-            [%#- track = edits.$track_idx -%]
-            [%#- recording = suggestions.$medium_idx.$track_idx -%]
-
           [%- FOR track=edits -%]
             [%- track_idx = loop.index -%]
             [%- assoc=rec_medium.field('associations').fields.$track_idx -%]
