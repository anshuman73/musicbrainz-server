[%- IF new -%]
  <form id="add-cover-art" class="cover-art" action="[% c.req.uri %]" method="post">
[%- ELSE -%]
  <form id="edit-cover-art" class="cover-art" action="[% c.req.uri %]" method="post">
[%- END -%]

    [%- USE r = FormRenderer(form) -%]

    [%- IF new -%]
        <iframe src="[% c.uri_for_action('/release/cover_art_uploader', [ entity.gid ], { id => id }) %]"
                width="500" height="100" style="border: 0;"></iframe>

        [%- r.hidden('id')       -%]
<<<<<<< HEAD
=======
        [%- r.hidden('filename') -%]
    [%- ELSE -%]
    <div class="edit-cover-art" style="float: right;">
        [%- display_artwork (artwork) -%]
    </div>

>>>>>>> e6e12c4b
    [%- END -%]

    [%- r.hidden('position') -%]
    [%- WRAPPER form_row -%]
        [%- r.label('type_id', l('Type:')) -%]
        [%- r.select('type_id') -%]
        <ul id="cover-art-type-error" class="errors" style="display: none;">
            <li>[% l('Choose one or more cover art types for this image') %]</li>
        </ul>
        [%- form_row_paragraph (l('Please see the <a href="{doc}" target="_blank">Cover Art Types</a> documentation for a description of these types.', {doc => doc_link('Cover_Art/Types')})) -%]
    [%- END -%]
    [%- form_row_text(r, 'comment', l('Comment:')) -%]

    <div class="row" id="cover-art-position-row">
      <label id="cover-art-position-label" class="required">Position:</label>

      [% IF images.size == 0 %]
        <div class="image-position-only">
          [% l('(no other cover art)') %]
        </div>
      [% ELSE %]
        <div class="image-position">
        [% FOR image = images %]
          [% IF image.id == artwork.id %]
            <div class="editimage thumb-position">
              <img class="editimage" src="[% image.image %]" />
              <button class="left">&larr;</button>
              <button class="right" style="float: right;">&rarr;</button>
            </div>
          [% ELSE %]
            <div class="thumb-position">
              <img class="editimage" src="[% image.image %]" />
            </div>
          [% END %]
        [% END %]

        [% IF !artwork.id %]
          <div class="editimage thumb-position">
            <img class="editimage" src="[% c.uri_for('/static/images/newimagegoeshere-125.png') %]" /><br />
            <button class="left">&larr;</button>
            <button class="right" style="float: right;">&rarr;</button>
          </div>
        [% END %]
        </div>

        <script type="text/javascript">
            MB.CoverArt.image_position ("[% index_url %]", "[% artwork.id %]");
        </script>
      [% END %]
    </div>

    <div style="clear: left;"> </div>

    [%- INCLUDE 'forms/edit-note.tt' -%]
    [% enter_edit() %]

</form>
<script type="text/javascript">
  MB.utility.setDefaultAction ('form.cover-art', 'button.submit.positive');
</script>
<|MERGE_RESOLUTION|>--- conflicted
+++ resolved
@@ -11,15 +11,10 @@
                 width="500" height="100" style="border: 0;"></iframe>
 
         [%- r.hidden('id')       -%]
-<<<<<<< HEAD
-=======
-        [%- r.hidden('filename') -%]
     [%- ELSE -%]
     <div class="edit-cover-art" style="float: right;">
         [%- display_artwork (artwork) -%]
     </div>
-
->>>>>>> e6e12c4b
     [%- END -%]
 
     [%- r.hidden('position') -%]
