--- conflicted
+++ resolved
@@ -181,145 +181,6 @@
       </table>
     </script>
 
-<<<<<<< HEAD
-    <script type="text/html" id="template.dialog-source-entity">
-      <tr>
-        <td class="section" data-bind="text: MB.text.Entity[sourceField()().type] + ':'"></td>
-        <td>
-          <span data-bind="html: sourceField()().html({ 'target': '_blank' })"></span>
-          <div class="error" data-bind="text: sourceField().error"></div>
-        </td>
-      </tr>
-    </script>
-
-    <script type="text/html" id="template.dialog-target-entity">
-      <tr>
-        <td class="section">
-          <select id="target-type" data-bind="targetType: $data, disable: disableTypeSelection"></select>
-        </td>
-        <td>
-          <span id="autocomplete" class="autocomplete">
-            <img class="search" src="../../../static/images/icons/search.png" />
-            <input class="name" type="text" data-bind="relationshipEditorAutocomplete: $data" />
-          </span>
-          <div class="error" data-bind="text: targetField().error"></div>
-        </td>
-      </tr>
-    </script>
-
-    <script type="text/html" id="template.dialog-link-type">
-      <tr>
-        <td class="section">[% l('Type') %]:</td>
-        <td>
-          <select id="link-type"
-           data-bind="options: $data.linkTypeOptions(),
-                      optionsValue: 'value',
-                      optionsText: 'text',
-                      optionsAfterRender: afterRenderLinkTypeOption,
-                      value: relationship().link_type"></select>
-          <!-- ko if: sourceField()().type === targetField()().type -->
-          <button data-bind="click: changeDirection, text: MB.text.ChangeDirection, disable: relationship().hasErrors"></button>
-          <!-- /ko -->
-          (<a href="#" data-bind="click: toggleLinkTypeHelp">[% l('help') %]</a>)
-          <div class="error" data-bind="text: relationship().link_type.error"></div>
-          <div class="ar-descr" data-bind="html: linkTypeDescription, visible: showLinkTypeHelp() &amp;&amp; linkTypeDescription()"></div>
-        </td>
-      </tr>
-    </script>
-
-    <script type="text/html" id="template.dialog-attributes">
-      <!-- ko if: attrs().length > 0 -->
-      <tr>
-        <td class="section">
-          [% l('Attributes:') %]<br />
-          (<a href="#" data-bind="click: toggleAttributesHelp">[% l('help') %]</a>)
-        </td>
-        <td data-bind="foreach: attrs">
-          <div>
-            <label>
-            <!-- ko if: type == 'boolean' -->
-              <input type="checkbox" data-bind="checked: value" />
-              <!-- ko text: data.l_name --><!-- /ko -->
-            <!-- /ko -->
-            <!-- ko if: type == 'select' -->
-              <!-- ko text: data.l_name --><!-- /ko --><br />
-              <select data-bind="options: $parent.attributeOptions($data),
-                                 optionsText: 'text',
-                                 optionsValue: 'value',
-                                 optionsCaption: '',
-                                 valueAllowUnset: true,
-                                 value: $data.value"></select>
-            <!-- /ko -->
-            <!-- ko if: data.id == 14 -->
-              <div data-bind="instrumentSelect: value">
-                <!-- ko foreach: instruments -->
-                  <div>
-                    <span class="autocomplete" style="width: auto;">
-                      <input data-bind="autocomplete: { entity: 'instrument', currentSelection: $rawData }" />
-                      <img class="search" src="/static/images/icons/search.png" />
-                    </span>
-                    <!-- ko if: $parent.instruments().length > 1 -->
-                      <button class="icon remove-item" data-bind="click: _.partial($parent.removeItem, $rawData)"></button>
-                    <!-- /ko -->
-                  </div>
-                <!-- /ko -->
-                <button class="styled-button" style="padding: 3px;" data-bind="click: addItem">
-                  [% l('Add another instrument') | html %]
-                </button>
-              </div>
-            <!-- /ko -->
-            <!-- ko if: type == 'multiselect' && data.id != 14 -->
-              <!-- ko text: data.l_name --><!-- /ko --><br />
-              <select multiple style="display: none;"
-               data-bind="options: $parent.attributeOptions($data),
-                          optionsText: 'text',
-                          optionsValue: 'value',
-                          valueAllowUnset: true,
-                          selectedOptions: $data.value,
-                          attributeMultiselect: $data"></select>
-            <!-- /ko -->
-            </label>
-            <div class="error" data-bind="text: value.error"></div>
-            <div class="ar-descr" data-bind="html: data.descr, visible: $parent.showAttributesHelp"></div>
-          </div>
-        </td>
-      </tr>
-      <!-- /ko -->
-      <!-- ko if: relationship().hasDates() -->
-          <!-- ko with: relationship().period -->
-          <tr>
-            <td class="section">[% l('Begin date:') %]</td>
-            <td class="partial-date">
-              <input data-bind="value: begin_date().year, valueUpdate: 'afterkeydown'" maxlength="4" placeholder="[% l('YYYY') %]" size="4" />-[%-
-              -%]<input data-bind="value: begin_date().month, valueUpdate: 'afterkeydown'" maxlength="2" placeholder="[% l('MM') %]" size="2" />-[%-
-              -%]<input data-bind="value: begin_date().day, valueUpdate: 'afterkeydown'" maxlength="2" placeholder="[% l('DD') %]" size="2" />
-              <div class="error" data-bind="text: begin_date.error"></div>
-            </td>
-          </tr>
-          <tr>
-            <td class="section">[% l('End date:') %]</td>
-            <td class="partial-date">
-              <input data-bind="value: end_date().year, valueUpdate: 'afterkeydown'" maxlength="4" placeholder="[% l('YYYY') %]" size="4" />-[%-
-              -%]<input data-bind="value: end_date().month, valueUpdate: 'afterkeydown'" maxlength="2" placeholder="[% l('MM') %]" size="2" />-[%-
-              -%]<input data-bind="value: end_date().day, valueUpdate: 'afterkeydown'" maxlength="2" placeholder="[% l('DD') %]" size="2" />
-              <div class="error" data-bind="text: end_date.error"></div>
-            </td>
-          </tr>
-          <tr>
-            <td colspan="2">
-              <label>
-                <input type="checkbox" data-bind="checked: ended" />
-                [% l('This relationship has ended.') %]
-              </label>
-              <div class="error" data-bind="text: ended.error"></div>
-            </td>
-          </tr>
-          <!-- /ko -->
-      <!-- /ko -->
-    </script>
-
-=======
->>>>>>> edae6765
     <script type="text/html" id="template.relationships">
       <div class="ars" data-bind="template: { name: 'template.relationship', foreach: displayRelationships($root) }">
       </div>
