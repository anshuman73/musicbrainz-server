--- conflicted
+++ resolved
@@ -211,24 +211,6 @@
                                     }
                                 }, $_->artist_credit->all_names
                             ],
-<<<<<<< HEAD
-                            gid => $_->recording->gid,
-                            rating => $_->recording->rating,
-                            userRating => $_->recording->user_rating,
-                            id => $_->recording->id,
-                            name => $_->recording->name,
-                            editsPending => $_->recording->edits_pending,
-                            video =>
-                                $_->recording->video ? JSON::true : JSON::false
-                        }
-                    }, $_->all_tracks
-                ],
-                position => $_->position,
-                format => $_->l_format_name,
-                editsPending => $_->edits_pending
-            }, @{ $stash->get('release')->{mediums} }
-        ]);
-=======
                             recording => {
                                 relationships => [
                                     map +{
@@ -243,6 +225,8 @@
                                 rating => $_->recording->rating,
                                 userRating => $_->recording->user_rating,
                                 id => $_->recording->id,
+                                name => $_->recording->name,
+                                editsPending => $_->recording->edits_pending,
                                 video =>
                                     $_->recording->video ? JSON::true : JSON::false
                             }
@@ -266,7 +250,6 @@
                 }, $release->artist_credit->all_names
             ],
         });
->>>>>>> 841a49cc
       [%- END -%]
       )
     </script>
