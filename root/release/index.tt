[% BLOCK layout_head %]
    [% meta_desc = [] %]
    [% meta_desc.push(html_escape(release.comment)) IF release.comment %]
    [% meta_desc.push(l('Type:') _ ' ' _ html_escape(release.release_group.type_name)) IF release.release_group.type_name %]
    [% meta_desc.push(l('Format:') _ ' ' _ html_escape(release.combined_format_name)) IF release.combined_format_name %]
    [% year = release.events.slice(0,0).0.date.year IF release.events %]
    [% IF year %]
        [% meta_desc.push(l('Year:') _ ' ' _ html_escape(year)) %]
    [% END %]
    [% IF release.labels %]
        [% labels = [] %]
        [% FOR i=release.labels %]
            [% labels.push( (i.label.name ? i.label.name : "[unknown]") _ ( i.catalog_number ? (' (' _ i.catalog_number _ ')') : "")) %]
        [% END %]
        [% meta_desc.push((labels.size > 1 ? l('Labels:') : l('Label:')) _ ' ' _ html_escape(comma_only_list(labels))) %]
    [% END %]
    [% meta_desc.push(l('Barcode:') _ ' ' _ html_escape(release.barcode.format)) IF release.barcode %]
    [% meta_desc.push(l('Length:') _ ' ' _ html_escape(format_length(release.length))) IF release.length %]
    <meta name="description" content="[% comma_only_list(meta_desc) %]"/>
[% END %]

[%- WRAPPER 'release/layout.tt' page='index' -%]
    [%- INCLUDE 'release/annotation.tt' summary=1 -%]

    <h2 class="tracklist">[% l('Tracklist') %]</h2>
    <style>
    table.tbl td { vertical-align: top }
    </style>

    <script type="text/html" id="relationship-group">
      <dt><!-- ko text: key --><!-- /ko -->:</dt>
      <dd data-bind="html: _.map(value, function(v) { return v.target.html() }).join(', ')">
      </dd>
    </script>

    <!-- ko with: MB.Release.viewModel -->
    <table class="tbl">
      <thead>
        <tr>
          <th class="pos t">#</th>
          <!-- ko if: $root.showVideo -->
          <th class="video c"></th>
          <!-- /ko -->
          <th>
            <span style="float: right; font-weight: normal; padding-right: 1em;">
              <a style="display: none;" class="bottom-credits" href="">
                [% l('Display Credits at Bottom') %]</a>
              <a style="display: none;" class="inline-credits" href="">
                [% l('Display Credits Inline') %]</a>
              <input style="display: none;" type="checkbox" id="bottom-credits" />
            </span>

            [% l('Title') %]
          </th>
          <!-- ko if: showArtists -->
            <th>[% l('Artist') %]</th>
          <!-- /ko -->
          <th class="rating c">[% l('Rating') %]</th>
          <th class="treleases">[% l('Length') %]</th>
        </tr>
      </thead>
      <tbody [%- rdfa_about_attr(rdfa_release_curi(release)) -%]>
        <!-- ko foreach: mediums -->
          <tr data-bind="css: { subh: true, mp: editsPending > 0}">
            <td>&#xa0;</td>
            <td data-bind="attr: { colspan: 3 + ($root.showVideo ? 1 : 0) + ($root.showArtists ? 1 : 0) }">
              <a data-bind="text: positionName, attr: { href: '#disc' + position }"></a>
              <!-- [% rdfa_medium_in_release(release, medium) %] -->
            </td>
          </tr>
          <!-- ko foreach: tracks -->
          <tr rel="mo:track" data-bind="css: { ev: ($index() + 1) % 2 == 0, mp: editsPending > 0 }, attr: { id: gid }">
              <td class="pos t">
                <!-- ko text: number --><!-- /ko -->
              </td>
              <!-- ko if: $root.showVideo -->
                <td class="video c" data-bind="if: recording.video">
                  <img src="/static/images/icons/video.png"
                       alt="[% l('This recording is a video') %]"
                       title="[% l('This recording is a video') %]"
                       class="bottom"/>
              </td>
              <!-- /ko -->
              <td>
                <span data-bind="html: $data.html()"></span>

                <!-- ko with: recording -->
                  <br/>
                  <div class="ars" style="display: none;" data-bind="foreachKv: groupedRelationships">
                    <dl class="ars">
                      <!-- ko if: key == 'work' -->
                        <!-- ko foreachKv: value -->
                          <!-- ko foreach: value -->
                            <dt><!-- ko text: $parent.key --><!-- /ko -->:</dt>
                            <dd>
                              <span data-bind="html: target.html()"></span>
                              <!-- ko foreachKv: groupedSubRelationships -->
                                <!-- ko if: key == 'artist' -->
                                  <dl class="ars">
                                    <!-- ko foreachKv: value -->
                                      <!-- ko template: { name: 'relationship-group' } -->
                                      <!-- /ko -->
                                    <!-- /ko -->
                                  </dl>
                                <!-- /ko -->
                              <!-- /ko -->
                            </dd>
                          <!-- /ko -->
                        <!-- /ko -->
                      <!-- /ko -->

                      <!-- ko if: key != 'work' -->
                        <!-- ko foreachKv: value -->
                          <!-- ko template: { name: 'relationship-group' } -->
                          <!-- /ko -->
                        <!-- /ko -->
                      <!-- /ko -->
                    </dl>
                  </div>
                <!-- /ko -->
              </td>
              <!-- ko if: $root.showArtists -->
              <td data-bind="html: artistCredit.html()"></td>
              <!-- /ko -->
              [% UNLESS hide_rating %]
                <td class="rating c" data-bind="with: recording">
                  <span class="inline-rating">
                    <span class="star-rating small-star">
                      <!-- ko if: userRating !== null -->
                      <span class="current-user-rating"
                            data-bind="style: { width: userRating + '%' }, text: MB.utility.percentOf(userRating, 5)"></span>
                      <!-- /ko -->

                      <!-- ko if: userRating === null -->
                      <span class="current-rating"
                            data-bind="style: { width: rating + '%' }, text: MB.utility.percentOf(rating, 5)"></span>
                      <!-- /ko -->

                      [%- IF c.user_exists -%]
                        [%- FOR rating IN [ 1 .. 5 ] -%]
                          <!-- ko if: userRating == [% rating * 20 %] -->
                          <a class="stars-[% rating %] remove-rating"
                             title="[% rating_tooltip (0) %]"
                             data-bind="attr: { href: '/rating/rate?entity_type=recording&entity_id=' + id + '&rating=0' }, text: [% rating %]"></a>
                          <!-- /ko -->

                          <!-- ko if: userRating != [% rating * 20 %] -->
                          <a class="stars-[% rating %] set-rating"
                             title="[% rating_tooltip (rating) %]"
                             data-bind="attr: { href: '/rating/rate?entity_type=recording&rating=[% rating * 20 %]&entity_id=' + id }, text: [% rating %]"></a>
                          <!-- /ko -->
                        [%- END -%]
                      [%- END -%]
                    </span>
                  </span>
                </td>
              [% END %]
              <td class="treleases" data-bind="text: length">
              </td>
            </tr>
          <!-- /ko -->

          <!-- Invalid HTML, commenting out for now.  See MBS-5244.
            <div [% rdfa_about_attr(rdfa_tracklist_curi(medium)) %] [% rdfa_typeof(rdfa_concept_curi('medium')) %]>
          -->
        <!-- /ko -->
      </tbody>
    </table>
    <!-- /ko -->

    <script>
      MB.Release.init(
      [%- PERL -%]
        my $rel_to_json = sub {
            my $rel = shift;
            my $target = $rel->target;
            return (
                target => {
                    gid => $target->gid,
                    type => $rel->target_type,
                    name => $target->name,
                    sortname => $target->can('sort_name') ? $target->sort_name : undef,
                    comment => $target->can('comment') ? $target->comment : ''
                },
                phrase => $rel->phrase
            );
        };

        print $context->plugin('JSON.Escape')->json_encode([
            map +{
                name => $_->name,
                tracks => [
                    map +{
                        gid => $_->gid,
                        position => $_->position,
                        number => $_->number,
                        name => $_->name,
                        length => $_->length,
                        editsPending => $_->edits_pending,
                        artistCredit => [
                            map +{
                                name => $_->name,
                                join_phrase => $_->join_phrase,
                                artist => {
                                    gid => $_->artist->gid,
                                    id => $_->artist->id,
                                    sortname => $_->artist->sort_name,
                                    name => $_->artist->name
                                }
                            }, $_->artist_credit->all_names
                        ],
                        recording => {
                            relationships => [
                                map +{
                                    $rel_to_json->($_),
                                    subRelationships => [
                                        map +{ $rel_to_json->($_) },
                                            $_->target->all_relationships
                                    ]
                                }, $_->recording->all_relationships
                            ],
                            gid => $_->recording->gid,
                            rating => $_->recording->rating,
                            userRating => $_->recording->user_rating,
                            id => $_->recording->id,
<<<<<<< HEAD
                            name => $_->recording->name,
=======
                            editsPending => $_->recording->edits_pending,
>>>>>>> 88245fe4
                            video =>
                                $_->recording->video ? JSON::true : JSON::false
                        }
                    }, $_->all_tracks
                ],
                position => $_->position,
                format => $_->l_format_name,
                editsPending => $_->edits_pending
            }, @{ $stash->get('release')->{mediums} }
        ]);
      [%- END -%]
      )
    </script>

    <script type="text/javascript">
    $(function() {
        MB.utility.rememberCheckbox("#bottom-credits", "bottom-credits");

        var $bottom_tables = $("table.details");
        var $inline_ars = $("table.tbl div.ars");

        function switchToInlineCredits() {
            $bottom_tables.each(function(i, table) {
                var $table = $(table);
                var $trs = $table.find("tr");

                $trs.each(function(j, tr) {
                    var $tr = $(tr);

                    $tr.find("div.release-rel").length == 0
                        ? $tr.hide() : $tr.find("div.track-rel").hide();
                });

                if ($trs.filter(":visible").length == 0)
                    $table.hide();
            });
            $inline_ars.show();
        }

        function switchToBottomCredits() {
            $bottom_tables.show().find("tr, div.track-rel").show();
            $inline_ars.hide();
        }

        $("a.bottom-credits, a.inline-credits").bind("click.mb", function(event) {
            $("#bottom-credits")
                .prop("checked", !$("#bottom-credits").is(":checked"))
                .trigger("change");
            event.preventDefault();
            return false;
        });

        $("#bottom-credits").change(function() {
            $("a.bottom-credits").toggle(!this.checked);
            $("a.inline-credits").toggle(this.checked);
            this.checked ? switchToBottomCredits() : switchToInlineCredits();
            $("#no-relationships")
                .toggle($bottom_tables.filter(":visible").length == 0);
        }).trigger("change");
    });
    </script>

    <h2 class="relationships">[% l("Relationships") %]</h2>

    [% FOR group=combined_rels.pairs %]
        <table class="details" style="width: 100%; margin-bottom: 1em;">
        [%- FOREACH key IN group.value -%]
            <tr>
                <th>[% key.phrase %]:</th>
                <td>
                    [% release_rels = 0 %]
                    [% FOREACH item IN key.items %]
                        [% release_rels = release_rels || item.release %]
                        [% IF item.tracks.size %]
                          <div class="track-rel">
                          [% relationship_target_links(item.rel) %]
                            <span class="comment">
                              ([% ln('track {tracks}', 'tracks {tracks}',
                                    item.track_count, { tracks => item.tracks })
                                %])
                            </span>
                          </div>
                        [% END %]
                    [% END %]
                    [% IF release_rels %]
                      [% FOREACH item IN key.items %]
                          [% IF item.release %]
                          <div class="release-rel">
                            [% relationship_target_links(item.rel) %]
                            [% relationship_edit_links(item.rel) -%]
                          </div>
                          [% END %]
                      [% END %]
                    [% END %]
                </td>
            </tr>
        [%- END -%]
        </table>
    [% END %]

    <p id="no-relationships" style="display: none;">
        [% l('{link} has no relationships.', { link => link_entity(release) }) -%]
    </p>

[%- END -%]<|MERGE_RESOLUTION|>--- conflicted
+++ resolved
@@ -223,11 +223,8 @@
                             rating => $_->recording->rating,
                             userRating => $_->recording->user_rating,
                             id => $_->recording->id,
-<<<<<<< HEAD
                             name => $_->recording->name,
-=======
                             editsPending => $_->recording->edits_pending,
->>>>>>> 88245fe4
                             video =>
                                 $_->recording->video ? JSON::true : JSON::false
                         }
