--- conflicted
+++ resolved
@@ -2,12 +2,6 @@
     [%- create_guideline(l('Please read the {doc_styleguide|Style Guidelines} then use the fields below to update the information of this label.', {doc_styleguide => doc_link('Style_Guideline')})) %]
     [%- create_guideline(l('If one or more labels with the same name already exist in the database, you will be prompted to add a {doc_comment|disambiguation comment to this label} that will allow users to distinguish this entry from the other label(s) with the same name.', {doc_comment => doc_link('Label_Comment')})) %]
 [% END %]
-<<<<<<< HEAD
-=======
-<form action="[% c.req.uri %]" method="post" class="edit-label">
-    [%- USE r = FormRenderer(form) -%]
->>>>>>> 261cb486
-
   <form>
     <div class="half-width edit-fields">
 
@@ -15,7 +9,6 @@
 
       <fieldset>
         <legend>[% l('Label Details') %]</legend>
-<<<<<<< HEAD
         <div class="row">
             <label for="entity.name">[% l('Name:') %]</label>
             <input id="entity.name" name="entity.name" type="text" />
@@ -28,19 +21,6 @@
             <ul class="errors" id="entity.sort-name.errors">
             </ul>
         </div>
-=======
-        [%- form_row_text_long(r, 'name', l('Name:')) -%]
-        [%- form_row_text_long(r, 'sort_name', l('Sort name:')) -%]
-        [%- form_row_text_long(r, 'comment', l('Disambiguation:')) -%]
-        [%- form_row_select(r, 'type_id', l('Type:')) -%]
-        [%- form_row_select(r, 'country_id', l('Country:')) -%]
-        [% WRAPPER form_row %]
-            [%- r.label('label_code', l('Label code:')) %]
-            LC- [% r.text('label_code', size => 5, class => "label-code") -%]
-            [%- field_errors(form, 'label_code') -%]
-        [% END %]
-        [%- form_row_text_list(r, 'ipi_codes', l('IPI codes:'), l('IPI code')) -%]
->>>>>>> 261cb486
       </fieldset>
 
       <fieldset>
@@ -48,7 +28,6 @@
         <p>
             [%- l('Dates are in the format YYYY-MM-DD. Partial dates such as YYYY-MM or just YYYY are OK, or you can omit the date entirely.') -%]
         </p>
-<<<<<<< HEAD
 
         <div class="row">
             <label>[% l('Begin date:') %]</label>
@@ -88,11 +67,6 @@
               <ul class="errors" id="edit-note.errors">
               </ul>
           </div>
-=======
-        [% form_row_date(r, 'begin_date', l('Begin date:')) %]
-        [% form_row_date(r, 'end_date', l('End date:')) %]
-        [% form_row_checkbox(r, 'ended', l('This label has ended.')) %]
->>>>>>> 261cb486
       </fieldset>
 
       [% enter_edit() %]
