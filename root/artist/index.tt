--- conflicted
+++ resolved
@@ -114,14 +114,8 @@
                 <p>[% l('This artist only has release groups by various artists. Showing official release groups only. {show_all|Show all release groups instead}.',
                         { show_all = c.uri_for_action('/artist/show', [ artist.gid ], { all = 1 }) }) %]</p>') %]</p>
             [% ELSE %]
-<<<<<<< HEAD
                 <p>[% l('This artist only has release groups by various artists. Showing all release groups. {show_official|Show only official release groups instead}.',
                         { show_official = c.uri_for_action('/artist/show', [ artist.gid ], { all = 0 }) }) %]</p>') %]</p>
-=======
-                <p>[% l('Showing Various Artist release groups. {show_subset|Show release groups by this artist instead}.',
-                        { show_subset = c.uri_for_action('/artist/show', [ artist.gid ], { va = 0 }) }) %]</p>
-		[% END %]
->>>>>>> 5f606b2a
             [% END %]
         [% ELSE %]
             [% IF !show_va && !show_all %]
