[% BLOCK layout_head %]
<<<<<<< HEAD
  <script type="text/javascript" src="[%-
    c.model('FileCache').squash_scripts(
      "scripts/MB/utility.js",
      "scripts/MB/GuessCase/Handler/Base.js",
      "scripts/MB/GuessCase/Handler/Artist.js",
      "scripts/MB/GuessCase/Mode/Base.js",
      "scripts/MB/GuessCase/Mode/Artist.js",
      "scripts/MB/GuessCase/Input.js",
      "scripts/MB/GuessCase/Output.js",
      "scripts/MB/GuessCase/Flags.js",
      "scripts/MB/GuessCase/Utils.js",
      "scripts/MB/GuessCase/Modes.js",
      "scripts/MB/GuessCase/Main.js",
      "scripts/MB/GuessCase/Artist.js",
      "scripts/MB/Control/ArtistEdit.js",
    ) -%]"></script>
  <script type="text/javascript">
    $(document).ready(function() {
=======
<script>
$(document).ready(function() {
    var $begin  = $('#label-edit-artist\\.begin_date'),
        $end    = $('#label-edit-artist\\.end_date'),
        $type   = $('#id-edit-artist\\.type_id'),
        $gender = $('#id-edit-artist\\.gender_id'),
        $old_gender = $gender.val();
>>>>>>> 8df39e3c

      MB.Control.ArtistEdit ();

<<<<<<< HEAD
    });
  </script>
=======
    var enableGender = function() {
        $gender.attr("disabled", null);
        $gender.val($old_gender);
    };

    var disableGender = function() {
        $gender.attr("disabled", "disabled");
        $old_gender = $gender.val();
        $gender.val('');
    };

    /*****************************************************************
     *  Sets the label descriptions depending upon the artist type:
     *      Unknown: 0
     *      Person: 1
     *      Group: 2
     *****************************************************************/
    var artistTypeChanged = function() {
        switch ($type.val()) {
            default:
            case '0':
                artistChangeDateText('Began:', 'Ended:');
                enableGender();
                break;

            case '1':
                artistChangeDateText('Born:', 'Deceased:');
                enableGender();
                break;

            case '2':
                artistChangeDateText('Founded:', 'Dissolved:');
                disableGender();
                break;
        }
    };

    artistTypeChanged();
    $type.change(artistTypeChanged);
});
</script>
>>>>>>> 8df39e3c
[% END %]

[% WRAPPER 'artist/layout.tt' title=l('Edit Artist') full_width=1 page='edit' %]
    [% INCLUDE 'artist/edit_form.tt' %]
[% END %]<|MERGE_RESOLUTION|>--- conflicted
+++ resolved
@@ -1,5 +1,4 @@
 [% BLOCK layout_head %]
-<<<<<<< HEAD
   <script type="text/javascript" src="[%-
     c.model('FileCache').squash_scripts(
       "scripts/MB/utility.js",
@@ -18,64 +17,9 @@
     ) -%]"></script>
   <script type="text/javascript">
     $(document).ready(function() {
-=======
-<script>
-$(document).ready(function() {
-    var $begin  = $('#label-edit-artist\\.begin_date'),
-        $end    = $('#label-edit-artist\\.end_date'),
-        $type   = $('#id-edit-artist\\.type_id'),
-        $gender = $('#id-edit-artist\\.gender_id'),
-        $old_gender = $gender.val();
->>>>>>> 8df39e3c
-
-      MB.Control.ArtistEdit ();
-
-<<<<<<< HEAD
+         MB.Control.ArtistEdit ();
     });
   </script>
-=======
-    var enableGender = function() {
-        $gender.attr("disabled", null);
-        $gender.val($old_gender);
-    };
-
-    var disableGender = function() {
-        $gender.attr("disabled", "disabled");
-        $old_gender = $gender.val();
-        $gender.val('');
-    };
-
-    /*****************************************************************
-     *  Sets the label descriptions depending upon the artist type:
-     *      Unknown: 0
-     *      Person: 1
-     *      Group: 2
-     *****************************************************************/
-    var artistTypeChanged = function() {
-        switch ($type.val()) {
-            default:
-            case '0':
-                artistChangeDateText('Began:', 'Ended:');
-                enableGender();
-                break;
-
-            case '1':
-                artistChangeDateText('Born:', 'Deceased:');
-                enableGender();
-                break;
-
-            case '2':
-                artistChangeDateText('Founded:', 'Dissolved:');
-                disableGender();
-                break;
-        }
-    };
-
-    artistTypeChanged();
-    $type.change(artistTypeChanged);
-});
-</script>
->>>>>>> 8df39e3c
 [% END %]
 
 [% WRAPPER 'artist/layout.tt' title=l('Edit Artist') full_width=1 page='edit' %]
