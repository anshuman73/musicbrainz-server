--- conflicted
+++ resolved
@@ -39,11 +39,8 @@
             [%- END -%]
             [%# TODO model country %]
             [% INCLUDE 'layout/sidebar/property.tt' label=l('Country:')
-<<<<<<< HEAD
-               content=html_escape(artist.country.l_name) class="country"
-=======
                content=link_searchable_property('country', artist.country.iso_code, 'artist', artist.country.l_name)
->>>>>>> a6c5ec15
+               class="country"
                    IF artist.country -%]
             [%- FOR ipi_code IN artist.ipi_codes -%]
               [% INCLUDE 'layout/sidebar/property.tt' label=l('IPI code:')
