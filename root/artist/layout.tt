[%- WRAPPER "layout.tt" title=title ? artist.name _ " - ${title}" : artist.name -%]

    [% WRAPPER 'layout/sidebar.tt' %]
	<div about="[% rdfa_artist_curi(artist) %]">
        [% WRAPPER 'layout/sidebar/properties.tt' %]
            [% INCLUDE 'layout/sidebar/property.tt' label=l('Sort name:')
               content=html_escape(artist.sort_name)
	       property=rdfa_sort_name_property
                   IF artist.name != artist.sort_name -%]
            [% INCLUDE 'layout/sidebar/property.tt' label=l('Type:')
               content=html_escape(artist.type_name)
                   IF artist.type -%]
            [% INCLUDE 'layout/sidebar/property.tt' label=l('Gender:')
	       property='foaf:gender'
               content=html_escape(artist.gender_name)
                   IF artist.gender -%]
            [%- UNLESS artist.begin_date.is_empty AND artist.end_date.is_empty -%]
                [% WRAPPER 'layout/sidebar/property.tt' label=l('Active:') %]
                    [% rdfa_begin_date_artist(artist.begin_date.format or l("present")) %] &mdash;
		    [% rdfa_end_date_artist(artist.end_date.format or l("present")) %]
<<<<<<< HEAD
		    [%# FIXME - why is age broken? %]
                    [% IF artist.has_age %]
                       ([% rdfa_artist_age(display_age (artist.age)) %])
                    [% END %]
=======
                [% IF artist.has_age %]
                   ([% rdfa_artist_age(display_age (artist.age)) %])
>>>>>>> 86e21102
                [% END %]
            [% END %]
            [%- END -%]
	    [%# TODO model country %]
            [% INCLUDE 'layout/sidebar/property.tt' label=l('Country:')
               content=html_escape(artist.country.name)
                   IF artist.country -%]
        [% END %]
	</div>

        [%- INCLUDE "layout/sidebar/sidebar-rating.tt" entity=artist -%]
        [%- INCLUDE "layout/sidebar/sidebar-tags.tt" entity=artist tags=top_tags more=more_tags tag_this_text=l('Tag this artist') -%]

        <ul class="links">
            [% IF c.user_exists && !artist.is_special_purpose %]
                [% IF subscribed %]
                    <li><a href="[% c.uri_for_action('/account/subscriptions/artist/remove', { id => artist.id }) %]">[% l('Unsubscribe') %]</a></li>
                [% ELSE %]
                    <li><a href="[% c.uri_for_action('/account/subscriptions/artist/add', { id => artist.id }) %]">[% l('Subscribe') %]</a></li>
                [% END %]
            [% END %]
            [% IF c.user_exists %]
                [% UNLESS artist.is_special_purpose %]
                  <li>[% link_artist(artist, 'merge', l('Merge this artist into another')) %]</li>
                  <li>[% link_artist(artist, 'edits', l('View editing history')) %]</li>
                  [% IF artist.edits_pending %]
                    <li>[% link_artist(artist, 'open_edits', l('Open edits')) %]</li>
                  [% END %]
                  <li>[% use_in_relationship(artist) %]</li>
                [% END %]
                <li>
                  <a href="[% c.uri_for_action('/release_group/create', { artist = artist.gid }) %]">
                    [% l('Add a new release group') %]
                  </a>
                </li>
                <li>
                  <a href="[% c.uri_for_action('/release_editor/add', { artist = artist.gid }) %]">
                    [% l('Add a new release') %]
                  </a>
                </li>
                <li>
                  <a href="[% c.uri_for_action('/work/create', { artist = artist.gid }) %]">
                    [% l('Add a work') %]
                  </a>
                </li>
            [% ELSE %]
                <li>[% request_login(l('Please log in to edit this artist')) %]</li>
            [% END %]
        </ul>

        [%- INCLUDE "layout/sidebar/sidebar-lastupdate.tt" entity=artist -%]
    [% END %]

    <div id="content">
        [%- INCLUDE "artist/header.tt" -%]
        [%- content -%]
    </div>

[%- END -%]<|MERGE_RESOLUTION|>--- conflicted
+++ resolved
@@ -18,15 +18,8 @@
                 [% WRAPPER 'layout/sidebar/property.tt' label=l('Active:') %]
                     [% rdfa_begin_date_artist(artist.begin_date.format or l("present")) %] &mdash;
 		    [% rdfa_end_date_artist(artist.end_date.format or l("present")) %]
-<<<<<<< HEAD
-		    [%# FIXME - why is age broken? %]
-                    [% IF artist.has_age %]
-                       ([% rdfa_artist_age(display_age (artist.age)) %])
-                    [% END %]
-=======
                 [% IF artist.has_age %]
                    ([% rdfa_artist_age(display_age (artist.age)) %])
->>>>>>> 86e21102
                 [% END %]
             [% END %]
             [%- END -%]
