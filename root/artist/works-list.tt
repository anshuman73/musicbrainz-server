--- conflicted
+++ resolved
@@ -19,14 +19,10 @@
                     value="[% work.id %]" />
             </td>
             [% END %]
-<<<<<<< HEAD
-            <td>[% rdfa_made_work_link(work) %]</td>
-=======
             <td>
               [% rdfa_made_work_link(work) %]
               [% disambiguation(work) %]
             </td>
->>>>>>> ff5b32cd
             [%- IF show_artists -%]
                 <td>[% artist_credit(work.artist_credit) %]</td>
             [%- END -%]
