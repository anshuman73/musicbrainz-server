--- conflicted
+++ resolved
@@ -12,22 +12,17 @@
     </thead>
     <tbody [%- rdfa_about_attr(rdfa_artist_curi(artist)) -%]>
         [%- FOR work=works -%]
-<<<<<<< HEAD
         <tr [% ' class="ev"' IF loop.count % 2 == 0 %]>
-            <td>
-              [% rdfa_made_work_link(work) %]
-              [% disambiguation(work) %]
-            </td>
-=======
-        <tr>
             [% IF c.user_exists %]
             <td>
                 <input type="checkbox" name="add-to-merge"
                     value="[% work.id %]" />
             </td>
             [% END %]
-            <td>[% rdfa_made_work_link(work) %]</td>
->>>>>>> fae3b1fc
+            <td>
+              [% rdfa_made_work_link(work) %]
+              [% disambiguation(work) %]
+            </td>
             [%- IF show_artists -%]
                 <td>[% artist_credit(work.artist_credit) %]</td>
             [%- END -%]
