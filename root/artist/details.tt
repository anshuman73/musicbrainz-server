--- conflicted
+++ resolved
@@ -9,11 +9,7 @@
     <th>[%- l('{mbid|<abbr title="MusicBrainz Identifier">MBID</abbr>}:',
                {mbid => doc_link("MusicBrainz_Identifier")}) -%]
     </th>
-<<<<<<< HEAD
-    <td>[% rdfa_mbid(artist.gid) %]</td>
-=======
-    <td><code>[% artist.gid %]</code></td>
->>>>>>> 7a81db59
+    <td><code>[% rdfa_mbid(artist.gid) %]</code></td>
   </tr>
   <tr>
     <th>[% l('Last updated:') %]</th>
