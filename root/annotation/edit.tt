--- conflicted
+++ resolved
@@ -10,10 +10,6 @@
 
 <form action="[% c.uri.path %]" method="post">
     [% USE r = FormRenderer(form) %]
-<<<<<<< HEAD
-    [% r.textarea('text', { cols => 80, rows => 10 }) %]
-    [% form_row_text_long(r, 'changelog', l('Change log:')) %]
-=======
 
     [% WRAPPER form_row %]
       [% r.label('text', l('Annotation:')) %]
@@ -26,7 +22,6 @@
       [% r.text('changelog', { size => 50 }) %]
       [% field_errors(r.form, 'changelog') %]
     [% END %]
->>>>>>> 28c2da95
 
     [% BLOCK preview_button %]
       <button type="submit" name="[% form.field('preview').html_name %]" value="preview" >[% l('Preview') %]</button>
