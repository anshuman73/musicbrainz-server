--- conflicted
+++ resolved
@@ -359,42 +359,9 @@
 # Add a Google Analytics tracking code to enable Google Analytics tracking.
 sub GOOGLE_ANALYTICS_CODE { '' }
 
-<<<<<<< HEAD
-=======
 # Disallow OAuth2 requests over plain HTTP
 sub OAUTH2_ENFORCE_TLS { my $self = shift; !$self->DB_STAGING_SERVER }
 
-################################################################################
-# Sessions (advanced)
-################################################################################
-
-# Unless you are installing an MusicBrainz server that needs to be fully r
-# redundant/load balanced, you do not need to change anything in this section.
-
-# If you're using multiple front-end webservers make sure they all connect to
-# the same memcached server.  Also make sure enough memory is configured for
-# memcached so sessions aren't evicted from the cache.
-sub SESSION_STORE { "Session::Store::MusicBrainz" }
-sub SESSION_STORE_ARGS
-{
-    my $self = shift;
-    return {
-        memcached_new_args => {
-            data => $self->MEMCACHED_SERVERS(),
-            namespace => $self->MEMCACHED_NAMESPACE()
-        }
-    }
-}
-
-# MusicBrainz::Server::Wizard saves wizard sessions in memcached,
-# seperately from the regular session store.
-sub WIZARD_MEMCACHED
-{
-    my $self = shift;
-    return { servers => $self->MEMCACHED_SERVERS(), namespace => $self->MEMCACHED_NAMESPACE() };
-}
-
->>>>>>> 19e7fc2d
 sub USE_ETAGS { 1 }
 
 sub CATALYST_DEBUG { 1 }
