--- conflicted
+++ resolved
@@ -73,19 +73,9 @@
     },
     'Plugin::Session' => {
         expires => 36000 # 10 hours
-<<<<<<< HEAD
-    },
-    static => {
-        mime_types => {
-            json => 'application/json; charset=UTF-8',
-        },
-        dirs => [ 'static' ],
-        no_logs => 1
     },
     stacktrace => {
         enable => 1
-=======
->>>>>>> 0dcccacc
     }
 );
 
