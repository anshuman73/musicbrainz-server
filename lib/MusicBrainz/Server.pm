package MusicBrainz::Server;

use Moose;
BEGIN { extends 'Catalyst' }

use Class::MOP;
use DBDefs;
<<<<<<< HEAD
use Encode;
=======
use MusicBrainz::Server::Log qw( logger );
>>>>>>> 29c7d2f7

use aliased 'MusicBrainz::Server::Translation';

# Set flags and add plugins for the application
#
#         -Debug: activates the debug mode for very useful log messages
#   ConfigLoader: will load the configuration from a YAML file in the
#                 application's home directory
# Static::Simple: will serve static files from the application's root
#                 directory

my @args = qw/
Static::Simple

StackTrace

Session
Session::State::Cookie

Cache
Authentication

Unicode::Encoding
/;

our $VERSION = '0.01';

# Configure the application.
#
# Note that settings in musicbrainz.yml (or other external
# configuration file that you set up manually) take precedence
# over this when using ConfigLoader. Thus configuration
# details given here can function as a default configuration,
# with a external configuration file acting as an override for
# local deployment.
require MusicBrainz::Server::Filters;

__PACKAGE__->config(
    name => 'MusicBrainz::Server',
    default_view => 'Default',
    encoding => 'UTF-8',
    "View::Default" => {
        FILTERS => {
            'release_date' => \&MusicBrainz::Server::Filters::release_date,
	    'date_xsd_type' => \&MusicBrainz::Server::Filters::date_xsd_type,
            'format_length' => \&MusicBrainz::Server::Filters::format_length,
	    'format_length_xsd' => \&MusicBrainz::Server::Filters::format_length_xsd,
            'format_distance' => \&MusicBrainz::Server::Filters::format_distance,
            'format_wikitext' => \&MusicBrainz::Server::Filters::format_wikitext,
            'format_editnote' => \&MusicBrainz::Server::Filters::format_editnote,
            'uri_decode' => \&MusicBrainz::Server::Filters::uri_decode,
            'language' => \&MusicBrainz::Server::Filters::language,
            'locale' => \&MusicBrainz::Server::Filters::locale
        },
        RECURSION => 1,
        TEMPLATE_EXTENSION => '.tt',
        PLUGIN_BASE => 'MusicBrainz::Server::Plugin',
        PRE_PROCESS => [
            'components/common-macros.tt',
            'components/forms.tt',
	    'components/rdfa-macros.tt',
        ],
        ENCODING => 'UTF-8',
    },
    'Plugin::Session' => {
        expires => 36000 # 10 hours
    },
    static => {
        mime_types => {
            json => 'application/json; charset=UTF-8',
        },
        dirs => [ 'static' ],
<<<<<<< HEAD
    },
    stacktrace => {
        enable => 1 # Always enable
=======
        no_logs => 1
>>>>>>> 29c7d2f7
    }
);

if (DBDefs::EMAIL_BUGS) {
    __PACKAGE__->config->{'Plugin::ErrorCatcher'} = {
        emit_module => 'Catalyst::Plugin::ErrorCatcher::Email'
    };

    __PACKAGE__->config->{'Plugin::ErrorCatcher::Email'} = {
        to => DBDefs::EMAIL_BUGS(),
        from => 'bug-reporter@' . DBDefs::WEB_SERVER(),
        use_tags => 1,
        subject => 'Unhandled error in %f (line %l)'
    };

    push @args, "ErrorCatcher";
}

__PACKAGE__->config->{'Plugin::Cache'}{backend} = &DBDefs::PLUGIN_CACHE_OPTIONS;

__PACKAGE__->config->{'Plugin::Authentication'} = {
    default_realm => 'moderators',
    use_session => 0,
    realms => {
        moderators => {
            use_session => 1,
            credential => {
                class => 'Password',
                password_field => 'password',
                password_type => 'clear'
            },
            store => {
                class => '+MusicBrainz::Server::Authentication::Store'
            }
        },
        'musicbrainz.org' => {
            use_session => 1,
            credential => {
                class => 'HTTP',
                type => 'digest',
                password_field => 'password',
                password_type => 'clear'
            },
            store => {
                class => '+MusicBrainz::Server::Authentication::Store'
            }
        }
    }
};

__PACKAGE__->config->{form} = {
    no_fillin       => 1,
    pre_load_forms  => 1,
    form_name_space => 'MusicBrainz::Server::Forms',
};

if (&DBDefs::_RUNNING_TESTS) {
    push @args, "Session::Store::Dummy";
}
else {
    push @args, &DBDefs::SESSION_STORE;
    __PACKAGE__->config->{'Plugin::Session'} = &DBDefs::SESSION_STORE_ARGS;
}

if (&DBDefs::CATALYST_DEBUG) {
    push @args, "-Debug";
}

if (&DBDefs::SESSION_COOKIE) {
    __PACKAGE__->config->{session}{cookie_name} = &DBDefs::SESSION_COOKIE;
}

if (&DBDefs::SESSION_DOMAIN) {
    __PACKAGE__->config->{session}{cookie_domain} = &DBDefs::SESSION_DOMAIN;
}

__PACKAGE__->config->{session}{cookie_expires} = &DBDefs::WEB_SESSION_SECONDS_TO_LIVE;

if (&DBDefs::USE_ETAGS) {
    push @args, "Cache::HTTP";
}

if (my $config = DBDefs::AUTO_RESTART) {
    __PACKAGE__->config->{'Plugin::AutoRestart'} = $config;
    push @args, 'AutoRestart';
}

if ($ENV{'MUSICBRAINZ_USE_TEST_DATABASE'})
{
    use MusicBrainz::Server::DatabaseConnectionFactory;
    MusicBrainz::Server::DatabaseConnectionFactory->connector_class('MusicBrainz::Server::Test::Connector');
    warn "WARNING: Using test database schema\n";
}

{
    use MusicBrainz::Server::CatalystLogger;
    __PACKAGE__->log( MusicBrainz::Server::CatalystLogger->new( dispatch => logger() ) );
}

# Start the application
__PACKAGE__->setup(@args);

=head2 form_posted

This returns true if the request was a post request.

=cut

sub form_posted
{
    my $c = shift;

    return $c->req->method eq 'POST';
}

sub form
{
    my ($c, $stash, $form_name, %args) = @_;
    die '$c->form required $stash => $form_name as arguments' unless $stash && $form_name;
    $form_name = "MusicBrainz::Server::Form::$form_name";
    Class::MOP::load_class($form_name);
    my $form = $form_name->new(%args, ctx => $c);
    $c->stash( $stash => $form );
    return $form;
}

sub relative_uri
{
    my ($self) = @_;
    my $uri = URI->new($self->req->uri->path);
    $uri->path_query($self->req->uri->path_query);

    return $uri;
}

use POSIX qw(SIGALRM);
use Proc::ProcessTable;

my $pt;

sub setup {
	my $c = shift @_;
	$pt = Proc::ProcessTable->new;
	return $c->next::method(@_)
}

around 'dispatch' => sub {
    my $orig = shift;
    my $c = shift;

    my ($process_info) = grep { $_->pid == $$ } @{ $pt->table };
    printf STDERR "Process memory information: pid=%d virt=%d res=%d served=%d \"%s %s\"\n",
        $$,
        $process_info->size,
        $process_info->rss,
        $Catalyst::COUNT,
        $c->req->method,
        $c->req->uri;

    Translation->instance->build_languages_from_header($c->req->headers);

    if(my $max_request_time = DBDefs::MAX_REQUEST_TIME) {
        alarm($max_request_time);
        POSIX::sigaction(
            SIGALRM, POSIX::SigAction->new(sub {
                $c->log->error(sprintf("Request for %s took over %d seconds. Killing process",
                                       $c->req->uri,
                                       $max_request_time));
                $c->log->_flush;
                exit(42)
            }));

        $c->$orig(@_);

        alarm(0);
    }
    else {
        $c->$orig(@_);
    }
};

sub finalize_error {
    my $c = shift;

    $c->next::method(@_);

    if (!$c->debug && scalar @{ $c->error }) {
        $c->stash->{errors} = $c->error;
        $c->stash->{template} = 'main/500.tt';
        $c->stash->{stack_trace} = $c->_stacktrace;
        $c->clear_errors;
        $c->res->{body} = 'lololo';
        $c->view('Default')->process($c);
        $c->res->{body} = encode('utf-8', $c->res->{body});
    }
}

sub gettext  { shift; Translation->instance->gettext(@_) }
sub ngettext { shift; Translation->instance->ngettext(@_) }

=head1 NAME

MusicBrainz::Server - Catalyst-based MusicBrainz server

=head1 SYNOPSIS

    script/musicbrainz_server.pl

=head1 LICENSE

Copyright (C) 2008 Oliver Charles
Copyright (C) 2009 Lukas Lalinsky

This program is free software; you can redistribute it and/or modify
it under the terms of the GNU General Public License as published by
the Free Software Foundation; either version 2 of the License, or
(at your option) any later version.

This program is distributed in the hope that it will be useful,
but WITHOUT ANY WARRANTY; without even the implied warranty of
MERCHANTABILITY or FITNESS FOR A PARTICULAR PURPOSE.  See the
GNU General Public License for more details.

You should have received a copy of the GNU General Public License
along with this program; if not, write to the Free Software
Foundation, Inc., 675 Mass Ave, Cambridge, MA 02139, USA.

=cut

1;<|MERGE_RESOLUTION|>--- conflicted
+++ resolved
@@ -5,11 +5,8 @@
 
 use Class::MOP;
 use DBDefs;
-<<<<<<< HEAD
 use Encode;
-=======
 use MusicBrainz::Server::Log qw( logger );
->>>>>>> 29c7d2f7
 
 use aliased 'MusicBrainz::Server::Translation';
 
@@ -82,13 +79,10 @@
             json => 'application/json; charset=UTF-8',
         },
         dirs => [ 'static' ],
-<<<<<<< HEAD
+        no_logs => 1
     },
     stacktrace => {
         enable => 1 # Always enable
-=======
-        no_logs => 1
->>>>>>> 29c7d2f7
     }
 );
 
