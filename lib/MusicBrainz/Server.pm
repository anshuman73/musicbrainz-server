--- conflicted
+++ resolved
@@ -75,20 +75,8 @@
     'Plugin::Session' => {
         expires => 36000 # 10 hours
     },
-<<<<<<< HEAD
-    static => {
-        mime_types => {
-            json => 'application/json; charset=UTF-8',
-        },
-        dirs => [ 'static' ],
-        no_logs => 1
-    },
-    stacktrace => {
-        enable => 1 # Always enable
-=======
     stacktrace => {
         enable => 1
->>>>>>> 68a48159
     }
 );
 
@@ -288,21 +276,6 @@
     }
 };
 
-sub finalize_error {
-    my $c = shift;
-
-    $c->next::method(@_);
-
-    if (!$c->debug && scalar @{ $c->error }) {
-        $c->stash->{errors} = $c->error;
-        $c->stash->{template} = 'main/500.tt';
-        $c->stash->{stack_trace} = $c->_stacktrace;
-        $c->clear_errors;
-        $c->res->{body} = 'lololo';
-        $c->view('Default')->process($c);
-        $c->res->{body} = encode('utf-8', $c->res->{body});
-    }
-}
 
 sub gettext  { shift; Translation->instance->gettext(@_) }
 sub ngettext { shift; Translation->instance->ngettext(@_) }
@@ -322,7 +295,6 @@
     };
 }
 
-<<<<<<< HEAD
 sub execute {
     my $c = shift;
     return do {
@@ -335,7 +307,6 @@
     };
 }
 
-=======
 sub finalize_error {
     my $c = shift;
 
@@ -351,7 +322,6 @@
         $c->res->{body} = encode('utf-8', $c->res->{body});
     }
 }
->>>>>>> 68a48159
 
 =head1 NAME
 
