package MusicBrainz::Server;

use Moose;
BEGIN { extends 'Catalyst' }

use Class::MOP;
use DBDefs;
use Encode;
use MusicBrainz::Server::Log qw( logger );

use aliased 'MusicBrainz::Server::Translation';

use Try::Tiny;

# Set flags and add plugins for the application
#
#         -Debug: activates the debug mode for very useful log messages
#   ConfigLoader: will load the configuration from a YAML file in the
#                 application's home directory
my @args = qw/
StackTrace

Session
Session::State::Cookie

Cache
Authentication

Unicode::Encoding
/;

our $VERSION = '0.01';

# Configure the application.
#
# Note that settings in musicbrainz.yml (or other external
# configuration file that you set up manually) take precedence
# over this when using ConfigLoader. Thus configuration
# details given here can function as a default configuration,
# with a external configuration file acting as an override for
# local deployment.
require MusicBrainz::Server::Filters;

__PACKAGE__->config(
    name => 'MusicBrainz::Server',
    default_view => 'Default',
    encoding => 'UTF-8',
    "View::Default" => {
        FILTERS => {
            'release_date' => \&MusicBrainz::Server::Filters::release_date,
	    'date_xsd_type' => \&MusicBrainz::Server::Filters::date_xsd_type,
            'format_length' => \&MusicBrainz::Server::Filters::format_length,
	    'format_length_xsd' => \&MusicBrainz::Server::Filters::format_length_xsd,
            'format_distance' => \&MusicBrainz::Server::Filters::format_distance,
            'format_wikitext' => \&MusicBrainz::Server::Filters::format_wikitext,
            'format_editnote' => \&MusicBrainz::Server::Filters::format_editnote,
            'uri_decode' => \&MusicBrainz::Server::Filters::uri_decode,
            'language' => \&MusicBrainz::Server::Filters::language,
            'locale' => \&MusicBrainz::Server::Filters::locale,
            'gravatar' => \&MusicBrainz::Server::Filters::gravatar,
            'coverart_https' => \&MusicBrainz::Server::Filters::coverart_https
        },
        RECURSION => 1,
        TEMPLATE_EXTENSION => '.tt',
        PLUGIN_BASE => 'MusicBrainz::Server::Plugin',
        PRE_PROCESS => [
            'components/common-macros.tt',
            'components/forms.tt',
	    'components/rdfa-macros.tt',
        ],
        ENCODING => 'UTF-8',
    },
    'Plugin::Session' => {
        expires => 36000 # 10 hours
    },
    stacktrace => {
        enable => 1
    },
    use_request_uri_for_path => 1
);

if ($ENV{'MUSICBRAINZ_USE_PROXY'})
{
    __PACKAGE__->config( using_frontend_proxy => 1 );
}

if (DBDefs->EMAIL_BUGS) {
    __PACKAGE__->config->{'Plugin::ErrorCatcher'} = {
        emit_module => 'Catalyst::Plugin::ErrorCatcher::Email'
    };

    __PACKAGE__->config->{'Plugin::ErrorCatcher::Email'} = {
        to => DBDefs->EMAIL_BUGS(),
        from => 'bug-reporter@' . DBDefs->WEB_SERVER(),
        use_tags => 1,
        subject => 'Unhandled error in %f (line %l)'
    };

    push @args, "ErrorCatcher";
}

__PACKAGE__->config->{'Plugin::Cache'}{backend} = DBDefs->PLUGIN_CACHE_OPTIONS;

__PACKAGE__->config->{'Plugin::Authentication'} = {
    default_realm => 'moderators',
    use_session => 0,
    realms => {
        moderators => {
            use_session => 1,
            credential => {
                class => 'Password',
                password_field => 'password',
                password_type => 'clear'
            },
            store => {
                class => '+MusicBrainz::Server::Authentication::Store'
            }
        },
        'musicbrainz.org' => {
            use_session => 1,
            credential => {
                class => 'HTTP',
                type => 'digest',
                password_field => 'password',
                password_type => 'clear'
            },
            store => {
                class => '+MusicBrainz::Server::Authentication::Store'
            }
        }
    }
};

# This bit is only required to load if we're running under a proxy
# Hence, only load it if the module has been installed.
if (eval { require Catalyst::TraitFor::Request::ProxyBase; 1}) {
    require CatalystX::RoleApplicator;
    CatalystX::RoleApplicator->import();
    __PACKAGE__->apply_request_class_roles(
        qw/
              Catalyst::TraitFor::Request::ProxyBase
          /);
}


__PACKAGE__->config->{form} = {
    no_fillin       => 1,
    pre_load_forms  => 1,
    form_name_space => 'MusicBrainz::Server::Forms',
};

if (DBDefs->_RUNNING_TESTS) {
    push @args, "Session::Store::Dummy";

    # /static is usually taken care of by Plack or nginx, but not when running
    # as part of Test::WWW::Selenium::Catalyst, so we need Static::Simple when
    # running tests.
    push @args, "Static::Simple";
    __PACKAGE__->config->{'Plugin::Static::Simple'} = {
        mime_types => {
            json => 'application/json; charset=UTF-8',
        },
        dirs => [ 'static' ],
        no_logs => 1
    }
}
else {
    push @args, DBDefs->SESSION_STORE;
    __PACKAGE__->config->{'Plugin::Session'} = DBDefs->SESSION_STORE_ARGS;
}

if (DBDefs->CATALYST_DEBUG) {
    push @args, "-Debug";
}

if (DBDefs->SESSION_COOKIE) {
    __PACKAGE__->config->{session}{cookie_name} = DBDefs->SESSION_COOKIE;
}

if (DBDefs->SESSION_DOMAIN) {
    __PACKAGE__->config->{session}{cookie_domain} = DBDefs->SESSION_DOMAIN;
}

__PACKAGE__->config->{session}{cookie_expires} = DBDefs->WEB_SESSION_SECONDS_TO_LIVE;

if (DBDefs->USE_ETAGS) {
    push @args, "Cache::HTTP";
}

if (my $config = DBDefs->AUTO_RESTART) {
    __PACKAGE__->config->{'Plugin::AutoRestart'} = $config;
    push @args, 'AutoRestart';
}

if ($ENV{'MUSICBRAINZ_USE_TEST_DATABASE'})
{
    use MusicBrainz::Server::DatabaseConnectionFactory;
    MusicBrainz::Server::DatabaseConnectionFactory->connector_class('MusicBrainz::Server::Test::Connector');
    warn "WARNING: Using test database schema\n";
}

{
    use MusicBrainz::Server::CatalystLogger;
    __PACKAGE__->log( MusicBrainz::Server::CatalystLogger->new( dispatch => logger() ) );
}

# Start the application
__PACKAGE__->setup(@args);

=head2 form_posted

This returns true if the request was a post request.

=cut

sub form_posted
{
    my $c = shift;

    return $c->req->method eq 'POST';
}

sub form
{
    my ($c, $stash, $form_name, %args) = @_;
    die '$c->form required $stash => $form_name as arguments' unless $stash && $form_name;
    $form_name = "MusicBrainz::Server::Form::$form_name";
    Class::MOP::load_class($form_name);
    my $form = $form_name->new(%args, ctx => $c);
    $c->stash( $stash => $form );
    return $form;
}

sub relative_uri
{
    my ($self) = @_;
    my $uri = URI->new($self->req->uri->path);
    $uri->path_query($self->req->uri->path_query);

    return $uri;
}

use POSIX qw(SIGALRM);

around 'dispatch' => sub {
    my $orig = shift;
    my $c = shift;

    $c->model('MB')->context->connector->refresh;

<<<<<<< HEAD
    $_->instance->build_languages_from_header($c->req->headers) 
        for qw( MusicBrainz::Server::Translation 
	        MusicBrainz::Server::Translation::Statistics 
		MusicBrainz::Server::Translation::Countries 
		MusicBrainz::Server::Translation::Scripts 
		MusicBrainz::Server::Translation::Languages 
		MusicBrainz::Server::Translation::Attributes 
		MusicBrainz::Server::Translation::Relationships 
		MusicBrainz::Server::Translation::Instruments 
		MusicBrainz::Server::Translation::InstrumentDescriptions );

    my $cookie_lang = Translation->instance->language_from_cookie($c->request->cookies->{lang});
    my $lang = Translation->instance->set_language($cookie_lang);
    # because s///r is a perl 5.14 feature
    my $html_lang = $lang;
    $html_lang =~ s/_([A-Z]{2})/-\L$1/;
    $c->stash(
        current_language => $lang,
        current_language_html => $html_lang
    );

    if(my $max_request_time = DBDefs->MAX_REQUEST_TIME) {
        alarm($max_request_time);
        POSIX::sigaction(
            SIGALRM, POSIX::SigAction->new(sub {
                $c->log->error(sprintf("Request for %s took over %d seconds. Killing process",
                                       $c->req->uri,
                                       $max_request_time));
                $c->log->error(Devel::StackTrace->new->as_string);
                $c->log->_flush;
                if (my $sth = $c->model('MB')->context->sql->sth) {
                    $sth->cancel;
                }
                exit(42)
            }));

        $c->$orig(@_);

        alarm(0);
    }
    else {
        $c->$orig(@_);
    }
    Translation->instance->unset_language();
=======
    with_translations($c, sub {
        my $c = shift;
        my $orig = shift;

        if(my $max_request_time = DBDefs::MAX_REQUEST_TIME) {
            alarm($max_request_time);
            POSIX::sigaction(
                SIGALRM, POSIX::SigAction->new(sub {
                    $c->log->error(sprintf("Request for %s took over %d seconds. Killing process",
                                           $c->req->uri,
                                           $max_request_time));
                    $c->log->error(Devel::StackTrace->new->as_string);
                    $c->log->_flush;
                    if (my $sth = $c->model('MB')->context->sql->sth) {
                        $sth->cancel;
                    }
                    exit(42)
                }));

            $c->$orig(@_);

            alarm(0);
        }
        else {
            $c->$orig(@_);
        }
    }, $orig, @_);
>>>>>>> 27eeb63d
};

sub gettext  { shift; Translation->instance->gettext(@_) }
sub pgettext { shift; Translation->instance->pgettext(@_) }
sub ngettext { shift; Translation->instance->ngettext(@_) }

sub _handle_param_unicode_decoding {
    my ( $self, $value ) = @_;
    my $enc = $self->encoding;
    return try {
        Encode::is_utf8( $value ) ?
            $value
        : $enc->decode( $value, $Catalyst::Plugin::Unicode::Encoding::CHECK );
    }
    catch {
        $self->res->body('Sorry, but your request could not be decoded. Please ensure your request is encoded as utf-8 and try again.');
        $self->res->status(400);
    };
}

sub execute {
    my $c = shift;
    return do {
        local $SIG{__WARN__} = sub {
            my $warning = shift;
            chomp $warning;
            $c->log->warn($c->req->method . " " . $c->req->uri . " caused a warning: " . $warning);
        };
        $c->next::method(@_);
    };
}

around 'finalize_error' => sub {
    my $orig = shift;
    my $c = shift;

    with_translations($c, sub {
        my $c = shift;
        my $orig = shift;

        $c->$orig(@_);

        $c->model('MB')->context->connector->disconnect;

        if (!$c->debug && scalar @{ $c->error }) {
            $c->stash->{errors} = $c->error;
            $c->stash->{template} = 'main/500.tt';
            $c->stash->{stack_trace} = $c->_stacktrace;
            $c->clear_errors;
            $c->res->{body} = 'clear';
            $c->view('Default')->process($c);
            $c->res->{body} = encode('utf-8', $c->res->{body});
        }
    }, $orig, @_);
};

sub with_translations {
    my $c = shift;
    my $orig = shift;

    $_->instance->build_languages_from_header($c->req->headers)
        for qw( MusicBrainz::Server::Translation
                MusicBrainz::Server::Translation::Statistics
                MusicBrainz::Server::Translation::Countries
                MusicBrainz::Server::Translation::Scripts
                MusicBrainz::Server::Translation::Languages
                MusicBrainz::Server::Translation::Attributes
                MusicBrainz::Server::Translation::Relationships
                MusicBrainz::Server::Translation::Instruments
                MusicBrainz::Server::Translation::InstrumentDescriptions );

    my $cookie_lang = Translation->instance->language_from_cookie($c->request->cookies->{lang});
    my $lang = Translation->instance->set_language($cookie_lang);
    # because s///r is a perl 5.14 feature
    my $html_lang = $lang;
    $html_lang =~ s/_([A-Z]{2})/-\L$1/;
    $c->stash(
        current_language => $lang,
        current_language_html => $html_lang,
        use_languages => scalar @{ Translation->instance->all_languages() }
    );

    &$orig($c, @_);

    Translation->instance->unset_language();
}
=head1 NAME

MusicBrainz::Server - Catalyst-based MusicBrainz server

=head1 SYNOPSIS

    script/musicbrainz_server.pl

=head1 LICENSE

Copyright (C) 2008 Oliver Charles
Copyright (C) 2009 Lukas Lalinsky

This program is free software; you can redistribute it and/or modify
it under the terms of the GNU General Public License as published by
the Free Software Foundation; either version 2 of the License, or
(at your option) any later version.

This program is distributed in the hope that it will be useful,
but WITHOUT ANY WARRANTY; without even the implied warranty of
MERCHANTABILITY or FITNESS FOR A PARTICULAR PURPOSE.  See the
GNU General Public License for more details.

You should have received a copy of the GNU General Public License
along with this program; if not, write to the Free Software
Foundation, Inc., 675 Mass Ave, Cambridge, MA 02139, USA.

=cut

1;<|MERGE_RESOLUTION|>--- conflicted
+++ resolved
@@ -248,57 +248,11 @@
 
     $c->model('MB')->context->connector->refresh;
 
-<<<<<<< HEAD
-    $_->instance->build_languages_from_header($c->req->headers) 
-        for qw( MusicBrainz::Server::Translation 
-	        MusicBrainz::Server::Translation::Statistics 
-		MusicBrainz::Server::Translation::Countries 
-		MusicBrainz::Server::Translation::Scripts 
-		MusicBrainz::Server::Translation::Languages 
-		MusicBrainz::Server::Translation::Attributes 
-		MusicBrainz::Server::Translation::Relationships 
-		MusicBrainz::Server::Translation::Instruments 
-		MusicBrainz::Server::Translation::InstrumentDescriptions );
-
-    my $cookie_lang = Translation->instance->language_from_cookie($c->request->cookies->{lang});
-    my $lang = Translation->instance->set_language($cookie_lang);
-    # because s///r is a perl 5.14 feature
-    my $html_lang = $lang;
-    $html_lang =~ s/_([A-Z]{2})/-\L$1/;
-    $c->stash(
-        current_language => $lang,
-        current_language_html => $html_lang
-    );
-
-    if(my $max_request_time = DBDefs->MAX_REQUEST_TIME) {
-        alarm($max_request_time);
-        POSIX::sigaction(
-            SIGALRM, POSIX::SigAction->new(sub {
-                $c->log->error(sprintf("Request for %s took over %d seconds. Killing process",
-                                       $c->req->uri,
-                                       $max_request_time));
-                $c->log->error(Devel::StackTrace->new->as_string);
-                $c->log->_flush;
-                if (my $sth = $c->model('MB')->context->sql->sth) {
-                    $sth->cancel;
-                }
-                exit(42)
-            }));
-
-        $c->$orig(@_);
-
-        alarm(0);
-    }
-    else {
-        $c->$orig(@_);
-    }
-    Translation->instance->unset_language();
-=======
     with_translations($c, sub {
         my $c = shift;
         my $orig = shift;
 
-        if(my $max_request_time = DBDefs::MAX_REQUEST_TIME) {
+        if(my $max_request_time = DBDefs->MAX_REQUEST_TIME) {
             alarm($max_request_time);
             POSIX::sigaction(
                 SIGALRM, POSIX::SigAction->new(sub {
@@ -321,7 +275,6 @@
             $c->$orig(@_);
         }
     }, $orig, @_);
->>>>>>> 27eeb63d
 };
 
 sub gettext  { shift; Translation->instance->gettext(@_) }
