package MusicBrainz::Server::ControllerBase::WS::2;
use Moose;
BEGIN { extends 'Catalyst::Controller'; }

use DBDefs;
use HTTP::Status qw( :constants );
use MusicBrainz::Server::WebService::XMLSearch qw( xml_search );
use MusicBrainz::Server::Data::Utils qw( type_to_model );
use MusicBrainz::Server::Data::Utils qw( object_to_ids );
use Readonly;
use Try::Tiny;

Readonly my %serializers => (
    xml => 'MusicBrainz::Server::WebService::XMLSerializer',
);

with 'MusicBrainz::Server::Controller::Role::Profile' => {
    threshold => DBDefs::PROFILE_WEB_SERVICE()
};

with 'MusicBrainz::Server::Controller::Role::CORS';

# This defines what options are acceptable for WS calls.
# Note that the validator will automatically add inc= arguments to the allowed list
# based on other inc= arguments.  (puids are allowed if recordings are allowed, etc..)

sub apply_rate_limit
{
    my ($self, $c, $key) = @_;
    $key ||= "ws ip=" . $c->request->address;

    my $r;

    $r = $c->model('RateLimiter')->check_rate_limit('ws ua=' . ($c->req->user_agent || ''));
    if ($r && $r->is_over_limit) {
        $c->response->status(HTTP_SERVICE_UNAVAILABLE);
        $c->res->headers->header(
            'X-Rate-Limited' => sprintf('%.1f %.1f %d', $r->rate, $r->limit, $r->period)
        );
        $c->res->content_type("application/xml; charset=UTF-8");
        $c->res->body(
            $c->stash->{serializer}->output_error(
                "Your requests are being throttled by MusicBrainz because the ".
                "application you are using has not identified itself.  Please ".
                "update your application, and see ".
                "http://musicbrainz.org/doc/XML_Web_Service/Rate_Limiting for more ".
                "information."
            )
        );
        $c->detach;
    }

<<<<<<< HEAD
    my $r = $c->model('RateLimiter')->check_rate_limit($key);
=======
    $r = $c->model('RateLimiter')->check_rate_limit($key);
>>>>>>> 30943104
    if ($r && $r->is_over_limit) {
        $c->response->status(HTTP_SERVICE_UNAVAILABLE);
        $c->res->headers->header(
            'X-Rate-Limited' => sprintf('%.1f %.1f %d', $r->rate, $r->limit, $r->period)
        );
        $c->res->content_type("application/xml; charset=UTF-8");
        $c->res->body(
            $c->stash->{serializer}->output_error(
                "Your requests are exceeding the allowable rate limit (" . $r->msg . "). " .
                    "Please see http://wiki.musicbrainz.org/XMLWebService for more information."
                )
        );
        $c->detach;
    }

    $r = $c->model('RateLimiter')->check_rate_limit('ws global');
    if ($r && $r->is_over_limit) {
        $c->response->status(HTTP_SERVICE_UNAVAILABLE);
        $c->res->headers->header(
            'X-Rate-Limited' => sprintf('%.1f %.1f %d', $r->rate, $r->limit, $r->period)
        );
        $c->res->content_type("application/xml; charset=UTF-8");
        $c->res->body(
            $c->stash->{serializer}->output_error(
                "The MusicBrainz web server is currently busy. " .
                    "Please try again later."
                )
        );
        $c->detach;
    }
}

sub bad_req : Private
{
    my ($self, $c) = @_;
    $c->res->status(400);
    $c->res->content_type("application/xml; charset=UTF-8");
    $c->res->body($c->stash->{serializer}->output_error($c->stash->{error}));
}

sub deny_readonly : Private
{
    my ($self, $c) = @_;
    if (DBDefs::DB_READ_ONLY) {
        $c->res->status(503);
        $c->res->content_type("application/xml; charset=UTF-8");
        $c->res->body($c->stash->{serializer}->output_error("The database is currently in readonly mode and cannot handle your request"));
    }
}

sub success : Private
{
    my ($self, $c) = @_;
    $c->res->content_type("application/xml; charset=UTF-8");
    $c->res->body($c->stash->{serializer}->output_success);
}

sub unauthorized : Private
{
    my ($self, $c) = @_;
    $c->res->status(401);
    $c->res->content_type("application/xml; charset=utf-8");
    $c->res->body($c->stash->{serializer}->output_error("Your credentials ".
        "could not be verified.\nEither you supplied the wrong credentials ".
        "(e.g., bad password), or your client doesn't understand how to ".
        "supply the credentials required."));
}

sub not_found : Private
{
    my ($self, $c) = @_;
    $c->res->status(404);
    $c->res->content_type("application/xml; charset=utf-8");
    $c->res->body($c->stash->{serializer}->output_error("Not Found"));
}

sub invalid_mbid : Private
{
    my ($self, $c, $id) = @_;
    $c->stash->{error} = "Invalid mbid.";
    $c->detach('bad_req');
}

sub begin : Private { }
sub end : Private { }

sub root : Chained('/') PathPart("ws/2") CaptureArgs(0)
{
    my ($self, $c) = @_;

    try {
        $self->validate($c, \%serializers) or $c->detach('bad_req');
    }
    catch {
        my $err = $_;
        if(eval { $err->isa('MusicBrainz::Server::WebService::Exceptions::UnknownIncParameter') }) {
            $self->_error($c, $err->message);
        }
        $c->detach;
    };

    $self->apply_rate_limit($c);
    $c->authenticate({}, 'musicbrainz.org') if ($c->stash->{authorization_required});
}

sub _error
{
    my ($self, $c, $error) = @_;

    $c->stash->{error} = $error;
    $c->detach('bad_req');
}

sub _search
{
    my ($self, $c, $entity) = @_;

    my $result = xml_search($entity, $c->stash->{args});
    $c->res->content_type($c->stash->{serializer}->mime_type . '; charset=utf-8');
    if (exists $result->{xml})
    {
        $c->res->body($result->{xml});
    }
    else
    {
        $c->res->status($result->{code});
        $c->res->body($c->stash->{serializer}->output_error($result->{error}));
    }
}

sub _tags_and_ratings
{
    my $self = shift;
    $self->_tags(@_);
    $self->_ratings(@_);
}

sub _tags
{
    my ($self, $c, $modelname, $entities, $stash) = @_;

    my %map = object_to_ids (@$entities);
    my $model = $c->model($modelname);

    if ($c->stash->{inc}->tags)
    {
        my @tags = $model->tags->find_tags_for_entities (map { $_->id } @$entities);

        for (@tags)
        {
            my $opts = $stash->store ($map{$_->entity_id}->[0]);

            $opts->{tags} = [] unless $opts->{tags};
            push @{ $opts->{tags} }, $_;
        }
    }

    if ($c->stash->{inc}->user_tags)
    {
        my @tags = $model->tags->find_user_tags_for_entities (
            $c->user->id, map { $_->id } @$entities);

        for (@tags)
        {
            my $opts = $stash->store ($map{$_->entity_id}->[0]);

            $opts->{user_tags} = [] unless $opts->{user_tags};
            push @{ $opts->{user_tags} }, $_;
        }
    }
}

sub _ratings
{
    my ($self, $c, $modelname, $entities, $stash) = @_;

    my %map = object_to_ids (@$entities);
    my $model = $c->model($modelname);

    if ($c->stash->{inc}->ratings)
    {
        $model->load_meta(@$entities);

        for (@$entities)
        {
            if ($_->rating_count)
            {
                $stash->store ($_)->{ratings} = {
                    rating => $_->rating * 5 / 100,
                    count => $_->rating_count,
                };
            }
        }
    }

    if ($c->stash->{inc}->user_ratings)
    {
        $model->rating->load_user_ratings($c->user->id, @$entities);
        for (@$entities)
        {
            $stash->store ($_)->{user_ratings} = $_->user_rating * 5 / 100
                if $_->user_rating;
        }
    }
}

sub _limit_and_offset
{
    my ($self, $c) = @_;

    my $args = $c->stash->{args};
    my $limit = $args->{limit} ? $args->{limit} : 25;
    my $offset = $args->{offset} ? $args->{offset} : 0;

    return ($limit > 100 ? 100 : $limit, $offset);
}

sub make_list
{
    my ($self, $results, $total, $offset) = @_;

    return {
        items => $results,
        total => defined $total ? $total : scalar @$results,
        offset => defined $offset ? $offset : 0
    };
}

sub linked_artists
{
    my ($self, $c, $stash, $artists) = @_;

    $self->_tags_and_ratings($c, 'Artist', $artists, $stash);

    if ($c->stash->{inc}->aliases)
    {
        my @aliases = @{ $c->model('Artist')->alias->find_by_entity_id(map { $_->id } @$artists) };

        my %alias_per_artist;
        foreach (@aliases)
        {
            $alias_per_artist{$_->artist_id} = [] unless $alias_per_artist{$_->artist_id};
            push @{ $alias_per_artist{$_->artist_id} }, $_;
        }

        foreach (@$artists)
        {
            $stash->store ($_)->{aliases} = $alias_per_artist{$_->id};
        }
    }
}

sub linked_lists
{
    my ($self, $c, $stash, $lists) = @_;
}

sub linked_labels
{
    my ($self, $c, $stash, $labels) = @_;

    $self->_tags_and_ratings($c, 'Label', $labels, $stash);

    if ($c->stash->{inc}->aliases)
    {
        my @aliases = @{ $c->model('Label')->alias->find_by_entity_id(map { $_->id } @$labels) };

        my %alias_per_label;
        foreach (@aliases)
        {
            $alias_per_label{$_->label_id} = [] unless $alias_per_label{$_->label_id};
            push @{ $alias_per_label{$_->label_id} }, $_;
        }

        foreach (@$labels)
        {
            $stash->store ($_)->{aliases} = $alias_per_label{$_->id};
        }
    }
}

sub linked_recordings
{
    my ($self, $c, $stash, $recordings) = @_;

    if ($c->stash->{inc}->isrcs)
    {
        my @isrcs = $c->model('ISRC')->find_by_recording(map { $_->id } @$recordings);

        my %isrc_per_recording;
        for (@isrcs)
        {
            $isrc_per_recording{$_->recording_id} = [] unless $isrc_per_recording{$_->recording_id};
            push @{ $isrc_per_recording{$_->recording_id} }, $_;
        };

        for (@$recordings)
        {
            $stash->store ($_)->{isrcs} = $isrc_per_recording{$_->id};
        }
    }

    if ($c->stash->{inc}->puids)
    {
        my @puids = $c->model('RecordingPUID')->find_by_recording(map { $_->id } @$recordings);

        my %puid_per_recording;
        for (@puids)
        {
            $puid_per_recording{$_->recording_id} = [] unless $puid_per_recording{$_->recording_id};
            push @{ $puid_per_recording{$_->recording_id} }, $_;
        };

        for (@$recordings)
        {
            $stash->store ($_)->{puids} = $puid_per_recording{$_->id};
        }
    }

    if ($c->stash->{inc}->artist_credits)
    {
        $c->model('ArtistCredit')->load(@$recordings);
    }

    $self->_tags_and_ratings($c, 'Recording', $recordings, $stash);
}

sub linked_releases
{
    my ($self, $c, $stash, $releases) = @_;

    $c->model('ReleaseStatus')->load(@$releases);
    $c->model('ReleasePackaging')->load(@$releases);

    $c->model('Language')->load(@$releases);
    $c->model('Script')->load(@$releases);
    $c->model('Country')->load(@$releases);

    my @mediums;
    if ($c->stash->{inc}->media)
    {
        @mediums = map { $_->all_mediums } @$releases;

        unless (@mediums)
        {
            $c->model('Medium')->load_for_releases(@$releases);
            @mediums = map { $_->all_mediums } @$releases;
        }

        $c->model('MediumFormat')->load(@mediums);
    }

    if ($c->stash->{inc}->discids)
    {
        my @medium_cdtocs = $c->model('MediumCDTOC')->load_for_mediums(@mediums);
        $c->model('CDTOC')->load(@medium_cdtocs);
    }

    if ($c->stash->{inc}->artist_credits)
    {
        $c->model('ArtistCredit')->load(@$releases);
    }

    $self->_tags($c, 'Release', $releases, $stash);
}

sub linked_release_groups
{
    my ($self, $c, $stash, $release_groups) = @_;

    $c->model('ReleaseGroupType')->load(@$release_groups);

    if ($c->stash->{inc}->artist_credits)
    {
        $c->model('ArtistCredit')->load(@$release_groups);
    }

    $self->_tags_and_ratings($c, 'ReleaseGroup', $release_groups, $stash);
}

sub linked_works
{
    my ($self, $c, $stash, $works) = @_;

    if ($c->stash->{inc}->aliases)
    {
        my @aliases = @{ $c->model('Work')->alias->find_by_entity_id(map { $_->id } @$works) };

        my %alias_per_work;
        foreach (@aliases)
        {
            $alias_per_work{$_->work_id} = [] unless $alias_per_work{$_->work_id};
            push @{ $alias_per_work{$_->work_id} }, $_;
        }

        foreach (@$works)
        {
            $stash->store ($_)->{aliases} = $alias_per_work{$_->id};
        }
    }

    $self->_tags_and_ratings($c, 'Work', $works, $stash);
}

sub _validate_post
{
    my ($self, $c) = @_;

    my $h = $c->request->headers;

    unless ($h->content_type eq 'application/xml' &&
            $h->content_type_charset eq 'UTF-8') {
        $c->stash->{error} = '/ws/2/ only supports POST in application/xml; charset=UTF-8';
        $c->forward('bad_req');
        $c->res->status(415);
        $c->detach;
    }

    $self->_error ($c, "Please specify the name and version number of your client application.")
        unless $c->req->params->{client};
}

sub _validate_entity
{
    my ($self, $c) = @_;

    my $gid = $c->stash->{args}->{id};
    my $entity = $c->stash->{args}->{entity};
    $entity =~ s/-/_/;

    my $model = type_to_model ($entity);

    if (!$gid || !MusicBrainz::Server::Validation::IsGUID($gid))
    {
        $c->stash->{error} = "Invalid mbid.";
        $c->detach('bad_req');
    }

    if (!$model)
    {
        $c->stash->{error} = "Invalid entity type.";
        $c->detach('bad_req');
    }

    $entity = $c->model($model)->get_by_gid($gid);
    $c->detach('not_found') unless ($entity);

    return ($entity, $model);
}

no Moose;
1;

=head1 COPYRIGHT

Copyright (C) 2010 MetaBrainz Foundation
Copyright (C) 2009 Lukas Lalinsky
Copyright (C) 2009 Robert Kaye

This program is free software; you can redistribute it and/or modify
it under the terms of the GNU General Public License as published by
the Free Software Foundation; either version 2 of the License, or
(at your option) any later version.

This program is distributed in the hope that it will be useful,
but WITHOUT ANY WARRANTY; without even the implied warranty of
MERCHANTABILITY or FITNESS FOR A PARTICULAR PURPOSE.  See the
GNU General Public License for more details.

You should have received a copy of the GNU General Public License
along with this program; if not, write to the Free Software
Foundation, Inc., 675 Mass Ave, Cambridge, MA 02139, USA.

=cut<|MERGE_RESOLUTION|>--- conflicted
+++ resolved
@@ -50,11 +50,7 @@
         $c->detach;
     }
 
-<<<<<<< HEAD
-    my $r = $c->model('RateLimiter')->check_rate_limit($key);
-=======
     $r = $c->model('RateLimiter')->check_rate_limit($key);
->>>>>>> 30943104
     if ($r && $r->is_over_limit) {
         $c->response->status(HTTP_SERVICE_UNAVAILABLE);
         $c->res->headers->header(
