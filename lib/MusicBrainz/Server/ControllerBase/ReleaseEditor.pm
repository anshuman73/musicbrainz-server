package MusicBrainz::Server::ControllerBase::ReleaseEditor;
use Moose;
<<<<<<< HEAD
=======
use warnings FATAL => 'all';
>>>>>>> 64918049

BEGIN { extends 'MusicBrainz::Server::Controller' }

__PACKAGE__->config(
    namespace => 'release_editor'
);

__PACKAGE__->meta->make_immutable;
no Moose;
1;

=head1 COPYRIGHT

Copyright (C) 2010 MetaBrainz Foundation

This program is free software; you can redistribute it and/or modify
it under the terms of the GNU General Public License as published by
the Free Software Foundation; either version 2 of the License, or
(at your option) any later version.

This program is distributed in the hope that it will be useful,
but WITHOUT ANY WARRANTY; without even the implied warranty of
MERCHANTABILITY or FITNESS FOR A PARTICULAR PURPOSE.  See the
GNU General Public License for more details.

You should have received a copy of the GNU General Public License
along with this program; if not, write to the Free Software
Foundation, Inc., 675 Mass Ave, Cambridge, MA 02139, USA.

=cut<|MERGE_RESOLUTION|>--- conflicted
+++ resolved
@@ -1,9 +1,6 @@
 package MusicBrainz::Server::ControllerBase::ReleaseEditor;
 use Moose;
-<<<<<<< HEAD
-=======
 use warnings FATAL => 'all';
->>>>>>> 64918049
 
 BEGIN { extends 'MusicBrainz::Server::Controller' }
 
