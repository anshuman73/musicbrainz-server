package MusicBrainz::Server::Translation;
use MooseX::Singleton;

use Cwd qw(abs_path);
use DBDefs;
use DateTime::Locale;
use I18N::LangTags ();
use I18N::LangTags::Detect;
use List::UtilsBy qw( sort_by );
use Locale::Messages qw( bindtextdomain LC_MESSAGES );
use Locale::Util qw( web_set_locale );
use Text::Balanced qw( extract_bracketed );
use Unicode::ICU::Collator qw( UCOL_NUMERIC_COLLATION UCOL_ON );

use MusicBrainz::Server::Validation qw( encode_entities );

with 'MusicBrainz::Server::Role::Translation' => { domain => 'mb_server' };

use Sub::Exporter -setup => {
<<<<<<< HEAD
    exports => [qw( l lp ln N_l N_ln N_lp comma_list comma_only_list )],
=======
    exports => [qw( l lp ln N_l N_ln N_lp get_collator )],
>>>>>>> 8bf4c8db
    groups => {
        default => [qw( l lp ln N_l N_ln N_lp comma_list comma_only_list )]
    }
};

has 'languages' => (
    isa => 'ArrayRef',
    is => 'rw',
    traits => [ 'Array' ],
    default => sub { [] },
    handles => {
        all_system_languages => 'elements',
    }
);

has 'bound' => (
    isa => 'Bool',
    is => 'rw',
    default => 0
);

# N_ functions are no-ops which return their arguments
# They only exist so the strings get into the catalogs
# There is one for each because the call signatures
# and what should appear in the catalogs differ.
#
# Normal translation, singular string.
# Takes one string argument and optionally a hashref of arguments to interpolate
sub l    { __PACKAGE__->instance->gettext(@_) }
sub N_l  { __PACKAGE__->instance->nop_gettext(@_) }
# Singular translation with context
# Takes one string to translate, a string of context, and an optional hashref
sub lp   { __PACKAGE__->instance->pgettext(@_) }
sub N_lp { __PACKAGE__->instance->nop_gettext(@_) }
# Plural translation (context can be within the string)
# Takes a singlular string, a plural string, and an optional hashref
sub ln   { __PACKAGE__->instance->ngettext(@_) }
sub N_ln { __PACKAGE__->instance->nop_ngettext(@_) }

sub _bind_domain
{
    my ($self, $domain) = @_;
    # copied from Locale::TextDomain lines 321-346, in sub __find_domain
    # I changed $try_dirs to @search_dirs, which I set myself based on line 303, in sub import
    # Otherwise the same. This is so we can use Locale::TextDomain's
    # search and textdomain binding code without using its crazy way
    # of determining which domain to use for a given string.
    my @search_dirs = map $_ . '/LocaleData', @INC;
    my $found_dir = '';

    TRYDIR: foreach my $dir (map { abs_path $_ } grep { -d $_ } @search_dirs) {
        local *DIR;
        if (opendir DIR, $dir) {
            my @files = map { "$dir/$_/LC_MESSAGES/$domain.mo" }
                grep { ! /^\.\.?$/ } readdir DIR;

            foreach my $file (@files) {
                if (-f $file || -l $file) {
                    # If we find a non-readable file on our way,
                    # we access has been disabled on purpose.
                    # Therefore no -r check here.
                    $found_dir = $dir;
                    last TRYDIR;
                }
            }
        }
    }

    bindtextdomain $domain => $found_dir;
    $self->{bound} = 1;
}

sub build_languages_from_header
{
    my ($self, $headers) = @_;
    $self->languages([
        I18N::LangTags::implicate_supers(
            I18N::LangTags::Detect->http_accept_langs(
                $headers->header('Accept-Language')
            )
        ),
        'i-default'
    ]);
}

sub set_language
{
    my ($self, $lang) = @_;

    # Make sure everything is unset first.
    $ENV{LANGUAGE} = '';
    $ENV{LANG} = '';
    $ENV{OUTPUT_CHARSET} = '';
    $ENV{LC_ALL} = '';
    $ENV{LC_MESSAGES} = '';

    my @avail_lang;
    if (defined $lang) {
        @avail_lang = ($lang);
    } elsif (DBDefs->LANGUAGE_FALLBACK_TO_BROWSER) {
        # change e.g. 'en-aq' to 'en_AQ'
        @avail_lang = map { s/-([a-z]{2})/_\U$1/; $_; }
            grep {
                my $l = $_;
                grep { $l eq $_ } DBDefs->MB_LANGUAGES
            } $self->all_system_languages;
    } else {
        @avail_lang = ('en');
    }
    my $set_lang = web_set_locale(\@avail_lang, [ 'utf-8' ], LC_MESSAGES);
    if (!defined $set_lang) {
        return 'en';
    }
    # Strip off charset
    $set_lang =~ s/\.utf-8//;
    # because s///r is a perl 5.14 feature
    my $set_lang_munge = $set_lang;
    $set_lang_munge =~ s/_([A-Z]{2})/-\L$1/;
    my $set_lang_nocountry = $set_lang;
    $set_lang_nocountry =~ s/_[A-Z]{2}//;
    # Change en_AQ back to en-aq to compare with MB_LANGUAGES
    if (grep { $set_lang eq $_ || $set_lang_munge eq $_ } DBDefs->MB_LANGUAGES) {
        return $set_lang;
    }
    # Check if the language without country code is in MB_LANGUAGES
    elsif (grep { $set_lang_nocountry eq $_ } DBDefs->MB_LANGUAGES) {
        return $set_lang_nocountry;
    }
    # Give up, return the full language even though it looks wrong
    else {
        return $set_lang;
    }
}

sub unset_language
{
    web_set_locale([ 'en' ], [ 'utf-8' ], LC_MESSAGES);
}

sub language_from_cookie
{
    my ($self, $cookie) = @_;
    my $cookie_munge = defined $cookie ? $cookie->value : '';
    $cookie_munge =~ s/_([A-Z]{2})/-\L$1/;
    my $cookie_nocountry = defined $cookie ? $cookie->value : '';
    $cookie_nocountry =~ s/_[A-Z]{2}//;
    if (defined $cookie &&
        grep { $cookie->value eq $_ || $cookie_munge eq $_ } DBDefs->MB_LANGUAGES) {
        return $cookie->value;
    } elsif (defined $cookie &&
             grep { $cookie_nocountry eq $_ } DBDefs->MB_LANGUAGES) {
        return $cookie_nocountry;
    } else {
        return undef;
    }
}

sub all_languages
{
    my @lang_with_locale = sort_by { ucfirst $_->[1]->native_language }
                           map { [ $_ => DateTime::Locale->load($_) ] }
                           grep { my $l = $_;
                                  grep { $l eq $_ } DateTime::Locale->ids() }
                           map { s/-([a-z]{2})/_\U$1/; $_; } DBDefs->MB_LANGUAGES;
    my @lang_without_locale = sort_by { $_->[1]->{id} }
                              map { [ $_ => {'id' => $_, 'native_language' => ''} ] }
                              grep { my $l = $_;
                                     !(grep { $l eq $_ } DateTime::Locale->ids()) }
                              map { s/-([a-z]{2})/_\U$1/; $_; } DBDefs->MB_LANGUAGES;
    my @languages = (@lang_with_locale, @lang_without_locale);
    return \@languages;
}

sub _expand
{
    my ($self, $string, %args) = @_;

    my $make_link = sub {
        my ($var, $text) = @_;
        my $final_text = defined $args{$text} ? $args{$text} : $self->_expand($text, %args);
        if (defined $args{$var}) {
            if (ref($args{$var}) eq 'HASH') {
                return '<a ' . join(' ', map { "$_=\"" . encode_entities($args{$var}->{$_}) . "\"" } sort keys %{ $args{$var} }) . '>' . $final_text . '</a>';
            } else {
                return '<a href="' . encode_entities($args{$var}) . '">' . $final_text . '</a>';
            }
        } else {
            return "{$var|$text}";
        }
    };

    my $result = '';
    my $remainder = $string;
    my $re = join '|', map { quotemeta $_ } keys %args;

    while (1) {
        my ($match, $prefix);
        ($match, $remainder, $prefix) = extract_bracketed($remainder, '{}', '[^{]*');

        $match //= '';
        $prefix //= '';
        return "${result}${prefix}${remainder}" unless $match;

        $match =~ s/^\{($re)\|(.*?)\}$/$make_link->($1, $2)/ge;
        $match =~ s/^\{($re)\}$/defined $args{$1} ? $args{$1} : "{$1}"/ge;
        $result .= "${prefix}${match}";
    }

    return $result;
}

sub get_collator
{
    my ($language) = @_;
    my $coll = Unicode::ICU::Collator->new($language);
    # make sure to update the postgresql collate extension as well
    $coll->setAttribute(UCOL_NUMERIC_COLLATION(), UCOL_ON());
    return $coll;
}

sub comma_list {
    return ($_[0] // '') if scalar(@_) <= 1;

    my ($last, $almost_last, @rest) = reverse(@_);

    my $output = l('{almost_last_list_item} and {last_list_item}', {
        last_list_item => $last,
        almost_last_list_item => $almost_last
    });

    for (@rest) {
        $output = l('{list_item}, {rest}', { list_item => $_, rest => $output });
    }

    return $output;
}

sub comma_only_list {
    return ($_[0] // '') if scalar(@_) <= 1;

    my ($last, @rest) = reverse(@_);

    my $output = l('{last_list_item}', { last_list_item => $last });

    for (@rest) {
        $output = l('{commas_only_list_item}, {rest}', { commas_only_list_item => $_, rest => $output });
    }

    return $output;
}

1;<|MERGE_RESOLUTION|>--- conflicted
+++ resolved
@@ -17,11 +17,7 @@
 with 'MusicBrainz::Server::Role::Translation' => { domain => 'mb_server' };
 
 use Sub::Exporter -setup => {
-<<<<<<< HEAD
-    exports => [qw( l lp ln N_l N_ln N_lp comma_list comma_only_list )],
-=======
-    exports => [qw( l lp ln N_l N_ln N_lp get_collator )],
->>>>>>> 8bf4c8db
+    exports => [qw( l lp ln N_l N_ln N_lp get_collator comma_list comma_only_list )],
     groups => {
         default => [qw( l lp ln N_l N_ln N_lp comma_list comma_only_list )]
     }
