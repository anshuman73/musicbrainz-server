package MusicBrainz::Server::Data::Edit;
use Moose;

use Carp qw( carp croak confess );
use Data::OptList;
use DateTime;
use TryCatch;
use List::MoreUtils qw( uniq zip );
use MusicBrainz::Server::Constants qw( $EDITOR_MODBOT );
use MusicBrainz::Server::Data::Editor;
use MusicBrainz::Server::EditRegistry;
use MusicBrainz::Server::Edit::Exceptions;
use MusicBrainz::Server::Types qw( :edit_status $VOTE_YES $AUTO_EDITOR_FLAG $UNTRUSTED_FLAG );
use MusicBrainz::Server::Data::Utils qw( placeholders query_to_list query_to_list_limited );
use JSON::Any;

use aliased 'MusicBrainz::Server::Entity::EditorSubscription';

extends 'MusicBrainz::Server::Data::Entity';

sub _table
{
    return 'edit';
}

sub _columns
{
    return 'edit.id, edit.editor, edit.open_time, edit.expire_time, edit.close_time,
            edit.data, edit.language, edit.type, edit.yes_votes, edit.no_votes,
            edit.autoedit, edit.status, edit.quality';
}

sub _dbh
{
    return shift->c->raw_dbh;
}

sub sql { return shift->c->raw_sql }

sub _new_from_row
{
    my ($self, $row) = @_;

    # Readd the class marker
    my $class = MusicBrainz::Server::EditRegistry->class_from_type($row->{type})
        or confess"Could not look up class for type ".$row->{type};
    my $data = JSON::Any->new(utf8 => 1)->jsonToObj($row->{data});

    my $edit = $class->new({
        c => $self->c,
        id => $row->{id},
        yes_votes => $row->{yes_votes},
        no_votes => $row->{no_votes},
        editor_id => $row->{editor},
        created_time => $row->{open_time},
        expires_time => $row->{expire_time},
        auto_edit => $row->{autoedit},
        status => $row->{status},
        quality => $row->{quality},
        c => $self->c,
    });
    $edit->language_id($row->{language}) if $row->{language};
    try {
        $edit->restore($data);
    }
    catch {
        $edit->clear_data;
    }
    $edit->close_time($row->{close_time}) if defined $row->{close_time};
    return $edit;
}

# Load an edit from the DB and try to get an exclusive lock on it
sub get_by_id_and_lock
{
    my ($self, $id) = @_;

    my $query =
        "SELECT " . $self->_columns . " FROM " . $self->_table . " " .
        "WHERE id = ? FOR UPDATE NOWAIT";

    my $row = $self->sql->select_single_row_hash($query, $id);
    return unless defined $row;

    my $edit = $self->_new_from_row($row);
    return $edit;
}

sub get_max_id
{
    my ($self) = @_;

    return $self->sql->select_single_value("SELECT id FROM edit ORDER BY id DESC
                                    LIMIT 1");
}

sub find
{
    my ($self, $p, $limit, $offset) = @_;

    my (@pred, @args);
    for my $type (qw( artist label release release_group recording work url)) {
        next unless exists $p->{$type};
        my $ids = delete $p->{$type};

        my @ids = ref $ids ? @$ids : $ids;
        push @args, @ids;

        my $subquery;
        if (@ids == 1) {
            $subquery = "SELECT edit FROM edit_$type WHERE $type = ?";
        }
        else {
            my $placeholders = placeholders(@ids);
            $subquery = "SELECT edit FROM edit_$type
                          WHERE $type IN ($placeholders)
                       GROUP BY edit HAVING count(*) = ?";
            push @args, scalar @ids;
        }

        push @pred, "id IN ($subquery)";
    }

    my @params = keys %$p;
    while (my ($param, $value) = each %$p) {
        my @values = ref($value) ? @$value : ($value);
        next unless @values;
        push @pred, (join " OR ", (("$param = ?") x @values));
        push @args, @values;
    }

    my $query = 'SELECT ' . $self->_columns . ' FROM ' . $self->_table;
    $query .= ' WHERE ' . join ' AND ', map { "($_)" } @pred if @pred;
    $query .= ' ORDER BY id DESC OFFSET ?';

    return query_to_list_limited($self->c->raw_sql, $offset, $limit, sub {
            return $self->_new_from_row(shift);
        }, $query, @args, $offset);
}

sub find_for_subscription
{
    my ($self, $subscription) = @_;
    if($subscription->isa(EditorSubscription)) {
        my $query = 'SELECT ' . $self->_columns . ' FROM edit 
                      WHERE id > ? AND editor = ?';

        return query_to_list(
            $self->c->raw_sql,
            sub { $self->_new_from_row(shift) },
            $query, $subscription->last_edit_sent,
            $subscription->subscribed_editor_id
        );
    }
    else {
        my $type = $subscription->type;
        my $query = 'SELECT ' . $self->_columns . ' FROM ' . $self->_table .
            " WHERE id IN (SELECT edit FROM edit_$type WHERE $type = ?) " .
            "   AND id > ?";
        return query_to_list(
            $self->c->raw_sql,
            sub { $self->_new_from_row(shift) },
            $query, $subscription->target_id, $subscription->last_edit_sent);
    }
}

sub find_by_voter
{
    my ($self, $voter_id, $limit, $offset) = @_;
    my $query =
        'SELECT ' . $self->_columns . '
           FROM ' . $self->_table . '
           JOIN vote ON vote.edit = edit.id
          WHERE vote.editor = ? AND vote.superseded = FALSE
       ORDER BY id DESC
         OFFSET ?';

    return query_to_list_limited(
        $self->sql, $offset, $limit,
        sub { $self->_new_from_row(shift) },
        $query, $voter_id, $offset
    );
}

sub subscribed_entity_edits
{
    my ($self, $editor_id, $limit, $offset) = @_;
    my @subscribable_types = qw( artist label );

    my %subscriptions = map {
        $_ => $self->c->sql->select_single_column_array(
            "SELECT $_ FROM editor_subscribe_$_ WHERE editor = ?",
            $editor_id
        )
    } @subscribable_types;

    my @filter_on = grep { @{ $subscriptions{$_} } } keys %subscriptions
        or return;

    my $query =
        'SELECT ' . $self->_columns . ' FROM ' . $self->_table .
        ' WHERE editor != ?
            AND status = ?
            AND id IN (' .
            join(
                ' UNION ALL ',
                map {
                    "SELECT edit FROM edit_$_ WHERE $_ IN (" .
                        placeholders(@{ $subscriptions{$_} }) .
                    ')'
                } @filter_on
            ) .
         ')
       ORDER BY id DESC
         OFFSET ?';

    return query_to_list_limited(
        $self->sql, $offset, $limit,
        sub {
            return $self->_new_from_row(shift);
        },
        $query, $editor_id, $STATUS_OPEN,
        (map { @{ $subscriptions{$_} } } @filter_on),
        $offset);
}

sub subscribed_editor_edits {
    my ($self, $editor_id, $limit, $offset) = @_;

    my @editor_ids = @{
        $self->c->sql->select_single_column_array(
            'SELECT subscribed_editor FROM editor_subscribe_editor
              WHERE editor = ?',
            $editor_id)
    } or return;

    my $query =
        'SELECT ' . $self->_columns . ' FROM ' . $self->_table .
        ' WHERE status = ?
            AND editor IN (' . placeholders(@editor_ids) . ')
       ORDER BY id DESC
         OFFSET ?';

    return query_to_list_limited(
        $self->sql, $offset, $limit,
        sub {
            return $self->_new_from_row(shift);
        },
        $query, $STATUS_OPEN, @editor_ids, $offset);
}

sub merge_entities
{
    my ($self, $type, $new_id, @old_ids) = @_;
    my @ids = ($new_id, @old_ids);
    $self->sql->do(
        "DELETE FROM edit_$type
          WHERE $type IN (" . placeholders(@ids) . ")
            AND (edit, $type) NOT IN (
                   SELECT DISTINCT ON (edit) edit, $type
                     FROM edit_$type
                    WHERE $type IN (" . placeholders(@ids) . ")
                )",
        @ids, @ids);

    $self->sql->do("UPDATE edit_$type SET $type = ?
              WHERE $type IN (".placeholders(@old_ids).")", $new_id, @old_ids);
}

sub preview
{
    my ($self, %opts) = @_;
    
    my $type = delete $opts{edit_type} or croak "edit_type required";
    my $editor_id = delete $opts{editor_id} or croak "editor_id required";
    my $privs = delete $opts{privileges} || 0;
    my $class = MusicBrainz::Server::EditRegistry->class_from_type($type)
        or confess "Could not lookup edit type for $type";

    unless ($class->does ('MusicBrainz::Server::Edit::Role::Preview'))
    {
        warn "FIXME: $class does not support previewing.\n";
        return undef;
    }

    my $edit = $class->new( editor_id => $editor_id, c => $self->c, preview => 1 );
    try {
        $edit->initialize(%opts);
    }
    catch (MusicBrainz::Server::Edit::Exceptions::NoChanges $e) {
        confess $e;
    }
    catch ($err) {
        use Data::Dumper;
        croak join "\n\n", "Could not create error", Dumper(\%opts), $err;
    }

    my $quality = $edit->determine_quality;
    my $conditions = $edit->edit_conditions->{$quality};

    # Edit conditions allow auto edit and the edit requires no votes
    $edit->auto_edit(1)
        if ($conditions->{auto_edit} && $conditions->{votes} == 0);

    $edit->auto_edit(1)
        if ($conditions->{auto_edit} && $edit->allow_auto_edit);

    # Edit conditions allow auto edit and the user is autoeditor
    $edit->auto_edit(1)
        if ($conditions->{auto_edit} && ($privs & $AUTO_EDITOR_FLAG));

    # Unstrusted user, always go through the edit queue
    $edit->auto_edit(0)
        if ($privs & $UNTRUSTED_FLAG);

    # Save quality level
    $edit->quality($quality);

    return $edit;
}

sub create
{
    my ($self, %opts) = @_;

    my $type = delete $opts{edit_type} or croak "edit_type required";
    my $editor_id = delete $opts{editor_id} or croak "editor_id required";
    my $privs = delete $opts{privileges} || 0;
    my $class = MusicBrainz::Server::EditRegistry->class_from_type($type)
        or confess "Could not lookup edit type for $type";

    my $edit = $class->new( editor_id => $editor_id, c => $self->c );
    try {
        $edit->initialize(%opts);
    }
    catch (MusicBrainz::Server::Edit::Exceptions::NoChanges $e) {
        confess $e;
    }
    catch ($err) {
        use Data::Dumper;
        croak join "\n\n", "Could not create error", Dumper(\%opts), $err;
    }

    my $quality = $edit->determine_quality;
    my $conditions = $edit->edit_conditions->{$quality};

    # Edit conditions allow auto edit and the edit requires no votes
    $edit->auto_edit(1)
        if ($conditions->{auto_edit} && $conditions->{votes} == 0);

    $edit->auto_edit(1)
        if ($conditions->{auto_edit} && $edit->allow_auto_edit);

    # Edit conditions allow auto edit and the user is autoeditor
    $edit->auto_edit(1)
        if ($conditions->{auto_edit} && ($privs & $AUTO_EDITOR_FLAG));

    # Unstrusted user, always go through the edit queue
    $edit->auto_edit(0)
        if ($privs & $UNTRUSTED_FLAG);

    # Save quality level
    $edit->quality($quality);

    Sql::run_in_transaction(sub {
        $edit->insert;

        my $now = DateTime->now;
        my $duration = DateTime::Duration->new( days => $conditions->{duration} );

        # Some edits need the ID when they are accepted, and the accept code
        # might run before edit insertion (ie, autoedits).
        $edit->id($self->sql->select_single_value(
            "SELECT nextval('edit_id_seq')"
        ));

        # Automatically accept auto-edits on insert
        if ($edit->auto_edit) {
            my $st = $self->_do_accept($edit);
            $edit->status($st);
            $self->c->model('Editor')->credit($edit->editor_id, $st, 1);
            $edit->close_time($now)
        };

        my $row = {
            id => $edit->id,
            editor => $edit->editor_id,
            data => JSON::Any->new( utf8 => 1 )->objToJson($edit->to_hash),
            status => $edit->status,
            type => $edit->edit_type,
            open_time => $now,
            expire_time => $now + $duration,
            autoedit => $edit->auto_edit,
            quality => $edit->quality,
            close_time => $edit->close_time
        };

<<<<<<< HEAD
        my $edit_id = $self->c->raw_sql->insert_row('edit', $row, 'edit_id');
=======
        my $edit_id = $self->c->raw_sql->insert_row('edit', $row, 'id');
>>>>>>> f358cfc3

        my $ents = $edit->related_entities;
        while (my ($type, $ids) = each %$ents) {
            $ids = [ uniq grep { defined } @$ids ];
            @$ids or next;
            my $query = "INSERT INTO edit_$type (edit, $type) VALUES ";
            $query .= join ", ", ("(?, ?)") x @$ids;
            my @all_ids = ($edit_id) x @$ids;
            $self->c->raw_sql->do($query, zip @all_ids, @$ids);
        }

        if ($edit->is_open) {
            $edit->adjust_edit_pending(+1);
        }
    }, $self->c->sql, $self->c->raw_sql);

    return $edit;
}

sub load_all
{
    my ($self, @edits) = @_;

    @edits = grep { $_->has_data } @edits;

    my $objects_to_load  = {}; # Objects loaded with get_by_id
    my $post_load_models = {}; # Objects loaded with ->load (after get_by_id)

    for my $edit (@edits) {
        my $edit_references = $edit->foreign_keys;
        while (my ($model, $ids) = each %$edit_references) {
            $objects_to_load->{$model} ||= [];
            if (ref($ids) eq 'ARRAY') {
                $ids = [ uniq grep { defined } @$ids ];
            }
            $ids = Data::OptList::mkopt_hash($ids);
            while (my ($object_id, $extra_models) = each %$ids) {
                push @{ $objects_to_load->{$model} }, $object_id;
                $post_load_models->{$model}->{$object_id} = $extra_models
                    if $extra_models && @$extra_models;
            }
        }
    }

    my $loaded = {};
    my $load_arguments = {};
    while (my ($model, $ids) = each %$objects_to_load) {
        my $m = ref $model ? $model : $self->c->model($model);
        $loaded->{$model} = $m->get_by_ids(@$ids);

        # Now we need to load any extra information about each object
        for my $id (@$ids) {
            for my $extra (@{ $post_load_models->{$model}->{$id} }) {
                $load_arguments->{$extra} ||= [];
                push @{ $load_arguments->{$extra} }, $loaded->{$model}->{$id};
            }
        }
    }

    while (my ($model, $objs) = each %$load_arguments) {
        $self->c->model($model)->load(@$objs);
    }

    for my $edit (@edits) {
        $edit->display_data($edit->build_display_data($loaded));
    }
}

# Runs it's own transaction
sub approve
{
    my ($self, $edit, $editor_id) = @_;

    Sql::run_in_transaction(sub {
        # Load the edit again, but this time lock it for updates
        $edit = $self->get_by_id_and_lock($edit->id);

        $self->c->model('Vote')->enter_votes(
            $editor_id,
            {
                vote    => $VOTE_YES,
                edit_id => $edit->id
            }
        );

        # Apply the changes and close the edit
        $self->accept($edit);
    }, $self->c->sql, $self->c->raw_sql);
}

sub _do_accept
{
    my ($self, $edit) = @_;

    try {
        $edit->accept;
    }
    catch (MusicBrainz::Server::Edit::Exceptions::FailedDependency $err) {
        $self->c->model('EditNote')->add_note(
            $edit->id => {
                editor_id => $EDITOR_MODBOT,
                text => $err->message
            }
        );
        return $STATUS_FAILEDDEP;
    }
    catch ($err) {
        carp("Could not accept " . $edit->id . ": $err");
        return $STATUS_ERROR;
    };
    return $STATUS_APPLIED;
}

sub _do_reject
{
    my ($self, $edit, $status) = @_;

    try {
        $edit->reject;
    }
    catch (MusicBrainz::Server::Edit::Exceptions::MustApply $err) {
        $self->c->model('EditNote')->add_note(
            $edit->id,
            {
                editor_id => $EDITOR_MODBOT,
                text => $err
            }
        );
        return $STATUS_APPLIED;
    }
    catch ($err) {
        carp("Could not reject " . $edit->id . ": $err");
        return $STATUS_ERROR;
    };
    return $status;
}

# Must be called in a transaction
sub accept
{
    my ($self, $edit) = @_;

    confess "The edit is not open anymore." if $edit->status != $STATUS_OPEN;
    $self->_close($edit, sub { $self->_do_accept(shift) });
}

# Must be called in a transaction
sub reject
{
    my ($self, $edit, $status) = @_;

    $status ||= $STATUS_FAILEDVOTE;
    my $expected_status = ($status == $STATUS_DELETED)
        ? $STATUS_TOBEDELETED
        : $STATUS_OPEN;
    confess "The edit is not open anymore." if $edit->status != $expected_status;
    $self->_close($edit, sub { $self->_do_reject(shift, $status) });
}

# Runs it's own transaction
sub cancel
{
    my ($self, $edit) = @_;

    Sql::run_in_transaction(sub {
        my $query = "UPDATE edit SET status = ? WHERE id = ?";
        $self->c->raw_sql->do($query, $STATUS_TOBEDELETED, $edit->id);
        $edit->adjust_edit_pending(-1);
   }, $self->c->sql, $self->c->raw_sql);
}

sub _close
{
    my ($self, $edit, $close_sub) = @_;
    my $status = &$close_sub($edit);
    my $query = "UPDATE edit SET status = ?, close_time = NOW() WHERE id = ?";
    $self->c->raw_sql->do($query, $status, $edit->id);
    $edit->adjust_edit_pending(-1);
    $edit->status($status);
    $self->c->model('Editor')->credit($edit->editor_id, $status);
}

sub insert_votes_and_notes {
    my ($self, $user_id, %data) = @_;
    my @votes = @{ $data{votes} || [] };
    my @notes = @{ $data{notes} || [] };

    Sql::run_in_transaction(sub {
        $self->c->model('Vote')->enter_votes($user_id, @votes);
        for my $note (@notes) {
            $self->c->model('EditNote')->add_note(
                $note->{edit_id},
                {
                    editor_id => $user_id,
                    text => $note->{edit_note},
                });
        }
    }, $self->c->raw_sql);
}

__PACKAGE__->meta->make_immutable;
no Moose;

1;

=head1 COPYRIGHT

Copyright (C) 2009 Oliver Charles

This program is free software; you can redistribute it and/or modify
it under the terms of the GNU General Public License as published by
the Free Software Foundation; either version 2 of the License, or
(at your option) any later version.

This program is distributed in the hope that it will be useful,
but WITHOUT ANY WARRANTY; without even the implied warranty of
MERCHANTABILITY or FITNESS FOR A PARTICULAR PURPOSE.  See the
GNU General Public License for more details.

You should have received a copy of the GNU General Public License
along with this program; if not, write to the Free Software
Foundation, Inc., 675 Mass Ave, Cambridge, MA 02139, USA.

=cut<|MERGE_RESOLUTION|>--- conflicted
+++ resolved
@@ -395,11 +395,7 @@
             close_time => $edit->close_time
         };
 
-<<<<<<< HEAD
-        my $edit_id = $self->c->raw_sql->insert_row('edit', $row, 'edit_id');
-=======
         my $edit_id = $self->c->raw_sql->insert_row('edit', $row, 'id');
->>>>>>> f358cfc3
 
         my $ents = $edit->related_entities;
         while (my ($type, $ids) = each %$ents) {
