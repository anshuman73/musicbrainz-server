--- conflicted
+++ resolved
@@ -53,13 +53,8 @@
 {
     my ($self, $bucket, $mbid, $id, $redirect) = @_;
 
-<<<<<<< HEAD
-    my $access_key = &DBDefs::COVER_ART_ARCHIVE_ACCESS_KEY;
-    my $secret_key = &DBDefs::COVER_ART_ARCHIVE_SECRET_KEY;
-=======
-    my $aws_id = DBDefs->COVER_ART_ARCHIVE_ID;
-    my $aws_key = DBDefs->COVER_ART_ARCHIVE_KEY;
->>>>>>> 667064ed
+    my $access_key = DBDefs->COVER_ART_ARCHIVE_ACCESS_KEY;
+    my $secret_key = DBDefs->COVER_ART_ARCHIVE_SECRET_KEY;
 
     my $policy = Net::Amazon::S3::Policy->new(expiration => int(time()) + 3600);
     my $filename = "mbid-$mbid-" . $id . '.jpg';
