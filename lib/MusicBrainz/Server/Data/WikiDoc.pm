package MusicBrainz::Server::Data::WikiDoc;
use Moose;
use namespace::autoclean;

use Carp;
use Readonly;
use HTML::TreeBuilder::XPath;
use MusicBrainz::Server::Entity::WikiDocPage;
use URI::Escape qw( uri_unescape );
use Encode qw( decode );

with 'MusicBrainz::Server::Data::Role::Context';

Readonly my $WIKI_CACHE_TIMEOUT => 60 * 60;
Readonly my $WIKI_IMAGE_PREFIX => '/-/images';

sub _fix_html_links
{
    my ($self, $node, $index) = @_;

    my $server      = DBDefs->WEB_SERVER;
    my $wiki_server = DBDefs->WIKITRANS_SERVER;

    my $class = $node->attr('class') || "";

    # Remove the title attribute from all links
    $node->attr('title', undef);

    # if this is not a link to _our_ wikidocs server, don't mess with it.
    return if ($class =~ m/external/ || $class =~ m/extiw/);

    my $href = $node->attr('href') || "";

    # Remove broken links & links to images in the wiki
    if ($href =~ m,^https?://$wiki_server/(File|Image):, || $class =~ m/new/)
    {
        $node->replace_with ($node->content_list);
    }
    # if this is not a link to the wikidocs server, don't mess with it.
    elsif ($href =~ m,^https?://$wiki_server,)
    {
        $href =~ s,^https?://$wiki_server/?,//$server/doc/,;
        $node->attr('href', $href);
    }
    elsif ($href =~ m,^$WIKI_IMAGE_PREFIX,) {
        $href =~ s,$WIKI_IMAGE_PREFIX?,//$wiki_server$WIKI_IMAGE_PREFIX,;
        $node->attr('href', $href);
    }
}

sub _fix_html_markup
{
    my ($self, $content, $index) = @_;

    my $wiki_server = DBDefs->WIKITRANS_SERVER;
    my $tree = HTML::TreeBuilder::XPath->new;

    $tree->parse_content ("<html><body>".$content."</body></html>");
    for my $node ($tree->findnodes (
                      '//span[contains(@class, "editsection")]')->get_nodelist)
    {
        $node->delete();
    }

    for my $node ($tree->findnodes ('//a')->get_nodelist)
    {
        $self->_fix_html_links ($node, $index);
    }

    for my $node ($tree->findnodes ('//img')->get_nodelist)
    {
        my $src = $node->attr('src') || "";
        $node->attr('src', $src) if ($src =~ s,$WIKI_IMAGE_PREFIX,//$wiki_server$WIKI_IMAGE_PREFIX,);
    }

    for my $node ($tree->findnodes ('//table')->get_nodelist)
    {
        my $class = $node->attr('class') || "";

        # Special cases where we don't want this class added
        next if ($class =~ /(\btoc\b|\btbl\b)/);

        $node->attr('class', 'wikitable ' . $class);
    }

    $content = $tree->as_HTML;

    # Obfuscate email addresses
    $content =~ s/(\w+)\@(\w+)/$1&#x0040;$2/g;
    $content =~ s/mailto:/mailto&#x3a;/g;

    return $content;
}

sub _create_page
{
    my ($self, $id, $version, $content, $index) = @_;

    my $title = $id;
    $title =~ s/_/ /g;
    # Create hierarchy for displaying in the h1
    my @hierarchy = split('/',$title);

    # Format nicely for <title>
    $title =~ s,/, / ,g;

    $content = $self->_fix_html_markup($content, $index);

    my %args = ( title => $title, hierarchy => \@hierarchy, content  => $content );
    if (defined $version) {
        $args{version} = $version;
    }
    return MusicBrainz::Server::Entity::WikiDocPage->new(%args);
}

sub _load_page
{
    my ($self, $id, $version, $index) = @_;

    return MusicBrainz::Server::Entity::WikiDocPage->new({ canonical => "MusicBrainz_Documentation" })
        if ($id eq "");

    my $doc_url = sprintf "http://%s/%s?action=render&redirect=no", DBDefs->WIKITRANS_SERVER, $id;
    if (defined $version) {
        $doc_url .= "&oldid=$version";
    }

    my $response = $self->c->lwp->get($doc_url);

    if (!$response->is_success) {
        if ($response->is_redirect && $response->header("Location") =~ /https?:\/\/(.*?)\/(.*)$/) {
            return $self->get_page(uri_unescape($2));
        }
        return undef;
    }

    my $content = decode "utf-8", $response->content;
    if ($content =~ /<title>Error/s) {
        return undef;
    }

    if ($content =~ /<div class="noarticletext">/s) {
        return undef;
    }

    if ($content =~ /<span class="redirectText"><a href="https?:\/\/.*?\/(.*?)"/) {
        return MusicBrainz::Server::Entity::WikiDocPage->new({ canonical => uri_unescape($1) });
    }

    return $self->_create_page($id, $version, $content, $index);
}

<<<<<<< HEAD
=======
sub get_version
{
    my ($self, $id) = @_;

    my $doc_url = sprintf "http://%s/?title=%s", DBDefs->WIKITRANS_SERVER, $id;
    my $response = $self->c->lwp->get($doc_url);

    my $content = $response->decoded_content;

    my $ret = { canonical => $id, version => undef };

    if ($content =~ /var wgPageName = "(.*)"/)
    {
        $ret->{canonical} = $1;
    }

    if ($content =~ /var wgCurRevisionId = "([0-9]*)"/)
    {
        $ret->{version} = $1;
    }

    return $ret;
}

>>>>>>> 667064ed
sub get_page
{
    my ($self, $id, $version, $index) = @_;

    my $prefix = 'wikidoc';
    my $cache = $self->c->cache($prefix);
    my $cache_key = defined $version ? "$prefix:$id:$version" : "$prefix:$id:current";

    my $page = $cache->get($cache_key);
    return $page
        if defined $page;

    $page = $self->_load_page($id, $version, $index) or return undef;

    $cache->set($cache_key, $page, $WIKI_CACHE_TIMEOUT);

    return $page;
}

__PACKAGE__->meta->make_immutable;
no Moose;
1;

=head1 COPYRIGHT

Copyright (C) 2009 Lukas Lalinsky

This program is free software; you can redistribute it and/or modify
it under the terms of the GNU General Public License as published by
the Free Software Foundation; either version 2 of the License, or
(at your option) any later version.

This program is distributed in the hope that it will be useful,
but WITHOUT ANY WARRANTY; without even the implied warranty of
MERCHANTABILITY or FITNESS FOR A PARTICULAR PURPOSE.  See the
GNU General Public License for more details.

You should have received a copy of the GNU General Public License
along with this program; if not, write to the Free Software
Foundation, Inc., 675 Mass Ave, Cambridge, MA 02139, USA.

=cut<|MERGE_RESOLUTION|>--- conflicted
+++ resolved
@@ -150,33 +150,6 @@
     return $self->_create_page($id, $version, $content, $index);
 }
 
-<<<<<<< HEAD
-=======
-sub get_version
-{
-    my ($self, $id) = @_;
-
-    my $doc_url = sprintf "http://%s/?title=%s", DBDefs->WIKITRANS_SERVER, $id;
-    my $response = $self->c->lwp->get($doc_url);
-
-    my $content = $response->decoded_content;
-
-    my $ret = { canonical => $id, version => undef };
-
-    if ($content =~ /var wgPageName = "(.*)"/)
-    {
-        $ret->{canonical} = $1;
-    }
-
-    if ($content =~ /var wgCurRevisionId = "([0-9]*)"/)
-    {
-        $ret->{version} = $1;
-    }
-
-    return $ret;
-}
-
->>>>>>> 667064ed
 sub get_page
 {
     my ($self, $id, $version, $index) = @_;
