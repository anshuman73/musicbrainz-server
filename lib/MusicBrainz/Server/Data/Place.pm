package MusicBrainz::Server::Data::Place;

use Moose;
use namespace::autoclean;
use MusicBrainz::Server::Constants qw( $STATUS_OPEN );
use MusicBrainz::Server::Data::Edit;
use MusicBrainz::Server::Entity::Place;
use MusicBrainz::Server::Entity::Coordinates;
use MusicBrainz::Server::Entity::PartialDate;
use MusicBrainz::Server::Data::Utils qw(
    add_partial_date_to_row
    add_coordinates_to_row
    hash_to_row
    load_subobjects
    merge_table_attributes
    merge_string_attributes
    merge_partial_date
    placeholders
    query_to_list_limited
);
use MusicBrainz::Server::Data::Utils::Cleanup qw( used_in_relationship );
use MusicBrainz::Server::Data::Utils::Uniqueness qw( assert_uniqueness_conserved );

extends 'MusicBrainz::Server::Data::CoreEntity';
with 'MusicBrainz::Server::Data::Role::Annotation' => { type => 'place' };
with 'MusicBrainz::Server::Data::Role::Name' => { name_table => undef };
with 'MusicBrainz::Server::Data::Role::Alias' => { type => 'place' };
with 'MusicBrainz::Server::Data::Role::CoreEntityCache' => { prefix => 'place' };
with 'MusicBrainz::Server::Data::Role::Editable' => { table => 'place' };
with 'MusicBrainz::Server::Data::Role::Tag' => { type => 'place' };
with 'MusicBrainz::Server::Data::Role::Browse';
with 'MusicBrainz::Server::Data::Role::LinksToEdit' => { table => 'place' };
with 'MusicBrainz::Server::Data::Role::Merge';
with 'MusicBrainz::Server::Data::Role::Area';

sub _type { 'place' }

sub _columns
{
    return 'place.id, place.gid, place.name, place.type, place.address, place.area, place.coordinates[0] as coordinates_x, ' .
           'place.coordinates[1] as coordinates_y, place.edits_pending, place.begin_date_year, place.begin_date_month, place.begin_date_day, ' .
           'place.end_date_year, place.end_date_month, place.end_date_day, place.ended, place.comment, place.last_updated';
}

sub browse_column { 'name' }

sub _id_column
{
    return 'place.id';
}

<<<<<<< HEAD
sub _gid_redirect_table
{
    return 'place_gid_redirect';
}

=======
>>>>>>> 121d4156
sub _column_mapping
{
    return {
        id => 'id',
        gid => 'gid',
        name => 'name',
        type_id => 'type',
        address => 'address',
        area_id => 'area',
        coordinates =>  sub { MusicBrainz::Server::Entity::Coordinates->new_from_row(shift, shift() . 'coordinates') },
        begin_date => sub { MusicBrainz::Server::Entity::PartialDate->new_from_row(shift, shift() . 'begin_date_') },
        end_date => sub { MusicBrainz::Server::Entity::PartialDate->new_from_row(shift, shift() . 'end_date_') },
        edits_pending => 'edits_pending',
        comment => 'comment',
        last_updated => 'last_updated',
        ended => 'ended'
    };
}

sub _area_cols
{
    return ['area']
}

sub load
{
    my ($self, @objs) = @_;
    load_subobjects($self, 'place', @objs);
}

sub update
{
    my ($self, $place_id, $update) = @_;

    my $row = $self->_hash_to_row($update);

    $self->sql->update_row('place', $row, { id => $place_id }) if %$row;

    return 1;
}

sub can_delete {1}

sub delete
{
    my ($self, @place_ids) = @_;

    $self->c->model('Relationship')->delete_entities('place', @place_ids);
    $self->annotation->delete(@place_ids);
    $self->alias->delete_entities(@place_ids);
    $self->tags->delete(@place_ids);
    $self->remove_gid_redirects(@place_ids);
    $self->sql->do('DELETE FROM place WHERE id IN (' . placeholders(@place_ids) . ')', @place_ids);
    return 1;
}

sub _merge_impl
{
    my ($self, $new_id, @old_ids) = @_;

    $self->alias->merge($new_id, @old_ids);
    $self->tags->merge($new_id, @old_ids);
    $self->annotation->merge($new_id, @old_ids);
    $self->c->model('Edit')->merge_entities('place', $new_id, @old_ids);
    $self->c->model('Relationship')->merge_entities('place', $new_id, @old_ids);

    my @merge_options = ($self->sql => (
                           table => 'place',
                           old_ids => \@old_ids,
                           new_id => $new_id
                        ));

    merge_table_attributes(@merge_options, columns => [ qw( type area coordinates ) ]);
    merge_string_attributes(@merge_options, columns => [ qw( address ) ]);
    merge_partial_date(@merge_options, field => $_) for qw( begin_date end_date );

    $self->_delete_and_redirect_gids('place', $new_id, @old_ids);
    return 1;
}

sub _hash_to_row
{
    my ($self, $place, $names) = @_;
    my $row = hash_to_row($place, {
        type => 'type_id',
        ended => 'ended',
        name => 'name',
        area => 'area_id',
        map { $_ => $_ } qw( comment address )
    });

    add_partial_date_to_row($row, $place->{begin_date}, 'begin_date');
    add_partial_date_to_row($row, $place->{end_date}, 'end_date');
    add_coordinates_to_row($row, $place->{coordinates}, 'coordinates')
        if exists $place->{coordinates};
    return $row;
}

sub is_empty {
    my ($self, $place_id) = @_;

    my $used_in_relationship = used_in_relationship($self->c, place => 'place_row.id');
    return $self->sql->select_single_value(<<EOSQL, $place_id, $STATUS_OPEN);
        SELECT TRUE
        FROM place place_row
        WHERE id = ?
        AND edits_pending = 0
        AND NOT (
          EXISTS (
            SELECT TRUE
            FROM edit_place JOIN edit ON edit_place.edit = edit.id
            WHERE status = ? AND place = place_row.id
          ) OR
          $used_in_relationship
        )
EOSQL
}

sub find_by_area {
    my ($self, $area_id, $limit, $offset) = @_;
    my $query = "SELECT " . $self->_columns . "
                 FROM " . $self->_table . "
                    JOIN area ON place.area = area.id
                 WHERE area.id = ?
                 ORDER BY musicbrainz_collate(place.name), place.id
                 OFFSET ?";
    return query_to_list_limited(
        $self->c->sql, $offset, $limit, sub { $self->_new_from_row(@_) },
        $query, $area_id, $offset || 0);
}

__PACKAGE__->meta->make_immutable;
no Moose;
1;

=head1 COPYRIGHT

Copyright (C) 2013 MetaBrainz Foundation

This program is free software; you can redistribute it and/or modify
it under the terms of the GNU General Public License as published by
the Free Software Foundation; either version 2 of the License, or
(at your option) any later version.

This program is distributed in the hope that it will be useful,
but WITHOUT ANY WARRANTY; without even the implied warranty of
MERCHANTABILITY or FITNESS FOR A PARTICULAR PURPOSE.  See the
GNU General Public License for more details.

You should have received a copy of the GNU General Public License
along with this program; if not, write to the Free Software
Foundation, Inc., 675 Mass Ave, Cambridge, MA 02139, USA.

=cut<|MERGE_RESOLUTION|>--- conflicted
+++ resolved
@@ -49,14 +49,6 @@
     return 'place.id';
 }
 
-<<<<<<< HEAD
-sub _gid_redirect_table
-{
-    return 'place_gid_redirect';
-}
-
-=======
->>>>>>> 121d4156
 sub _column_mapping
 {
     return {
