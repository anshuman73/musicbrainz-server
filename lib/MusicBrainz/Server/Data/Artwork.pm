package MusicBrainz::Server::Data::Artwork;

use Moose;
use MusicBrainz::Server::Entity::Release;
use MusicBrainz::Server::Data::Utils qw(
    object_to_ids
    placeholders
    query_to_list
);

extends 'MusicBrainz::Server::Data::Entity';
with 'MusicBrainz::Server::Data::Role::Editable' => {
    table => 'cover_art_archive.cover_art'
};

sub _table
{
    return 'cover_art_archive.cover_art';
}

sub _columns
{
    return 'cover_art_archive.cover_art.id,
            cover_art_archive.cover_art.release,
            cover_art_archive.cover_art.comment,
            cover_art_archive.cover_art.edit,
            cover_art_archive.cover_art.ordering,
            cover_art_archive.cover_art.edits_pending';
}

sub _id_column
{
    return 'cover_art_archive.cover_art.id';
}

sub _column_mapping
{
    return {
        id => 'id',
        release_id => 'release',
        comment => 'comment',
        edit_id => 'edit',
        ordering => 'ordering',
        edits_pending => 'edits_pending',
        is_front => 'is_front',
        is_back => 'is_back',
        approved => 'approved',
    };
}

sub _entity_class
{
    return 'MusicBrainz::Server::Entity::Artwork';
}

sub find_by_release
{
    my ($self, @releases) = @_;
    my %id_to_release = object_to_ids (@releases);
    my @ids = keys %id_to_release;

    return unless @ids; # nothing to do
    my $query = "SELECT
            cover_art_archive.index_listing.id,
            cover_art_archive.index_listing.release,
            cover_art_archive.index_listing.comment,
            cover_art_archive.index_listing.edit,
            cover_art_archive.index_listing.ordering,
            cover_art_archive.cover_art.edits_pending,
            cover_art_archive.index_listing.approved,
            cover_art_archive.index_listing.is_front,
            cover_art_archive.index_listing.is_back
        FROM cover_art_archive.index_listing
        JOIN cover_art_archive.cover_art
        ON cover_art_archive.cover_art.id = cover_art_archive.index_listing.id
        WHERE cover_art_archive.index_listing.release
        IN (" . placeholders(@ids) . ")
        ORDER BY cover_art_archive.index_listing.ordering";

    my @artwork = query_to_list($self->c->sql, sub { $self->_new_from_row(@_) },
                                $query, @ids);
    for my $image (@artwork) {
        $image->release ($id_to_release{$image->release_id}->[0]);
    }

    return \@artwork;
}

sub find_front_cover_by_release
{
    my ($self, @releases) = @_;
    my %id_to_release = object_to_ids (@releases);
    my @ids = keys %id_to_release;

    return unless @ids; # nothing to do
    my $query = "SELECT
            cover_art_archive.index_listing.id,
            cover_art_archive.index_listing.release,
            cover_art_archive.index_listing.comment,
            cover_art_archive.index_listing.edit,
            cover_art_archive.index_listing.ordering,
            cover_art_archive.cover_art.edits_pending,
            cover_art_archive.index_listing.approved,
            cover_art_archive.index_listing.is_front,
            cover_art_archive.index_listing.is_back
        FROM cover_art_archive.index_listing
        JOIN cover_art_archive.cover_art
        ON cover_art_archive.cover_art.id = cover_art_archive.index_listing.id
        JOIN musicbrainz.release
        ON cover_art_archive.index_listing.release = musicbrainz.release.id
<<<<<<< HEAD
        LEFT JOIN area ON release.country = area.id
        WHERE cover_art_archive.index_listing.release
        IN (" . placeholders(@ids) . ")
        AND is_front = true
        ORDER BY
            release.date_year, release.date_month, release.date_day,
            area.name, release.barcode";
=======
        WHERE cover_art_archive.index_listing.release
        IN (" . placeholders(@ids) . ")
        AND is_front = true";
>>>>>>> a4424e23

    my @artwork = query_to_list($self->c->sql, sub { $self->_new_from_row(@_) },
                                $query, @ids);
    foreach my $image (@artwork) {
        foreach my $release (@{ $id_to_release{$image->release_id} })
        {
            $image->release ($release);
        }
    }

    return \@artwork;
}

sub load_for_release_groups
{
    my ($self, @release_groups) = @_;
    my %id_to_rg = object_to_ids (@release_groups);
    my @ids = keys %id_to_rg;

    return unless @ids; # nothing to do
    my $query = "SELECT
            DISTINCT ON (release.release_group)
            cover_art_archive.index_listing.id,
            cover_art_archive.index_listing.release,
            cover_art_archive.index_listing.comment,
            cover_art_archive.index_listing.edit,
            cover_art_archive.index_listing.ordering,
            cover_art_archive.index_listing.approved,
            cover_art_archive.index_listing.is_front,
            cover_art_archive.index_listing.is_back,
            musicbrainz.release.release_group,
            musicbrainz.release.gid AS release_gid
        FROM cover_art_archive.index_listing
        JOIN musicbrainz.release
        ON musicbrainz.release.id = cover_art_archive.index_listing.release
        FULL OUTER JOIN cover_art_archive.release_group_cover_art
        ON release_group_cover_art.release = musicbrainz.release.id
        WHERE release.release_group IN (" . placeholders(@ids) . ")
        AND is_front = true
        ORDER BY release.release_group, release_group_cover_art.release";

    $self->sql->select($query, @ids);
    while (my $row = $self->sql->next_row_hash_ref) {

        my $artwork = $self->_new_from_row ($row);
        $artwork->release (
            MusicBrainz::Server::Entity::Release->new (
                id => $row->{release},
                gid => $row->{release_gid},
                release_group_id => $row->{release_group}));

        $id_to_rg{ $row->{release_group} }->[0]->cover_art ($artwork);
    };
}

__PACKAGE__->meta->make_immutable;
no Moose;
1;

=head1 COPYRIGHT

Copyright (C) 2012 MetaBrainz Foundation

This program is free software; you can redistribute it and/or modify
it under the terms of the GNU General Public License as published by
the Free Software Foundation; either version 2 of the License, or (at
your option) any later version.

This program is distributed in the hope that it will be useful, but
WITHOUT ANY WARRANTY; without even the implied warranty of
MERCHANTABILITY or FITNESS FOR A PARTICULAR PURPOSE.  See the GNU
General Public License for more details.

You should have received a copy of the GNU General Public License
along with this program; if not, write to the Free Software
Foundation, Inc., 675 Mass Ave, Cambridge, MA 02139, USA.

=cut<|MERGE_RESOLUTION|>--- conflicted
+++ resolved
@@ -108,19 +108,19 @@
         ON cover_art_archive.cover_art.id = cover_art_archive.index_listing.id
         JOIN musicbrainz.release
         ON cover_art_archive.index_listing.release = musicbrainz.release.id
-<<<<<<< HEAD
-        LEFT JOIN area ON release.country = area.id
-        WHERE cover_art_archive.index_listing.release
-        IN (" . placeholders(@ids) . ")
-        AND is_front = true
-        ORDER BY
-            release.date_year, release.date_month, release.date_day,
-            area.name, release.barcode";
-=======
         WHERE cover_art_archive.index_listing.release
         IN (" . placeholders(@ids) . ")
         AND is_front = true";
->>>>>>> a4424e23
+
+#<<<<<<< HEAD quasi-merge
+#        LEFT JOIN area ON release.country = area.id
+#        WHERE cover_art_archive.index_listing.release
+#        IN (" . placeholders(@ids) . ")
+#        AND is_front = true
+#        ORDER BY
+#            release.date_year, release.date_month, release.date_day,
+#            area.name, release.barcode";
+#=======
 
     my @artwork = query_to_list($self->c->sql, sub { $self->_new_from_row(@_) },
                                 $query, @ids);
