--- conflicted
+++ resolved
@@ -29,11 +29,7 @@
 
 sub _columns
 {
-<<<<<<< HEAD
-    return 'id, gid, editor, name, public, description';
-=======
-    return 'editor_collection.id, gid, editor_collection.editor, name, public';
->>>>>>> d3238e55
+    return 'editor_collection.id, gid, editor_collection.editor, name, public, description';
 }
 
 sub _id_column
