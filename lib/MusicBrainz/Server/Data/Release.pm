package MusicBrainz::Server::Data::Release;

use Moose;
use namespace::autoclean -also => [qw( _where_status_in _where_type_in )];

use Carp 'confess';
use DBDefs;
use List::MoreUtils qw( part );
use List::UtilsBy qw( partition_by );
use MusicBrainz::Server::Constants qw( :quality $EDIT_RELEASE_CREATE $STATUS_APPLIED );
use MusicBrainz::Server::Entity::Barcode;
use MusicBrainz::Server::Entity::PartialDate;
use MusicBrainz::Server::Entity::Release;
use MusicBrainz::Server::Entity::ReleaseEvent;
use MusicBrainz::Server::Data::Utils qw(
    add_partial_date_to_row
    generate_gid
    hash_to_row
    load_subobjects
    merge_table_attributes
    object_to_ids
    order_by
    placeholders
    query_to_list
    query_to_list_limited
);
use MusicBrainz::Server::Log qw( log_debug );
use aliased 'MusicBrainz::Server::Entity::Artwork';

extends 'MusicBrainz::Server::Data::CoreEntity';
with 'MusicBrainz::Server::Data::Role::Annotation' => { type => 'release' };
with 'MusicBrainz::Server::Data::Role::Name' => { name_table => 'release_name' };
with 'MusicBrainz::Server::Data::Role::Editable' => { table => 'release' };
with 'MusicBrainz::Server::Data::Role::BrowseVA';
with 'MusicBrainz::Server::Data::Role::LinksToEdit' => { table => 'release' };
with 'MusicBrainz::Server::Data::Role::Tag' => { type => 'release' };

use Readonly;
Readonly our $MERGE_APPEND => 1;
Readonly our $MERGE_MERGE => 2;

sub _table
{
    return 'release JOIN release_name name ON release.name=name.id';
}

sub _columns
{
    return 'release.id, release.gid, name.name, release.artist_credit AS artist_credit_id,
            release.release_group, release.status, release.packaging,
            release.comment, release.edits_pending, release.barcode,
            release.script, release.language, release.quality, release.last_updated';
}

sub _id_column
{
    return 'release.id';
}

sub _gid_redirect_table
{
    return 'release_gid_redirect';
}

sub _column_mapping
{
    return {
        id => 'id',
        gid => 'gid',
        name => 'name',
        artist_credit_id => 'artist_credit_id',
        release_group_id => 'release_group',
        status_id => 'status',
        packaging_id => 'packaging',
        edits_pending => 'edits_pending',
        comment => 'comment',
        barcode => sub { MusicBrainz::Server::Entity::Barcode->new_from_row(shift, shift) },
        script_id => 'script',
        language_id => 'language',
        quality => sub {
            my ($row, $prefix) = @_;
            my $quality = $row->{"${prefix}quality"};
            $quality = $QUALITY_UNKNOWN unless defined($quality);
            return $quality == $QUALITY_UNKNOWN ? $QUALITY_UNKNOWN_MAPPED : $quality;
        },
        last_updated => 'last_updated'
    };
}

sub _entity_class
{
    return 'MusicBrainz::Server::Entity::Release';
}

sub _where_filter
{
    my ($filter) = @_;

    my (@query, @joins, @params);

    if (defined $filter) {
        if (exists $filter->{name}) {
            push @query, "(to_tsvector('mb_simple', name.name) @@ plainto_tsquery('mb_simple', ?) OR name.name = ?)";
            push @params, $filter->{name}, $filter->{name};
        }
        if (exists $filter->{artist_credit_id}) {
            push @query, "release.artist_credit = ?";
            push @params, $filter->{artist_credit_id};
        }
        if (exists $filter->{status} && $filter->{status}) {
            my @statuses = ref($filter->{status}) ? @{ $filter->{status} } : ( $filter->{status} );
            if (@statuses) {
                push @query, 'status IN (' . placeholders(@statuses) . ')';
                push @params, @statuses;
            }
        }
        if (exists $filter->{type} && $filter->{type}) {
            my @types = ref($filter->{type}) ? @{ $filter->{type} } : ( $filter->{type} );
            my %partitioned_types = partition_by {
                "$_" =~ /^st:/ ? 'secondary' : 'primary'
            } @types;

            if (my $primary = $partitioned_types{primary}) {
                push @query, 'release_group.type = any(?)';
                push @joins, 'JOIN release_group ON release.release_group = release_group.id';
                push @params, $primary;
            }

            if (my $secondary = $partitioned_types{secondary}) {
                push @query, 'st.secondary_type = any(?)';
                push @params, [ map { substr($_, 3) } @$secondary ];
                push @joins, 'JOIN release_group_secondary_type_join st ON release.release_group = st.release_group';
            }
        }
    }

    return (\@query, \@joins, \@params);
}

sub load
{
    my ($self, @objs) = @_;
    return load_subobjects($self, 'release', @objs);
}

sub find_artist_credits_by_artist
{
    my ($self, $artist_id) = @_;

    my $query = "SELECT DISTINCT rel.artist_credit
                 FROM release rel
                 JOIN artist_credit_name acn
                     ON acn.artist_credit = rel.artist_credit
                 WHERE acn.artist = ?";
    my $ids = $self->sql->select_single_column_array($query, $artist_id);
    return $self->c->model('ArtistCredit')->find_by_ids($ids);
}

sub find_by_artist
{
    my ($self, $artist_id, $limit, $offset, %args) = @_;

    my ($conditions, $extra_joins, $params) = _where_filter($args{filter});

    push @$conditions, "acn.artist = ?";
    push @$params, $artist_id;

    my $query = "
      SELECT *
      FROM (
        SELECT DISTINCT ON (release.id)
          " . $self->_columns . ",
          date_year, date_month, date_day, area.name AS country_name
        FROM " . $self->_table . "
        JOIN artist_credit_name acn ON acn.artist_credit = release.artist_credit
        " . join(' ', @$extra_joins) . "
        LEFT JOIN (
          SELECT release, country, date_year, date_month, date_day
          FROM release_country
          UNION ALL
          SELECT release, NULL, date_year, date_month, date_day
          FROM release_unknown_country
        ) release_event ON release_event.release = release.id
        LEFT JOIN area ON area.id = release_event.country
        WHERE " . join(" AND ", @$conditions) . "
        ORDER BY release.id, date_year, date_month, date_day,
          country_name, barcode, musicbrainz_collate(name.name)
      ) release
      ORDER BY date_year, date_month, date_day,
        country_name, barcode, musicbrainz_collate(name)
      OFFSET ?";
    return query_to_list_limited(
        $self->c->sql, $offset, $limit, sub { $self->_new_from_row(@_) },
        $query, @$params, $offset || 0);
}

sub find_by_label
{
    my ($self, $label_id, $limit, $offset, %args) = @_;

    my ($conditions, $extra_joins, $params) = _where_filter($args{filter});

    push @$conditions, "release_label.label = ?";
    push @$params, $label_id;

    my $query = "
      SELECT *
      FROM (
        SELECT DISTINCT ON (release.id)
          " . $self->_columns . ",
          date_year, date_month, date_day, catalog_number,
          area.name AS country_name
        FROM " . $self->_table . "
        JOIN release_label ON release_label.release = release.id
        " . join(' ', @$extra_joins) . "
        LEFT JOIN (
          SELECT release, country, date_year, date_month, date_day
          FROM release_country
          UNION ALL
          SELECT release, NULL, date_year, date_month, date_day
          FROM release_unknown_country
        ) release_event ON release_event.release = release.id
        LEFT JOIN area ON area.id = release_event.country
         WHERE " . join(" AND ", @$conditions) . "
        ORDER BY release.id, date_year, date_month, date_day, catalog_number,
          musicbrainz_collate(name.name), country_name,
          barcode
      ) s
      ORDER BY date_year, date_month, date_day, catalog_number,
        musicbrainz_collate(name), country_name,
        barcode
      OFFSET ?";
    return query_to_list_limited(
        $self->c->sql, $offset, $limit, sub { $self->_new_from_row(@_) },
        $query, @$params, $offset || 0);
}

sub find_by_disc_id
{
    my ($self, $disc_id) = @_;

    my $query = "
      SELECT *
      FROM (
        SELECT DISTINCT ON (release.id)
          " . $self->_columns . ",
          date_year, date_month, date_day
        FROM " . $self->_table . "
        JOIN medium ON medium.release = release.id
        JOIN medium_cdtoc ON medium_cdtoc.medium = medium.id
        JOIN cdtoc ON medium_cdtoc.cdtoc = cdtoc.id
        LEFT JOIN (
          SELECT release, country, date_year, date_month, date_day
          FROM release_country
          UNION ALL
          SELECT release, NULL, date_year, date_month, date_day
          FROM release_unknown_country
        ) release_event ON release_event.release = release.id
        WHERE cdtoc.discid = ?
        ORDER BY release.id, date_year, date_month, date_day,
          musicbrainz_collate(name.name)
      ) s
      ORDER BY date_year, date_month, date_day,
        musicbrainz_collate(name)";

    return query_to_list(
        $self->c->sql, sub { $self->_new_from_row(@_) },
        $query, $disc_id);
}

sub find_by_release_group
{
    my ($self, $ids, $limit, $offset, %args) = @_;
    my @ids = ref $ids ? @$ids : ( $ids );

    my ($conditions, $extra_joins, $params) = _where_filter($args{filter});

    push @$conditions, "release_group IN (" . placeholders(@ids) . ")";
    push @$params, @ids;

    my $query = "
      SELECT *
      FROM (
        SELECT DISTINCT ON (release.id) " . $self->_columns . ",
          date_year, date_month, date_day, area.name AS country_name
        FROM " . $self->_table . "
        " . join(' ', @$extra_joins) . "
        LEFT JOIN (
          SELECT release, country, date_year, date_month, date_day
          FROM release_country
          UNION ALL
          SELECT release, NULL, date_year, date_month, date_day
          FROM release_unknown_country
        ) release_event ON release_event.release = release.id
        LEFT JOIN area ON area.id = release_event.country
        WHERE " . join(" AND ", @$conditions) . "
        ORDER BY release.id, date_year, date_month, date_day,
          country_name, barcode
      ) s
      ORDER BY date_year, date_month, date_day,
        country_name, barcode
      OFFSET ?
    ";

    return query_to_list_limited(
        $self->c->sql, $offset, $limit, sub { $self->_new_from_row(@_) },
        $query, @$params, $offset || 0);
}

sub find_by_track_artist
{
    my ($self, $artist_id, $limit, $offset, %args) = @_;

    my ($conditions, $extra_joins, $params) = _where_filter($args{filter});

    push @$conditions, "
        release.id IN (
            SELECT release FROM medium
                JOIN track tr
                ON tr.medium = medium.id
                JOIN artist_credit_name acn
                ON acn.artist_credit = tr.artist_credit
            WHERE acn.artist = ?)
        AND release.id NOT IN (
            SELECT id FROM release
              JOIN artist_credit_name acn
                ON release.artist_credit = acn.artist_credit
             WHERE acn.artist = ?)";
    push @$params, $artist_id, $artist_id;

    my $query = "
      SELECT *
      FROM (
        SELECT DISTINCT ON (release.id)
          " . $self->_columns . ",
          date_year, date_month, date_day
          FROM " . $self->_table . "
          " . join(' ', @$extra_joins) . "
          LEFT JOIN (
            SELECT release, country, date_year, date_month, date_day
            FROM release_country
            UNION ALL
            SELECT release, NULL, date_year, date_month, date_day
            FROM release_unknown_country
          ) release_event ON release_event.release = release.id
          LEFT JOIN area ON area.id = release_event.country
          WHERE " . join(" AND ", @$conditions) . "
          ORDER BY release.id, date_year, date_month, date_day,
            musicbrainz_collate(name.name)
      ) s
      ORDER BY date_year, date_month, date_day,
        musicbrainz_collate(name)
      OFFSET ?";

    return query_to_list_limited(
        $self->c->sql, $offset, $limit, sub { $self->_new_from_row(@_) },
        $query, @$params, $offset || 0);
}

sub find_for_various_artists
{
    my ($self, $artist_id, $limit, $offset, %args) = @_;

	my ($conditions, $extra_joins, $params) = _where_filter($args{filter});

    push @$conditions, "
        acn.artist != ?
        AND release.id IN (
            SELECT release FROM medium
                JOIN track tr
                ON tr.medium = medium.id
                JOIN artist_credit_name acn
                ON acn.artist_credit = tr.artist_credit
            WHERE acn.artist = ?)";
    push @$params, $artist_id, $artist_id;

    my $query = "
      SELECT *
      FROM (
        SELECT DISTINCT ON (release.id)
          " . $self->_columns . ",
          date_year, date_month, date_day
        FROM " . $self->_table . "
        JOIN artist_credit_name acn
          ON acn.artist_credit = release.artist_credit
        " . join(' ', @$extra_joins) . "
        LEFT JOIN (
          SELECT release, country, date_year, date_month, date_day
          FROM release_country
          UNION ALL
          SELECT release, NULL, date_year, date_month, date_day
          FROM release_unknown_country
        ) release_event ON release_event.release = release.id
        WHERE " . join(" AND ", @$conditions) . "
        ORDER BY release.id,
          date_year, date_month, date_day, musicbrainz_collate(name.name)
      ) release
      ORDER BY date_year, date_month, date_day, musicbrainz_collate(name)
      OFFSET ?";
    return query_to_list_limited(
        $self->c->sql, $offset, $limit, sub { $self->_new_from_row(@_) },
        $query, @$params, $offset || 0);
}

sub find_by_recording
{
    my ($self, $ids, $limit, $offset, %args) = @_;
    my @ids = ref $ids ? @$ids : ( $ids );

    my ($conditions, $extra_joins, $params) = _where_filter($args{filter});

    push @$conditions, "track.recording IN (" . placeholders(@ids) . ")";
    push @$params, @ids;

    my $query = "
      SELECT *
      FROM (
        SELECT DISTINCT ON (release.id)
          " . $self->_columns . ",
          date_year, date_month, date_day
        FROM " . $self->_table . "
        " . join(' ', @$extra_joins) . "
        JOIN medium ON medium.release = release.id
        JOIN track ON track.medium = medium.id
        LEFT JOIN (
          SELECT release, country, date_year, date_month, date_day
          FROM release_country
          UNION ALL
          SELECT release, NULL, date_year, date_month, date_day
          FROM release_unknown_country
        ) release_event ON release_event.release = release.id
        LEFT JOIN area ON area.id = release_event.country
        WHERE " . join(" AND ", @$conditions) . "
        ORDER BY release.id, date_year, date_month, date_day,
          musicbrainz_collate(name.name)
      ) s
      ORDER BY date_year, date_month, date_day,
        musicbrainz_collate(name)
      OFFSET ?
    ";

    if (!defined $limit) {
        return query_to_list($self->c->sql, sub { $self->_new_from_row(@_) },
                             $query, @$params, $offset || 0);
    }
    else {
        return query_to_list_limited(
            $self->c->sql, $offset, $limit || 25, sub { $self->_new_from_row(@_) },
            $query, @$params, $offset || 0);
    }
}

sub find_by_recordings
{
    my ($self, @ids) = @_;
    return () unless @ids;

    my $query =
        "SELECT DISTINCT ON (release.id, track.recording) " . $self->_columns . ",
                track.recording, track.position
           FROM release
           JOIN release_name name ON name.id = release.name
           JOIN medium ON release.id = medium.release
           JOIN track ON track.medium = medium.id
          WHERE track.recording IN (" . placeholders(@ids) . ")";

    my %map;
    $self->sql->select($query, @ids);
    while (my $row = $self->sql->next_row_hash_ref) {
        $map{ $row->{recording} } ||= [];
        push @{ $map{ $row->{recording} } },
            [ $self->_new_from_row($row),
              $self->c->model('Track')->_new_from_row({
                  position => $row->{position}
              }) ];
    }

    return %map;
}

sub find_by_country
{
    my ($self, $country_id, $limit, $offset, %args) = @_;

    my ($conditions, $extra_joins, $params) = _where_filter($args{filter});

    push @$conditions, "release_event.country = ?";
    push @$params, $country_id;

    my $query = "
      SELECT *
      FROM (
        SELECT DISTINCT ON (release.id)
          " . $self->_columns . ",
          date_year, date_month, date_day, area.name AS country_name
        FROM " . $self->_table . "
        JOIN artist_credit_name acn ON acn.artist_credit = release.artist_credit
        " . join(' ', @$extra_joins) . "
        LEFT JOIN (
          SELECT release, country, date_year, date_month, date_day
          FROM release_country
        ) release_event ON release_event.release = release.id
        LEFT JOIN area ON area.id = release_event.country
        WHERE " . join(" AND ", @$conditions) . "
        ORDER BY release.id, date_year, date_month, date_day,
          country_name, barcode, musicbrainz_collate(name.name)
      ) release
      ORDER BY date_year, date_month, date_day,
        country_name, barcode, musicbrainz_collate(name)
      OFFSET ?";
    return query_to_list_limited(
        $self->c->sql, $offset, $limit, sub { $self->_new_from_row(@_) },
        $query, @$params, $offset || 0);
}

sub find_for_cdtoc
{
    my ($self, $artist_id, $track_count, $limit, $offset) = @_;

    my $query = "
      SELECT *
      FROM (
        SELECT DISTINCT ON (release.id)
          " . $self->_columns . ",
          date_year, date_month, date_day
        FROM " . $self->_table . "
        JOIN artist_credit_name acn
          ON acn.artist_credit = release.artist_credit
        JOIN medium
           ON medium.release = release.id
        LEFT JOIN medium_format
           ON medium_format.id = medium.format
        JOIN release_group
           ON release.release_group = release_group.id
        LEFT JOIN (
          SELECT release, country, date_year, date_month, date_day
          FROM release_country
          UNION ALL
          SELECT release, NULL, date_year, date_month, date_day
          FROM release_unknown_country
        ) release_event ON release_event.release = release.id
        WHERE medium.track_count = ?
          AND acn.artist = ?
          AND (medium_format.id IS NULL OR medium_format.has_discids)
        ORDER BY release.id, release.release_group,
          date_year, date_month, date_day, musicbrainz_collate(name.name)
      ) s
      ORDER BY release_group,
          date_year, date_month, date_day, musicbrainz_collate(name)
      OFFSET ?";

    return query_to_list_limited(
        $self->c->sql, $offset, $limit, sub { $self->_new_from_row(@_) },
        $query, $track_count, $artist_id, $offset || 0);
}

sub load_with_medium_for_recording
{
    my ($self, $recording_id, $limit, $offset, %args) = @_;

    my ($conditions, $extra_joins, $params) = _where_filter($args{filter});

    push @$conditions, "track.recording = ?";
    push @$params, $recording_id;

    my $query = "
      SELECT *
      FROM (
        SELECT DISTINCT ON (release.id)
          release.id AS r_id,
          release.gid AS r_gid,
          release_name.name AS r_name,
          release.artist_credit AS r_artist_credit_id,
          release.status AS r_status,
          release.packaging AS r_packaging,
          release.quality AS r_quality,
          release.release_group AS r_release_group,
          release.comment AS r_comment,
          medium.id AS m_id,
          medium.format AS m_format,
          medium.position AS m_position,
          medium.name AS m_name,
          medium.track_count AS m_track_count,
          track.id AS t_id,
          track_name.name AS t_name,
          track.medium AS t_medium,
          track.position AS t_position,
          track.length AS t_length,
          track.artist_credit AS t_artist_credit,
          track.number AS t_number,
          date_year, date_month, date_day
        FROM track
        JOIN medium ON medium.id = track.medium
        JOIN release ON release.id = medium.release
        JOIN release_name ON release.name = release_name.id
        JOIN track_name ON track.name = track_name.id
        LEFT JOIN (
          SELECT release, country, date_year, date_month, date_day
          FROM release_country
          UNION ALL
          SELECT release, NULL, date_year, date_month, date_day
          FROM release_unknown_country
        ) release_event ON release_event.release = release.id
        " . join(' ', @$extra_joins) . "
        WHERE " . join(" AND ", @$conditions) . "
        ORDER BY release.id, date_year, date_month, date_day,
          musicbrainz_collate(release_name.name)
      ) s
      ORDER BY date_year, date_month, date_day,
        musicbrainz_collate(r_name)
      OFFSET ?";

    return query_to_list_limited(
        $self->c->sql, $offset, $limit, sub {
            my $row = shift;
            my $track = MusicBrainz::Server::Data::Track->_new_from_row($row, 't_');
            my $medium = MusicBrainz::Server::Data::Medium->_new_from_row($row, 'm_');

            my $release = $self->_new_from_row($row, 'r_');

            push @{ $release->mediums }, $medium;
            push @{ $medium->tracks }, $track;

            return $release;
        },
        $query, @$params, $offset || 0);
}

sub find_by_puid
{
    my ($self, $ids) = @_;
    my @ids = ref $ids ? @$ids : ( $ids );
    my $query = 'SELECT ' . $self->_columns .
                ' FROM ' . $self->_table .
                ' WHERE release.id IN (
                    SELECT release FROM medium
                      JOIN track ON track.medium = medium.id
                      JOIN recording ON recording.id = track.recording
                      JOIN recording_puid ON recording_puid.recording = recording.id
                      JOIN puid ON puid.id = recording_puid.puid
                     WHERE puid.puid IN (' . placeholders(@ids) . ')
                )';
    return query_to_list($self->c->sql, sub { $self->_new_from_row(@_) },
                         $query, @{ids});
}

sub find_by_medium
{
    my ($self, $ids, $limit, $offset) = @_;
    my @ids = ref $ids ? @$ids : ( $ids )
        or return ();
    my $query = 'SELECT ' . $self->_columns .
                ' FROM ' . $self->_table .
                ' WHERE release.id IN (
                    SELECT release FROM medium
                     WHERE medium.id IN (' . placeholders(@ids) . ')
                )
                OFFSET ?';
    return query_to_list($self->c->sql, sub { $self->_new_from_row(@_) },
                         $query, @{ids}, $offset || 0);
}

sub find_by_collection
{
    my ($self, $collection_id, $limit, $offset, $order) = @_;

    my $extra_join = "";
    my $reorder = "";
    my $also_select = "";

    my $order_by = order_by($order, "date", {
        "date" => sub {
            $reorder = "date_year, date_month, date_day, musicbrainz_collate(name)",
            return "date_year, date_month, date_day, musicbrainz_collate(name.name)"
        },
        "title" => sub {
            $reorder = "musicbrainz_collate(name), date_year, date_month, date_day",
            return "musicbrainz_collate(name.name), date_year, date_month, date_day"
        },
        "country" => sub {
            $extra_join = "LEFT JOIN area ON release_event.country = area.id";
            $also_select = "area.name AS country_name";
            $reorder = "country_name, date_year, date_month, date_day",
            return "country_name, date_year, date_month, date_day";
        },
        "artist" => sub {
            $extra_join = "JOIN artist_credit ac ON ac.id = release.artist_credit
                           JOIN artist_name ac_name ON ac_name.id=ac.name";
            $also_select = "ac_name.name AS ac_name";
            $reorder = "musicbrainz_collate(ac_name), musicbrainz_collate(name)";
            return "musicbrainz_collate(ac_name.name), musicbrainz_collate(name.name)";
        },
        "label" => sub {
            $extra_join = "LEFT JOIN release_label ON release_label.release = release.id
                           LEFT JOIN label ON label.id = release_label.label
                           LEFT JOIN label_name ON label_name.id = label.name";
            $reorder = "musicbrainz_collate(label_name), musicbrainz_collate(name)";
            $also_select = "label_name.name AS label_name";
            return "musicbrainz_collate(label_name.name), musicbrainz_collate(name.name)";
        },
        "catno" => sub {
<<<<<<< HEAD
            $extra_join = "LEFT OUTER JOIN
                (SELECT release, array_agg(catalog_number) AS catnos FROM release_label WHERE catalog_number IS NOT NULL GROUP BY release) rl
                ON rl.release = release.id";
            return "rl.catnos, date_year, date_month, date_day, musicbrainz_collate(name.name)";
=======
            $extra_join = "LEFT JOIN release_label ON release_label.release = release.id
                           LEFT JOIN label ON label.id = release_label.label
                           LEFT JOIN label_name ON label_name.id = label.name";
            $also_select = "catalog_number";
            $reorder = "catalog_number, musicbrainz_collate(name)";
            return "catalog_number, musicbrainz_collate(name.name)";
>>>>>>> 905cc27c
        },
        "format" => sub {
            $extra_join = "JOIN medium ON medium.release = release.id
                           LEFT JOIN medium_format ON medium.format = medium_format.id";
            $reorder = "medium_format_name, musicbrainz_collate(name)";
            $also_select = "medium_format.name AS medium_format_name";
            return "medium_format.name, musicbrainz_collate(name.name)";
        },
        "tracks" => sub {
            $extra_join = "JOIN
                (SELECT medium.release, sum(track_count) AS total_track_count
                    FROM medium
                    GROUP BY medium.release) medium
                ON medium.release = release.id";
            $also_select = "total_track_count";
            $reorder = "total_track_count, musicbrainz_collate(name)";
            return "medium.total_track_count, musicbrainz_collate(name.name)";
        },
    });

    my $query = "
      SELECT *
      FROM (
        SELECT DISTINCT ON (release.id)
          " . $self->_columns . ", date_year, date_month, date_day " .
          ($also_select ? ", $also_select" : "") . "
        FROM " . $self->_table . "
        JOIN editor_collection_release cr ON release.id = cr.release
        LEFT JOIN (
          SELECT release, country, date_year, date_month, date_day
          FROM release_country
          UNION ALL
          SELECT release, NULL, date_year, date_month, date_day
          FROM release_unknown_country
        ) release_event ON release_event.release = release.id
        $extra_join
        WHERE cr.collection = ?
        ORDER BY release.id, date_year, date_month, date_day
      ) release
      ORDER BY $reorder
      OFFSET ?";

    return query_to_list_limited(
        $self->c->sql, $offset, $limit, sub { $self->_new_from_row(@_) },
        $query, $collection_id, $offset || 0);
}

sub insert
{
    my ($self, @releases) = @_;
    my @created;
    my %names = $self->find_or_insert_names(map { $_->{name} } @releases);
    my $class = $self->_entity_class;
    for my $release (@releases)
    {
        my $row = $self->_hash_to_row($release, \%names);
        $row->{gid} = $release->{gid} || generate_gid();
        my $id = $self->sql->insert_row('release', $row, 'id');
        push @created, $class->new(
            id => $id,
            gid => $row->{gid},
            name => $release->{name}
        );
        $self->set_release_events(
            $id, _release_events_from_spec($release->{events} // [])
        );
    }
    return @releases > 1 ? @created : $created[0];
}

sub _release_events_from_spec {
    my $events = shift;
    return [
        map {
            MusicBrainz::Server::Entity::ReleaseEvent->new(
                country_id => $_->{country_id},
                date => MusicBrainz::Server::Entity::PartialDate->new($_->{date})
            )
        } @$events
    ];
}

sub update
{
    my ($self, $release_id, $update) = @_;

    $self->set_release_events(
        $release_id, _release_events_from_spec($update->{events})
    ) if $update->{events};

    my %names = $self->find_or_insert_names($update->{name});
    my $row = $self->_hash_to_row($update, \%names);
    $self->sql->update_row('release', $row, { id => $release_id });
}

sub can_delete { 1 }

sub delete
{
    my ($self, @release_ids) = @_;

    $self->c->model('Collection')->delete_releases(@release_ids);
    $self->c->model('Relationship')->delete_entities('release', @release_ids);
    $self->annotation->delete(@release_ids);
    $self->remove_gid_redirects(@release_ids);
    $self->tags->delete(@release_ids);

    $self->sql->do('DELETE FROM release_coverart WHERE id IN (' . placeholders(@release_ids) . ')',
             @release_ids);

    $self->sql->do('DELETE FROM release_label WHERE release IN (' . placeholders(@release_ids) . ')',
             @release_ids);

    $self->sql->do('DELETE FROM cover_art_archive.release_group_cover_art ' .
                   'WHERE release IN (' . placeholders(@release_ids) . ')',
                   @release_ids);

    $self->sql->do('DELETE FROM release_country WHERE release = any(?)', \@release_ids);
    $self->sql->do('DELETE FROM release_unknown_country WHERE release = any(?)', \@release_ids);

    my @mediums = @{
        $self->sql->select_single_column_array(
            'SELECT id FROM medium WHERE release IN (' . placeholders(@release_ids) . ')',
            @release_ids
        )
    };

    $self->c->model('Medium')->delete($_) for @mediums;

    my @release_group_ids = @{
        $self->sql->select_single_column_array(
            'DELETE FROM release WHERE id IN (' . placeholders(@release_ids) . ')
             RETURNING release_group',
            @release_ids
        )
    };

    $self->c->model('ReleaseGroup')->clear_empty_release_groups(@release_group_ids);

    return;
}

sub can_merge {
    my ($self, %opts) = @_;

    my $new_id = $opts{new_id};
    my @old_ids = @{ $opts{old_ids} };
    my $strategy = $opts{merge_strategy} || $MERGE_APPEND;

    if ($strategy == $MERGE_MERGE) {
        my $mediums_differ = $self->sql->select_single_value(
            'SELECT TRUE
             FROM (
                 SELECT medium.id, medium.position, medium.track_count
                 FROM medium
                 WHERE release IN (' . placeholders(@old_ids) . ')
             ) s
             LEFT JOIN medium new_medium ON
                 (new_medium.position = s.position AND new_medium.release = ?)
             WHERE new_medium.track_count <> s.track_count
                OR new_medium.id IS NULL
             LIMIT 1',
            @old_ids, $new_id);

        return !$mediums_differ;
    }
    elsif ($strategy == $MERGE_APPEND) {
        my %positions = %{ $opts{medium_positions} || {} } or return 0;

        # All mediums on the source releases must be moved
        my @must_move_mediums = @{ $self->sql->select_single_column_array(
            'SELECT id FROM medium WHERE release = any(?)',
            \@old_ids
        ) };

        return 0 if grep { !exists $positions{$_} } @must_move_mediums;

        # Make sure the new positions don't conflict with the current new medium
        my @conflicts = @{
            $self->sql->select_single_column_array(
            'WITH changes (id, position) AS (
               VALUES ' . join(', ', ('(?::integer, ?::integer)') x keys %positions) . '
             )
             SELECT DISTINCT position
             FROM (
               (
                 SELECT id, position
                 FROM changes
               ) UNION
               (
                 SELECT all_m.id, all_m.position
                 FROM changes
                 JOIN medium changed_m ON changed_m.id = changes.id
                 JOIN medium all_m ON all_m.release = changed_m.release
                 WHERE all_m.id not in (select id from changes)
               )
             ) s
             GROUP BY position
             HAVING count(id) > 1
             ', map { $_, $positions{$_} } keys %positions)
        };

        return 0 if @conflicts;

        # If we've got this far, it must be ok to merge
        return 1;
    }
}

sub determine_recording_merges
{
    my ($self, @releases) = @_;

    my %medium_by_position;
    foreach my $release (@releases) {
        foreach my $medium ($release->all_mediums) {
            if (exists $medium_by_position{$medium->position}) {
                push @{ $medium_by_position{$medium->position} }, $medium;
			}
            else {
                $medium_by_position{$medium->position} = [ $medium ];
            }
        }
    }

    my %recording_by_position;
    for my $m_pos (keys %medium_by_position) {
        # must have at least two mediums
        my @mediums = @{ $medium_by_position{$m_pos} };
        next if @mediums <= 1;
        # all mediums must have the same number of tracks
        my $track_count = $mediums[0]->track_count;
        next if grep { $_->track_count != $track_count } @mediums;
        # group recordings by track position
        $recording_by_position{$m_pos} = {};
        for my $medium (@mediums) {
            for my $tr ($medium->all_tracks) {
                my $tr_pos = $tr->position;
                if (exists $recording_by_position{$m_pos}->{$tr_pos}) {
                    push @{ $recording_by_position{$m_pos}->{$tr_pos} }, $tr->recording;
                }
                else {
                    $recording_by_position{$m_pos}->{$tr_pos} = [ $tr->recording ];
                }
            }
        }
    }

    my @merges;
    for my $m_pos (sort { $a <=> $b } keys %recording_by_position) {
        for my $tr_pos (sort { $a <=> $b } keys %{ $recording_by_position{$m_pos} }) {
            my $recordings = $recording_by_position{$m_pos}->{$tr_pos};
            push @merges, $recordings if scalar @$recordings;
        }
    }

    return @merges;
}

sub merge
{
    my ($self, %opts) = @_;

    my $new_id = $opts{new_id};
    my @old_ids = @{ $opts{old_ids} };
    my $merge_strategy = $opts{merge_strategy} || $MERGE_APPEND;

    $self->annotation->merge($new_id, @old_ids);
    $self->c->model('Collection')->merge_releases($new_id, @old_ids);
    $self->c->model('ReleaseLabel')->merge_releases($new_id, @old_ids);
    $self->c->model('ReleaseGroup')->merge_releases($new_id, @old_ids);
    $self->c->model('Edit')->merge_entities('release', $new_id, @old_ids);
    $self->c->model('Relationship')->merge_entities('release', $new_id, @old_ids);
    $self->c->model('CoverArtArchive')->merge_releases($new_id, @old_ids);
    $self->tags->merge($new_id, @old_ids);

    merge_table_attributes(
        $self->sql => (
            table => 'release',
            columns => [ qw( status packaging barcode script language ) ],
            old_ids => \@old_ids,
            new_id => $new_id
        )
    );

    $self->sql->do(
        'DELETE FROM release_country
         WHERE release IN (
           SELECT release
           FROM (
             SELECT release,
               (row_number() OVER (
                  PARTITION BY country
                  ORDER BY (CASE WHEN date_year IS NOT NULL THEN 0 ELSE 100 END) +
                           (CASE WHEN date_month IS NOT NULL THEN 0 ELSE 10 END) +
                           (CASE WHEN date_day IS NOT NULL THEN 0 ELSE 1 END),
                           release = ?)
               ) > 1 AS remove
             FROM release_country
             WHERE release = any(?)
           ) a
           WHERE remove
         )',
        $new_id,
        [ $new_id, @old_ids ],
    );

    $self->sql->do(
        'DELETE FROM release_unknown_country
         WHERE release IN (
           SELECT release
           FROM (
             SELECT release,
               (row_number() OVER (
                  ORDER BY (CASE WHEN date_year IS NOT NULL THEN 0 ELSE 100 END) +
                           (CASE WHEN date_month IS NOT NULL THEN 0 ELSE 10 END) +
                           (CASE WHEN date_day IS NOT NULL THEN 0 ELSE 1 END),
                           release = ?)
               ) > 1 AS remove
             FROM release_unknown_country
             WHERE release = any(?)
           ) a
           WHERE remove
         )',
        $new_id,
        [ $new_id, @old_ids ],
    );

    $self->sql->do(
        'UPDATE release_country SET release = ? WHERE release = any(?)',
        $new_id,
        [ $new_id, @old_ids ]
    );

    $self->sql->do(
        'UPDATE release_unknown_country SET release = ? WHERE release = any(?)',
        $new_id,
        [ $new_id, @old_ids ]
    );

    if ($merge_strategy == $MERGE_APPEND) {
        my %positions = %{ $opts{medium_positions} || {} }
            or confess('Missing medium_positions parameter');

        my $update_names = defined $opts{medium_names};
        my %names = %{ $opts{medium_names} || {} };

        my @medium_ids = @{ $self->sql->select_single_column_array(
            'SELECT id FROM medium WHERE release IN (' . placeholders($new_id, @old_ids) . ')',
            $new_id, @old_ids
        ) };

        confess('medium_positions does not account for all mediums in all releases')
            if (keys %positions != grep { exists $positions{$_} } @medium_ids);

        foreach my $id (@medium_ids) {
            next unless exists $positions{$id};
            $self->sql->do('UPDATE medium SET release = ?, position = ? WHERE id = ?',
                           $new_id, $positions{$id}, $id);
        }

        if ($update_names) {
            foreach my $id (@medium_ids) {
                next unless exists $names{$id};
                $self->sql->do('UPDATE medium SET name = ? WHERE id = ?',
                               $names{$id} || undef, $id);
            }
        }
    }
    elsif ($merge_strategy == $MERGE_MERGE) {
        confess('Mediums contain differing numbers of tracks')
            unless $self->can_merge(
                merge_strategy => $MERGE_MERGE,
                new_id => $new_id,
                old_ids => \@old_ids);

        my @merges = @{
            $self->sql->select_list_of_hashes(
                'SELECT newmed.id AS new_id,
                        oldmed.id AS old_id
                   FROM medium newmed, medium oldmed
                  WHERE newmed.release = ?
                    AND oldmed.release IN (' . placeholders(@old_ids) . ')
                    AND newmed.position = oldmed.position',
                $new_id, @old_ids
            )
        };
        for my $merge (@merges) {
            $self->c->model('Medium')->merge($merge->{new_id}, $merge->{old_id});
            $self->c->model('MediumCDTOC')->merge_mediums(
                $merge->{new_id},
                $merge->{old_id}
            );
        }

        my $delete_these_media = $self->sql->select_single_column_array(
            'SELECT id FROM medium WHERE release IN ('.placeholders(@old_ids).')',
            @old_ids);

        $self->c->model('Medium')->delete($_) for @$delete_these_media;
    }

    $self->sql->do(
        'DELETE FROM release_coverart
          WHERE id IN (' . placeholders(@old_ids) . ')',
        @old_ids
    );

    $self->_delete_and_redirect_gids('release', $new_id, @old_ids);
    return 1;
}

sub _hash_to_row
{
    my ($self, $release, $names) = @_;
    my $row = hash_to_row($release, {
        artist_credit => 'artist_credit',
        release_group => 'release_group_id',
        status => 'status_id',
        packaging => 'packaging_id',
        script => 'script_id',
        language => 'language_id',
        map { $_ => $_ } qw( barcode comment quality )
    });

    $row->{name} = $names->{$release->{name}}
        if (exists $release->{name});

    return $row;
}

sub load_meta
{
    my $self = shift;
    my (@objs) = @_;

    my %id_to_obj = map { $_->id => $_ } @objs;

    MusicBrainz::Server::Data::Utils::load_meta($self->c, "release_meta", sub {
        my ($obj, $row) = @_;
        $obj->info_url($row->{info_url}) if defined $row->{info_url};
        $obj->amazon_asin($row->{amazon_asin}) if defined $row->{amazon_asin};
        $obj->amazon_store($row->{amazon_store}) if defined $row->{amazon_store};
        $obj->cover_art_presence($row->{cover_art_presence});
    }, @objs);

    my @ids = keys %id_to_obj;
    $self->sql->select(
        'SELECT * FROM release_coverart WHERE id IN ('.placeholders(@ids).')',
        @ids
    );
    while (1) {
        my $row = $self->sql->next_row_hash_ref or last;
        $id_to_obj{ $row->{id} }->cover_art_url( $row->{cover_art_url} )
            if defined $row->{cover_art_url};
    }
    $self->sql->finish;
}

sub find_ids_by_track_ids
{
    my ($self, @ids) = @_;
    my $query = 'SELECT release
                   FROM medium
                  WHERE tracklist IN (
                            SELECT tracklist FROM track
                             WHERE id IN (' . placeholders(@ids) . ')
                        )';
    return $self->sql->select_single_column_array($query, @ids);
}

sub find_similar
{
    my ($self, %opts) = @_;
    my $name = $opts{name};
    my $artist_credit = $opts{artist_credit};

    my ($results) = $self->c->model('Search')->search('release', $name, 50, 0);
    my @releases = map { $_->entity } @$results;
    $self->c->model('ArtistCredit')->load(@releases);

    my %artist_ids = map { $_->{artist}->{id} => 1 }
        grep { $_->{artist}->{id} } grep { ref($_) } @{ $artist_credit->{names} };

    return
        # Make sure all the artists are in the artist credit
        grep {
            keys %artist_ids == grep {
                exists $artist_ids{$_->artist_id}
            } $_->artist_credit->all_names
        }
        # Make sure the artist credit has the same amount of artists
        grep { $_->artist_credit->artist_count == keys %artist_ids }
            @releases;
}

sub filter_barcode_changes {
    my ($self, @barcodes) = @_;
    return unless @barcodes;
    return @{
        $self->c->sql->select_list_of_hashes(
            'SELECT DISTINCT change.release, change.barcode
             FROM (VALUES ' . join(', ', ("(?::uuid, ?)") x @barcodes) . ') change (release, barcode)
             LEFT JOIN release_gid_redirect rgr ON rgr.gid = change.release
             JOIN release ON (release.gid = change.release OR rgr.new_id = release.id)
             WHERE change.barcode IS DISTINCT FROM release.barcode',
            map { $_->{release}, $_->{barcode} } @barcodes
        )
    };
}

sub newest_releases_with_artwork {
    my $self = shift;
    my $query = '
      SELECT DISTINCT ON (edit.id) ' . $self->_columns . ',
        cover_art.id AS cover_art_id
      FROM ' . $self->_table . '
      JOIN cover_art_archive.cover_art ON (cover_art.release = release.id)
      JOIN cover_art_archive.cover_art_type
        ON (cover_art.id = cover_art_type.id)
      JOIN edit_release ON edit_release.release = release.id
      JOIN edit ON edit.id = edit_release.edit
      WHERE cover_art_type.type_id = ?
        AND cover_art.ordering = 1
        AND edit.status = ?
        AND edit.type = ?
      ORDER BY edit.id DESC
      LIMIT 10';

    my $FRONT = 1;
    return query_to_list(
        $self->c->sql, sub {
            my $row = shift;
            my $release = $self->_new_from_row($row);
            my $mbid = $release->gid;
            my $caa_id = $row->{cover_art_id};
            return {
                release => $release,
                artwork => Artwork->new(
                    id => $caa_id,
                    release => $release
                )
            }
        },
        $query, $FRONT, $STATUS_APPLIED, $EDIT_RELEASE_CREATE
    );
}

sub load_release_events {
    my ($self, @releases) = @_;
    my $events = $self->find_release_events(map { $_->id } @releases);

    for my $release (@releases) {
        $release->events($events->{$release->id});
    }
}

sub find_release_events {
    my ($self, @release_ids) = @_;

    my $query = "
      SELECT *
      FROM (
        SELECT release, country AS country, date_year, date_month, date_day
        FROM release_country
        UNION ALL
        SELECT release, NULL AS country, date_year, date_month, date_day
        FROM release_unknown_country
      ) release_event
      LEFT JOIN area ON release_event.country = area.id
      WHERE release = any(?)
      ORDER BY
        date_year ASC NULLS LAST,
        date_month ASC NULLS LAST,
        date_day ASC NULLS LAST,
        musicbrainz_collate(area.name) ASC NULLS LAST
    ";

    my $events = $self->sql->select_list_of_hashes($query, \@release_ids);

    my %ret = map { $_ => [] } @release_ids;
    for my $event (@$events) {
        push @{ $ret{$event->{release}} },
            MusicBrainz::Server::Entity::ReleaseEvent->new(
                country_id => $event->{country},
                date => MusicBrainz::Server::Entity::PartialDate->new_from_row($event, 'date_')
            );
    }

    return \%ret;
}

sub set_release_events {
    my ($self, $release_id, $events) = @_;

    my ($without_country, $with_country) = part { defined($_->country_id) } @$events;

    $self->sql->do('DELETE FROM release_country WHERE release = ?', $release_id);
    $self->sql->do('DELETE FROM release_unknown_country WHERE release = ?', $release_id);

    $self->sql->insert_many(
        'release_country',
        map +{
            release => $release_id,
            country => $_->country_id,
            date_year => $_->date->year,
            date_month => $_->date->month,
            date_day => $_->date->day
        }, @$with_country
    );

    $self->sql->insert_many(
        'release_unknown_country',
        map +{
            release => $release_id,
            date_year => $_->date->year,
            date_month => $_->date->month,
            date_day => $_->date->day
        }, @$without_country
    );
}

__PACKAGE__->meta->make_immutable;
no Moose;
1;

=head1 NAME

MusicBrainz::Server::Data::Release

=head1 METHODS

=head2 find_by_artist ($artist_id, $limit, [$offset])

Finds releases by the specified artist, and returns an array containing
a reference to the array of releases and the total number of found releases.
The $limit parameter is used to limit the number of returned releass.

=head2 find_by_release_group ($release_group_id, $limit, [$offset])

Finds releases by the specified release group, and returns an array containing
a reference to the array of releases and the total number of found releases.
The $limit parameter is used to limit the number of returned releass.

=head1 COPYRIGHT

Copyright (C) 2009 Lukas Lalinsky

This program is free software; you can redistribute it and/or modify
it under the terms of the GNU General Public License as published by
the Free Software Foundation; either version 2 of the License, or
(at your option) any later version.

This program is distributed in the hope that it will be useful,
but WITHOUT ANY WARRANTY; without even the implied warranty of
MERCHANTABILITY or FITNESS FOR A PARTICULAR PURPOSE.  See the
GNU General Public License for more details.

You should have received a copy of the GNU General Public License
along with this program; if not, write to the Free Software
Foundation, Inc., 675 Mass Ave, Cambridge, MA 02139, USA.

=cut<|MERGE_RESOLUTION|>--- conflicted
+++ resolved
@@ -699,19 +699,13 @@
             return "musicbrainz_collate(label_name.name), musicbrainz_collate(name.name)";
         },
         "catno" => sub {
-<<<<<<< HEAD
             $extra_join = "LEFT OUTER JOIN
-                (SELECT release, array_agg(catalog_number) AS catnos FROM release_label WHERE catalog_number IS NOT NULL GROUP BY release) rl
+                (SELECT release, array_agg(catalog_number) AS catnos from release_label
+                  WHERE catalog_number IS NOT NULL GROUP BY release) rl
                 ON rl.release = release.id";
-            return "rl.catnos, date_year, date_month, date_day, musicbrainz_collate(name.name)";
-=======
-            $extra_join = "LEFT JOIN release_label ON release_label.release = release.id
-                           LEFT JOIN label ON label.id = release_label.label
-                           LEFT JOIN label_name ON label_name.id = label.name";
-            $also_select = "catalog_number";
-            $reorder = "catalog_number, musicbrainz_collate(name)";
-            return "catalog_number, musicbrainz_collate(name.name)";
->>>>>>> 905cc27c
+            $also_select = "catnos";
+            $reorder = "catnos, musicbrainz_collate(name)";
+            return "catnos, musicbrainz_collate(name)";
         },
         "format" => sub {
             $extra_join = "JOIN medium ON medium.release = release.id
