package MusicBrainz::Server::Data::Release;

use Moose;
use MusicBrainz::Server::Entity::Release;
use MusicBrainz::Server::Data::Utils qw(
    defined_hash
    generate_gid
    load_subobjects
    partial_date_from_row
    placeholders
    query_to_list_limited
    query_to_list
    order_by
);

extends 'MusicBrainz::Server::Data::CoreEntity';
with 'MusicBrainz::Server::Data::Role::Annotation' => { type => 'release' };
with 'MusicBrainz::Server::Data::Role::Name' => { name_table => 'release_name' };
with 'MusicBrainz::Server::Data::Role::Editable' => { table => 'release' };
with 'MusicBrainz::Server::Data::Role::BrowseVA';
with 'MusicBrainz::Server::Data::Role::LinksToEdit' => { table => 'release' };

sub _table
{
    return 'release JOIN release_name name ON release.name=name.id';
}

sub _columns
{
    return 'release.id, release.gid, name.name, release.artist_credit AS artist_credit_id,
            release_group, release.status, release.packaging, date_year, date_month, date_day,
            release.country, release.comment, release.edits_pending, release.barcode,
            release.script, release.language, release.quality';
}

sub _id_column
{
    return 'release.id';
}

sub _gid_redirect_table
{
    return 'release_gid_redirect';
}

sub _column_mapping
{
    return {
        id => 'id',
        gid => 'gid',
        name => 'name',
        artist_credit_id => 'artist_credit_id',
        release_group_id => 'release_group',
        status_id => 'status',
        packaging_id => 'packaging',
        country_id => 'country',
        date => sub { partial_date_from_row(shift, shift() . 'date_') },
        edits_pending => 'edits_pending',
        comment => 'comment',
        barcode => 'barcode',
        script_id => 'script',
        language_id => 'language',
        quality => 'quality'
    };
}

sub _entity_class
{
    return 'MusicBrainz::Server::Entity::Release';
}

sub _where_status_in
{
    my @statuses = @_;

    return '' unless @statuses;

    return 'AND status IN ('.placeholders(@statuses).')';
}

sub _where_type_in
{
    my @types = @_;

    return ('', '') unless @types;

    return (
        'JOIN release_group ON release.release_group = release_group.id',
        'AND release_group.type in ('.placeholders(@types).')'
        );
}

sub load
{
    my ($self, @objs) = @_;
    return load_subobjects($self, 'release', @objs);
}

sub find_by_artist
{
    my ($self, $artist_id, $limit, $offset, $statuses, $types) = @_;

    my $where_statuses = _where_status_in (@$statuses);
    my ($join_types, $where_types) = _where_type_in (@$types);

    my $query = "SELECT " . $self->_columns . "
                 FROM " . $self->_table . "
                     JOIN artist_credit_name acn
                         ON acn.artist_credit = release.artist_credit
                     $join_types
                     LEFT JOIN country ON release.country = country.id
                 WHERE acn.artist = ?
                 $where_statuses
                 $where_types
                 ORDER BY date_year, date_month, date_day,
                          country.name, barcode
                 OFFSET ?";
    return query_to_list_limited(
        $self->c->dbh, $offset, $limit, sub { $self->_new_from_row(@_) },
        $query, $artist_id, @$statuses, @$types, $offset || 0);
}

sub find_by_label
{
    my ($self, $label_id, $limit, $offset, $statuses, $types) = @_;

    my $where_statuses = _where_status_in (@$statuses);
    my ($join_types, $where_types) = _where_type_in (@$types);

    my $query = "SELECT " . $self->_columns . "
                 FROM " . $self->_table . "
                     JOIN release_label
                         ON release_label.release = release.id
                     $join_types
                     LEFT JOIN country ON release.country = country.id
                 WHERE release_label.label = ?
                 $where_statuses
                 $where_types
                 ORDER BY date_year, date_month, date_day,
                          country.name, barcode
                 OFFSET ?";
    return query_to_list_limited(
        $self->c->dbh, $offset, $limit, sub { $self->_new_from_row(@_) },
        $query, $label_id, $offset || 0);
}

sub find_by_disc_id
{
    my ($self, $disc_id) = @_;

    my $query = "SELECT " . $self->_columns . "
                 FROM " . $self->_table . "
                     JOIN medium ON medium.release = release.id
                     JOIN medium_cdtoc ON medium_cdtoc.medium = medium.id
                     JOIN cdtoc ON medium_cdtoc.cdtoc = cdtoc.id
                 WHERE cdtoc.discid = ?
                 ORDER BY date_year, date_month, date_day, musicbrainz_collate(name.name)";
    return query_to_list(
        $self->c->dbh, sub { $self->_new_from_row(@_) },
        $query, $disc_id);
}

sub find_by_release_group
{
    my ($self, $ids, $limit, $offset, $statuses) = @_;
    my @ids = ref $ids ? @$ids : ( $ids );

    my $where_statuses = _where_status_in (@$statuses);

    my $query = "SELECT " . $self->_columns . "
                 FROM " . $self->_table . "
                 LEFT JOIN country ON release.country = country.id
                 WHERE release_group IN (" . placeholders(@ids) . ")
                 $where_statuses
                 ORDER BY date_year, date_month, date_day,
                          country.name, barcode
                 OFFSET ?";
    return query_to_list_limited(
        $self->c->dbh, $offset, $limit, sub { $self->_new_from_row(@_) },
        $query, @ids, @$statuses, $offset || 0);
}

sub find_by_track_artist
{
    my ($self, $artist_id, $limit, $offset) = @_;
    my $query = "SELECT " . $self->_columns . "
                 FROM " . $self->_table . "
                 JOIN artist_credit_name release_acn
                   ON release_acn.artist_credit = release.artist_credit
                 WHERE release.id IN (
                     SELECT release FROM medium
                         JOIN track tr
                         ON tr.tracklist = medium.tracklist
                         JOIN artist_credit_name acn
                         ON acn.artist_credit = tr.artist_credit
                     WHERE acn.artist = ?)
                  AND release_acn.artist != ?
                 ORDER BY date_year, date_month, date_day, musicbrainz_collate(name.name)
                 OFFSET ?";
    return query_to_list_limited(
        $self->c->dbh, $offset, $limit, sub { $self->_new_from_row(@_) },
        $query, $artist_id, $artist_id, $offset || 0);
}

sub find_for_various_artists
{
    my ($self, $artist_id, $limit, $offset, $statuses, $types) = @_;

    my $where_statuses = _where_status_in (@$statuses);
    my ($join_types, $where_types) = _where_type_in (@$types);

    my $query = "SELECT " . $self->_columns . "
                 FROM " . $self->_table . "
                     JOIN artist_credit_name acn
                         ON acn.artist_credit = release.artist_credit
                     $join_types
                 WHERE acn.artist != ?
                 AND release.id IN (
                     SELECT release FROM medium
                         JOIN track tr
                         ON tr.tracklist = medium.tracklist
                         JOIN artist_credit_name acn
                         ON acn.artist_credit = tr.artist_credit
                     WHERE acn.artist = ?)
                 $where_statuses
                 $where_types
                 ORDER BY date_year, date_month, date_day, musicbrainz_collate(name.name)
                 OFFSET ?";
    return query_to_list_limited(
        $self->c->dbh, $offset, $limit, sub { $self->_new_from_row(@_) },
        $query, $artist_id, $artist_id, @$statuses, @$types, $offset || 0);
}

sub find_by_recording
{
    my ($self, $ids, $limit, $offset, $statuses, $types) = @_;

    my $where_statuses = _where_status_in (@$statuses);
    my ($join_types, $where_types) = _where_type_in (@$types);

    my @ids = ref $ids ? @$ids : ( $ids );
    my $query = "SELECT " . $self->_columns . "
                 FROM " . $self->_table . "
                     $join_types
                 WHERE release.id IN (
                    SELECT release FROM medium
                        JOIN track ON track.tracklist = medium.tracklist
                        JOIN recording ON recording.id = track.recording
                     WHERE recording.id IN (" . placeholders(@ids) . "))
                 $where_statuses
                 $where_types
                 ORDER BY date_year, date_month, date_day, musicbrainz_collate(name.name), release.id
                 OFFSET ?";

    if (!defined $limit) {
        return query_to_list($self->c->dbh, sub { $self->_new_from_row(@_) },
                             $query, @ids, @$statuses, @$types, $offset || 0);
    }
    else {
        return query_to_list_limited(
            $self->c->dbh, $offset, $limit || 25, sub { $self->_new_from_row(@_) },
            $query, @ids, @$statuses, @$types, $offset || 0);
    }
}

sub find_by_artist_track_count
{
    my ($self, $artist_id, $track_count, $limit, $offset) = @_;

    my $query = "SELECT " . $self->_columns . "
                 FROM " . $self->_table . "
                     JOIN artist_credit_name acn
                         ON acn.artist_credit = release.artist_credit
                     JOIN medium
                        ON medium.release = release.id
                     JOIN tracklist
                        ON medium.tracklist = tracklist.id
                 WHERE tracklist.track_count = ? AND acn.artist = ?
                 ORDER BY date_year, date_month, date_day, musicbrainz_collate(name.name)
                 OFFSET ?";
    return query_to_list_limited(
        $self->c->dbh, $offset, $limit, sub { $self->_new_from_row(@_) },
        $query, $track_count, $artist_id, $offset || 0);
}

sub load_with_tracklist_for_recording
{
    my ($self, $recording_id, $limit, $offset, $statuses, $types) = @_;

    my $where_statuses = _where_status_in (@$statuses);
    my ($join_types, $where_types) = _where_type_in (@$types);

    my $query = "
        SELECT
            release.id AS r_id, release.gid AS r_gid, release_name.name AS r_name,
                release.artist_credit AS r_artist_credit_id,
                release.date_year AS r_date_year,
                release.date_month AS r_date_month,
                release.date_day AS r_date_day,
                release.country AS r_country, release.status AS r_status,
                release.packaging AS r_packaging,
                release.quality AS r_quality,
            medium.id AS m_id, medium.format AS m_format,
                medium.position AS m_position, medium.name AS m_name,
                medium.tracklist AS m_tracklist,
                tracklist.track_count AS m_track_count,
            track.id AS t_id, track_name.name AS t_name,
                track.tracklist AS t_tracklist, track.position AS t_position,
                track.length AS t_length, track.artist_credit AS t_artist_credit
        FROM
            track
            JOIN tracklist ON tracklist.id = track.tracklist
            JOIN medium ON medium.tracklist = tracklist.id
            JOIN release ON release.id = medium.release
            JOIN release_name ON release.name = release_name.id
            JOIN track_name ON track.name = track_name.id
            $join_types
        WHERE track.recording = ?
            $where_statuses
            $where_types
       ORDER BY date_year, date_month, date_day, musicbrainz_collate(release_name.name)
       OFFSET ?";
    return query_to_list_limited(
        $self->c->dbh, $offset, $limit, sub {
            my $row = shift;
            my $track = MusicBrainz::Server::Data::Track->_new_from_row($row, 't_');
            my $medium = MusicBrainz::Server::Data::Medium->_new_from_row($row, 'm_');
            my $tracklist = $medium->tracklist;
            my $release = $self->_new_from_row($row, 'r_');

            push @{ $release->mediums }, $medium;
            push @{ $tracklist->tracks }, $track;

            return $release;
        },
        $query, $recording_id, @$statuses, @$types, $offset || 0);
}

sub find_by_puid
{
    my ($self, $ids) = @_;
    my @ids = ref $ids ? @$ids : ( $ids );
    my $query = 'SELECT ' . $self->_columns .
                ' FROM ' . $self->_table .
                ' WHERE release.id IN (
                    SELECT release FROM medium
                      JOIN track ON track.tracklist = medium.tracklist
                      JOIN recording ON recording.id = track.recording
                      JOIN recording_puid ON recording_puid.recording = recording.id
                      JOIN puid ON puid.id = recording_puid.puid
                     WHERE puid.puid IN (' . placeholders(@ids) . ')
                )';
    return query_to_list($self->c->dbh, sub { $self->_new_from_row(@_) },
                         $query, @{ids});
}

sub find_by_tracklist
{
    my ($self, $tracklist_id) = @_;
    my $query = 'SELECT ' . $self->_columns .
                ' FROM ' . $self->_table .
                ' JOIN medium ON medium.release = release.id ' .
                ' WHERE medium.tracklist = ?';
    return query_to_list($self->c->dbh, sub { $self->_new_from_row(@_) },
                         $query, $tracklist_id);
}

sub find_by_medium
{
    my ($self, $ids, $limit, $offset) = @_;
    my @ids = ref $ids ? @$ids : ( $ids );
    my $query = 'SELECT ' . $self->_columns .
                ' FROM ' . $self->_table .
                ' WHERE release.id IN (
                    SELECT release FROM medium
                     WHERE medium.id IN (' . placeholders(@ids) . ')
                )
                OFFSET ?';
    return query_to_list($self->c->dbh, sub { $self->_new_from_row(@_) },
                         $query, @{ids}, $offset || 0);
}

sub find_by_list
{
    my ($self, $list_id, $limit, $offset, $order) = @_;

    my $extra_join = "";
    my $order_by = order_by($order, "date", {
        "date"   => "date_year, date_month, date_day, musicbrainz_collate(name.name)",
        "title"  => "musicbrainz_collate(name.name), date_year, date_month, date_day",
        "artist" => sub {
            $extra_join = "JOIN artist_name ac_name ON ac_name.id=release.artist_credit";
            return "musicbrainz_collate(ac_name.name), date_year, date_month, date_day, musicbrainz_collate(name.name)";
        },
    });

    my $query = "SELECT " . $self->_columns . "
                 FROM " . $self->_table . "
                    JOIN list_release l
                        ON release.id = l.release
                    $extra_join
                 WHERE l.list = ?
                 ORDER BY $order_by
                 OFFSET ?";

    return query_to_list_limited(
        $self->c->dbh, $offset, $limit, sub { $self->_new_from_row(@_) },
        $query, $list_id, $offset || 0);
}

sub insert
{
    my ($self, @releases) = @_;
    my $sql = Sql->new($self->c->dbh);
    my @created;
    my %names = $self->find_or_insert_names(map { $_->{name} } @releases);
    my $class = $self->_entity_class;
    for my $release (@releases)
    {
        my $row = $self->_hash_to_row($release, \%names);
        $row->{gid} = $release->{gid} || generate_gid();
        push @created, $class->new(
            id => $sql->insert_row('release', $row, 'id'),
            gid => $row->{gid},
        );
    }
    return @releases > 1 ? @created : $created[0];
}

sub update
{
    my ($self, $release_id, $update) = @_;
    my $sql = Sql->new($self->c->dbh);
    my %names = $self->find_or_insert_names($update->{name});
    my $row = $self->_hash_to_row($update, \%names);
    $sql->update_row('release', $row, { id => $release_id });
}

sub delete
{
    my ($self, @release_ids) = @_;

    $self->c->model('List')->delete_releases(@release_ids);
    $self->c->model('Relationship')->delete_entities('release', @release_ids);
    $self->annotation->delete(@release_ids);
    $self->remove_gid_redirects(@release_ids);
    my $sql = Sql->new($self->c->dbh);
    $sql->do('DELETE FROM release WHERE id IN (' . placeholders(@release_ids) . ')',
        @release_ids);
    return;
}

sub merge
{
    my ($self, $new_id, @old_ids) = @_;

    $self->annotation->merge($new_id, @old_ids);
    $self->c->model('List')->merge_releases($new_id, @old_ids);
    $self->c->model('ReleaseLabel')->merge_releases($new_id, @old_ids);
    $self->c->model('Edit')->merge_entities('release', $new_id, @old_ids);
    $self->c->model('Relationship')->merge_entities('release', $new_id, @old_ids);

    # XXX merge release attributes

    # XXX allow actual tracklists/mediums merging
    my $sql = Sql->new($self->c->dbh);
    my $pos = $sql->select_single_value('
        SELECT max(position) FROM medium WHERE release=?', $new_id) || 0;
    foreach my $old_id (@old_ids) {
        my $medium_ids = $sql->select_single_column_array('
            SELECT id FROM medium WHERE release=?
            ORDER BY position', $old_id);
        foreach my $medium_id (@$medium_ids) {
            $sql->do('UPDATE medium SET release=?, position=? WHERE id=?',
                     $new_id, ++$pos, $medium_id);
        }
    }

    $self->_delete_and_redirect_gids('release', $new_id, @old_ids);
    return 1;
}

sub _hash_to_row
{
    my ($self, $release, $names) = @_;
    my %row = (
        artist_credit => $release->{artist_credit},
        release_group => $release->{release_group_id},
        status => $release->{status_id},
        packaging => $release->{packaging_id},
        date_year => $release->{date}->{year},
        date_month => $release->{date}->{month},
        date_day => $release->{date}->{day},
        barcode => $release->{barcode},
        comment => $release->{comment},
        country => $release->{country_id},
        script => $release->{script_id},
        language => $release->{language_id},
        quality => $release->{quality}
    );

    if ($release->{name})
    {
        $row{name} = $names->{$release->{name}};
    }

    return { defined_hash(%row) };
}

sub load_meta
{
    my $self = shift;
    my (@objs) = @_;

    my %id_to_obj = map { $_->id => $_ } @objs;

    MusicBrainz::Server::Data::Utils::load_meta($self->c, "release_meta", sub {
        my ($obj, $row) = @_;
<<<<<<< HEAD
        $obj->last_update_date($row->{last_update}) if defined $row->{last_update};
=======
        $obj->last_updated_date($row->{last_updated}) if defined $row->{last_updated};
>>>>>>> 389945b1
        $obj->info_url($row->{info_url}) if defined $row->{info_url};
        $obj->amazon_asin($row->{amazon_asin}) if defined $row->{amazon_asin};
        $obj->amazon_store($row->{amazon_store}) if defined $row->{amazon_store};
    }, @objs);

    my @ids = keys %id_to_obj;
    $self->sql->select(
        'SELECT * FROM release_coverart WHERE id IN ('.placeholders(@ids).')',
        @ids
    );
    while (1) {
        my $row = $self->sql->next_row_hash_ref or last;
        $id_to_obj{ $row->{id} }->cover_art_url( $row->{cover_art_url} )
            if defined $row->{cover_art_url};
    }
    $self->sql->finish;
}

sub find_ids_by_track_ids
{
    my ($self, @ids) = @_;
    my $query = 'SELECT release
                   FROM medium
                  WHERE tracklist IN (
                            SELECT tracklist FROM track
                             WHERE id IN (' . placeholders(@ids) . ')
                        )';
    my $sql = Sql->new($self->c->dbh);
    return $sql->select_single_column_array($query, @ids);
}


__PACKAGE__->meta->make_immutable;
no Moose;
1;

=head1 NAME

MusicBrainz::Server::Data::Release

=head1 METHODS

=head2 find_by_artist ($artist_id, $limit, [$offset])

Finds releases by the specified artist, and returns an array containing
a reference to the array of releases and the total number of found releases.
The $limit parameter is used to limit the number of returned releass.

=head2 find_by_release_group ($release_group_id, $limit, [$offset])

Finds releases by the specified release group, and returns an array containing
a reference to the array of releases and the total number of found releases.
The $limit parameter is used to limit the number of returned releass.

=head1 COPYRIGHT

Copyright (C) 2009 Lukas Lalinsky

This program is free software; you can redistribute it and/or modify
it under the terms of the GNU General Public License as published by
the Free Software Foundation; either version 2 of the License, or
(at your option) any later version.

This program is distributed in the hope that it will be useful,
but WITHOUT ANY WARRANTY; without even the implied warranty of
MERCHANTABILITY or FITNESS FOR A PARTICULAR PURPOSE.  See the
GNU General Public License for more details.

You should have received a copy of the GNU General Public License
along with this program; if not, write to the Free Software
Foundation, Inc., 675 Mass Ave, Cambridge, MA 02139, USA.

=cut<|MERGE_RESOLUTION|>--- conflicted
+++ resolved
@@ -516,11 +516,7 @@
 
     MusicBrainz::Server::Data::Utils::load_meta($self->c, "release_meta", sub {
         my ($obj, $row) = @_;
-<<<<<<< HEAD
-        $obj->last_update_date($row->{last_update}) if defined $row->{last_update};
-=======
         $obj->last_updated_date($row->{last_updated}) if defined $row->{last_updated};
->>>>>>> 389945b1
         $obj->info_url($row->{info_url}) if defined $row->{info_url};
         $obj->amazon_asin($row->{amazon_asin}) if defined $row->{amazon_asin};
         $obj->amazon_store($row->{amazon_store}) if defined $row->{amazon_store};
