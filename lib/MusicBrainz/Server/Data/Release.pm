--- conflicted
+++ resolved
@@ -27,16 +27,10 @@
 
 sub _columns
 {
-<<<<<<< HEAD
     return 'release.id, release.gid, name.name, release.artist_credit AS artist_credit_id,
             release_group, release.status, release.packaging, date_year, date_month, date_day,
             release.country, release.comment, release.editpending, release.barcode,
             release.script, release.language, release.quality';
-=======
-    return 'release.id, gid, name.name, release.artist_credit AS artist_credit_id,
-            release_group, status, packaging, date_year, date_month, date_day,
-            country, comment, release.editpending, barcode, script, language, quality';
->>>>>>> 7c4ca2f3
 }
 
 sub _id_column
