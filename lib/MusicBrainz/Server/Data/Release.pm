--- conflicted
+++ resolved
@@ -178,18 +178,6 @@
     push @$conditions, "release_label.label = ?";
     push @$params, $label_id;
 
-<<<<<<< HEAD
-    my $query = "SELECT " . $self->_columns . ", country.name AS country_name
-                 FROM " . $self->_table . "
-                     JOIN release_label
-                         ON release_label.release = release.id
-                     " . join(' ', @$extra_joins) . "
-                     LEFT JOIN country ON release.country = country.id
-                 WHERE " . join(" AND ", @$conditions) . "
-                 ORDER BY date_year, date_month, date_day,
-                          country.name, barcode
-                 OFFSET ?";
-=======
     my $query =
         "SELECT * FROM (
            SELECT DISTINCT ON (release.id) " . $self->_columns . " 
@@ -197,17 +185,14 @@
            FROM " . $self->_table . "
            JOIN release_label
              ON release_label.release = release.id
-           $join_types
+           " . join(' ', @$extra_joins) . "
            LEFT JOIN country ON release.country = country.id
-           WHERE release_label.label = ?
-           $where_statuses
-           $where_types
+           WHERE " . join(" AND ", @$conditions) . "
          ) s
          ORDER BY date_year, date_month, date_day, catalog_number,
                   musicbrainz_collate(name), country_name,
                   barcode
          OFFSET ?";
->>>>>>> 60e74ba6
     return query_to_list_limited(
         $self->c->sql, $offset, $limit, sub { $self->_new_from_row(@_) },
         $query, @$params, $offset || 0);
