package MusicBrainz::Server::Data::Release;

use Moose;

use MusicBrainz::Server::Constants qw( :quality );
use MusicBrainz::Server::Entity::Release;
use MusicBrainz::Server::Data::Utils qw(
    add_partial_date_to_row
    generate_gid
    hash_to_row
    load_subobjects
    order_by
    partial_date_from_row
    placeholders
    query_to_list
    query_to_list_limited
);

extends 'MusicBrainz::Server::Data::CoreEntity';
with 'MusicBrainz::Server::Data::Role::Annotation' => { type => 'release' };
with 'MusicBrainz::Server::Data::Role::Name' => { name_table => 'release_name' };
with 'MusicBrainz::Server::Data::Role::Editable' => { table => 'release' };
with 'MusicBrainz::Server::Data::Role::BrowseVA';
with 'MusicBrainz::Server::Data::Role::LinksToEdit' => { table => 'release' };
with 'MusicBrainz::Server::Data::Role::Tag' => { type => 'release' };

use Readonly;
Readonly our $MERGE_APPEND => 1;
Readonly our $MERGE_MERGE => 2;

sub _table
{
    return 'release JOIN release_name name ON release.name=name.id';
}

sub _columns
{
    return 'release.id, release.gid, name.name, release.artist_credit AS artist_credit_id,
            release_group, release.status, release.packaging, date_year, date_month, date_day,
            release.country, release.comment, release.edits_pending, release.barcode,
            release.script, release.language, release.quality, release.last_updated';
}

sub _id_column
{
    return 'release.id';
}

sub _gid_redirect_table
{
    return 'release_gid_redirect';
}

sub _column_mapping
{
    return {
        id => 'id',
        gid => 'gid',
        name => 'name',
        artist_credit_id => 'artist_credit_id',
        release_group_id => 'release_group',
        status_id => 'status',
        packaging_id => 'packaging',
        country_id => 'country',
        date => sub { partial_date_from_row(shift, shift() . 'date_') },
        edits_pending => 'edits_pending',
        comment => 'comment',
        barcode => 'barcode',
        script_id => 'script',
        language_id => 'language',
        quality => sub {
            my ($row, $prefix) = @_;
            my $quality = $row->{"${prefix}quality"} || -1;
            return $quality == $QUALITY_UNKNOWN ? $QUALITY_UNKNOWN_MAPPED : $quality;
        },
        last_updated => 'last_updated'
    };
}

sub _entity_class
{
    return 'MusicBrainz::Server::Entity::Release';
}

sub _where_status_in
{
    my @statuses = @_;

    return '' unless @statuses;

    return 'AND status IN ('.placeholders(@statuses).')';
}

sub _where_type_in
{
    my @types = @_;

    return ('', '') unless @types;

    return (
        'JOIN release_group ON release.release_group = release_group.id',
        'AND release_group.type in ('.placeholders(@types).')'
        );
}

sub load
{
    my ($self, @objs) = @_;
    return load_subobjects($self, 'release', @objs);
}

sub find_by_artist
{
    my ($self, $artist_id, $limit, $offset, $statuses, $types) = @_;

    my $where_statuses = _where_status_in (@$statuses);
    my ($join_types, $where_types) = _where_type_in (@$types);

    my $query = "SELECT " . $self->_columns . "
                 FROM " . $self->_table . "
                     JOIN artist_credit_name acn
                         ON acn.artist_credit = release.artist_credit
                     $join_types
                     LEFT JOIN country ON release.country = country.id
                 WHERE acn.artist = ?
                 $where_statuses
                 $where_types
                 ORDER BY date_year, date_month, date_day,
                          country.name, barcode
                 OFFSET ?";
    return query_to_list_limited(
        $self->c->sql, $offset, $limit, sub { $self->_new_from_row(@_) },
        $query, $artist_id, @$statuses, @$types, $offset || 0);
}

sub find_by_label
{
    my ($self, $label_id, $limit, $offset, $statuses, $types) = @_;

    my $where_statuses = _where_status_in (@$statuses);
    my ($join_types, $where_types) = _where_type_in (@$types);

    my $query = "SELECT " . $self->_columns . "
                 FROM " . $self->_table . "
                     JOIN release_label
                         ON release_label.release = release.id
                     $join_types
                     LEFT JOIN country ON release.country = country.id
                 WHERE release_label.label = ?
                 $where_statuses
                 $where_types
                 ORDER BY date_year, date_month, date_day,
                          country.name, barcode
                 OFFSET ?";
    return query_to_list_limited(
        $self->c->sql, $offset, $limit, sub { $self->_new_from_row(@_) },
        $query, $label_id, $offset || 0);
}

sub find_by_disc_id
{
    my ($self, $disc_id) = @_;

    my $query = "SELECT " . $self->_columns . "
                 FROM " . $self->_table . "
                     JOIN medium ON medium.release = release.id
                     JOIN medium_cdtoc ON medium_cdtoc.medium = medium.id
                     JOIN cdtoc ON medium_cdtoc.cdtoc = cdtoc.id
                 WHERE cdtoc.discid = ?
                 ORDER BY date_year, date_month, date_day, musicbrainz_collate(name.name)";
    return query_to_list(
        $self->c->sql, sub { $self->_new_from_row(@_) },
        $query, $disc_id);
}

sub find_by_release_group
{
    my ($self, $ids, $limit, $offset, $statuses) = @_;
    my @ids = ref $ids ? @$ids : ( $ids );

    my $where_statuses = _where_status_in (@$statuses);

    my $query = "SELECT " . $self->_columns . "
                 FROM " . $self->_table . "
                 LEFT JOIN country ON release.country = country.id
                 WHERE release_group IN (" . placeholders(@ids) . ")
                 $where_statuses
                 ORDER BY date_year, date_month, date_day,
                          country.name, barcode
                 OFFSET ?";
    return query_to_list_limited(
        $self->c->sql, $offset, $limit, sub { $self->_new_from_row(@_) },
        $query, @ids, @$statuses, $offset || 0);
}

sub find_by_track_artist
{
    my ($self, $artist_id, $limit, $offset) = @_;
    my $query = "SELECT " . $self->_columns . "
                 FROM " . $self->_table . "
                 WHERE release.id IN (
                     SELECT release FROM medium
                         JOIN track tr
                         ON tr.tracklist = medium.tracklist
                         JOIN artist_credit_name acn
                         ON acn.artist_credit = tr.artist_credit
                     WHERE acn.artist = ?)
                  AND release.id NOT IN (
                     SELECT id FROM release
                       JOIN artist_credit_name acn
                         ON release.artist_credit = acn.artist_credit
                      WHERE acn.artist = ?)
                 ORDER BY date_year, date_month, date_day, musicbrainz_collate(name.name)
                 OFFSET ?";
    return query_to_list_limited(
        $self->c->sql, $offset, $limit, sub { $self->_new_from_row(@_) },
        $query, $artist_id, $artist_id, $offset || 0);
}

sub find_for_various_artists
{
    my ($self, $artist_id, $limit, $offset, $statuses, $types) = @_;

    my $where_statuses = _where_status_in (@$statuses);
    my ($join_types, $where_types) = _where_type_in (@$types);

    my $query = "SELECT " . $self->_columns . "
                 FROM " . $self->_table . "
                     JOIN artist_credit_name acn
                         ON acn.artist_credit = release.artist_credit
                     $join_types
                 WHERE acn.artist != ?
                 AND release.id IN (
                     SELECT release FROM medium
                         JOIN track tr
                         ON tr.tracklist = medium.tracklist
                         JOIN artist_credit_name acn
                         ON acn.artist_credit = tr.artist_credit
                     WHERE acn.artist = ?)
                 $where_statuses
                 $where_types
                 ORDER BY date_year, date_month, date_day, musicbrainz_collate(name.name)
                 OFFSET ?";
    return query_to_list_limited(
        $self->c->sql, $offset, $limit, sub { $self->_new_from_row(@_) },
        $query, $artist_id, $artist_id, @$statuses, @$types, $offset || 0);
}

sub find_by_recording
{
    my ($self, $ids, $limit, $offset, $statuses, $types) = @_;

    my $where_statuses = _where_status_in (@$statuses);
    my ($join_types, $where_types) = _where_type_in (@$types);

    my @ids = ref $ids ? @$ids : ( $ids );
    my $query = "SELECT " . $self->_columns . "
                 FROM " . $self->_table . "
                     $join_types
                 WHERE release.id IN (
                    SELECT release FROM medium
                        JOIN track ON track.tracklist = medium.tracklist
                        JOIN recording ON recording.id = track.recording
                     WHERE recording.id IN (" . placeholders(@ids) . "))
                 $where_statuses
                 $where_types
                 ORDER BY date_year, date_month, date_day, musicbrainz_collate(name.name), release.id
                 OFFSET ?";

    if (!defined $limit) {
        return query_to_list($self->c->sql, sub { $self->_new_from_row(@_) },
                             $query, @ids, @$statuses, @$types, $offset || 0);
    }
    else {
        return query_to_list_limited(
            $self->c->sql, $offset, $limit || 25, sub { $self->_new_from_row(@_) },
            $query, @ids, @$statuses, @$types, $offset || 0);
    }
}

sub find_by_artist_track_count
{
    my ($self, $artist_id, $track_count, $limit, $offset) = @_;

    my $query = "SELECT " . $self->_columns . "
                 FROM " . $self->_table . "
                     JOIN artist_credit_name acn
                         ON acn.artist_credit = release.artist_credit
                     JOIN medium
                        ON medium.release = release.id
                     JOIN tracklist
                        ON medium.tracklist = tracklist.id
                 WHERE tracklist.track_count = ? AND acn.artist = ?
                 ORDER BY date_year, date_month, date_day, musicbrainz_collate(name.name)
                 OFFSET ?";
    return query_to_list_limited(
        $self->c->sql, $offset, $limit, sub { $self->_new_from_row(@_) },
        $query, $track_count, $artist_id, $offset || 0);
}

sub load_with_tracklist_for_recording
{
    my ($self, $recording_id, $limit, $offset, $statuses, $types) = @_;

    my $where_statuses = _where_status_in (@$statuses);
    my ($join_types, $where_types) = _where_type_in (@$types);

    my $query = "
        SELECT
            release.id AS r_id, release.gid AS r_gid, release_name.name AS r_name,
                release.artist_credit AS r_artist_credit_id,
                release.date_year AS r_date_year,
                release.date_month AS r_date_month,
                release.date_day AS r_date_day,
                release.country AS r_country, release.status AS r_status,
                release.packaging AS r_packaging,
                release.quality AS r_quality,
            medium.id AS m_id, medium.format AS m_format,
                medium.position AS m_position, medium.name AS m_name,
                medium.tracklist AS m_tracklist,
                tracklist.track_count AS m_track_count,
            track.id AS t_id, track_name.name AS t_name,
                track.tracklist AS t_tracklist, track.position AS t_position,
                track.length AS t_length, track.artist_credit AS t_artist_credit
        FROM
            track
            JOIN tracklist ON tracklist.id = track.tracklist
            JOIN medium ON medium.tracklist = tracklist.id
            JOIN release ON release.id = medium.release
            JOIN release_name ON release.name = release_name.id
            JOIN track_name ON track.name = track_name.id
            $join_types
        WHERE track.recording = ?
            $where_statuses
            $where_types
       ORDER BY date_year, date_month, date_day, musicbrainz_collate(release_name.name)
       OFFSET ?";
    return query_to_list_limited(
        $self->c->sql, $offset, $limit, sub {
            my $row = shift;
            my $track = MusicBrainz::Server::Data::Track->_new_from_row($row, 't_');
            my $medium = MusicBrainz::Server::Data::Medium->_new_from_row($row, 'm_');
            my $tracklist = $medium->tracklist;
            my $release = $self->_new_from_row($row, 'r_');

            push @{ $release->mediums }, $medium;
            push @{ $tracklist->tracks }, $track;

            return $release;
        },
        $query, $recording_id, @$statuses, @$types, $offset || 0);
}

sub find_by_puid
{
    my ($self, $ids) = @_;
    my @ids = ref $ids ? @$ids : ( $ids );
    my $query = 'SELECT ' . $self->_columns .
                ' FROM ' . $self->_table .
                ' WHERE release.id IN (
                    SELECT release FROM medium
                      JOIN track ON track.tracklist = medium.tracklist
                      JOIN recording ON recording.id = track.recording
                      JOIN recording_puid ON recording_puid.recording = recording.id
                      JOIN puid ON puid.id = recording_puid.puid
                     WHERE puid.puid IN (' . placeholders(@ids) . ')
                )';
    return query_to_list($self->c->sql, sub { $self->_new_from_row(@_) },
                         $query, @{ids});
}

sub find_by_tracklist
{
    my ($self, $tracklist_id) = @_;
    my $query = 'SELECT ' . $self->_columns .
                ' FROM ' . $self->_table .
                ' JOIN medium ON medium.release = release.id ' .
                ' WHERE medium.tracklist = ?';
    return query_to_list($self->c->sql, sub { $self->_new_from_row(@_) },
                         $query, $tracklist_id);
}

sub find_by_medium
{
    my ($self, $ids, $limit, $offset) = @_;
    my @ids = ref $ids ? @$ids : ( $ids );
    my $query = 'SELECT ' . $self->_columns .
                ' FROM ' . $self->_table .
                ' WHERE release.id IN (
                    SELECT release FROM medium
                     WHERE medium.id IN (' . placeholders(@ids) . ')
                )
                OFFSET ?';
    return query_to_list($self->c->sql, sub { $self->_new_from_row(@_) },
                         $query, @{ids}, $offset || 0);
}

sub find_by_collection
{
    my ($self, $collection_id, $limit, $offset, $order) = @_;

    my $extra_join = "";
    my $order_by = order_by($order, "date", {
        "date"   => "date_year, date_month, date_day, musicbrainz_collate(name.name)",
        "title"  => "musicbrainz_collate(name.name), date_year, date_month, date_day",
        "artist" => sub {
            $extra_join = "JOIN artist_name ac_name ON ac_name.id=release.artist_credit";
            return "musicbrainz_collate(ac_name.name), date_year, date_month, date_day, musicbrainz_collate(name.name)";
        },
    });

    my $query = "SELECT " . $self->_columns . "
                 FROM " . $self->_table . "
                    JOIN editor_collection_release cr
                        ON release.id = cr.release
                    $extra_join
                 WHERE cr.collection = ?
                 ORDER BY $order_by
                 OFFSET ?";

    return query_to_list_limited(
        $self->c->sql, $offset, $limit, sub { $self->_new_from_row(@_) },
        $query, $collection_id, $offset || 0);
}

sub insert
{
    my ($self, @releases) = @_;
    my @created;
    my %names = $self->find_or_insert_names(map { $_->{name} } @releases);
    my $class = $self->_entity_class;
    for my $release (@releases)
    {
        my $row = $self->_hash_to_row($release, \%names);
        $row->{gid} = $release->{gid} || generate_gid();
        push @created, $class->new(
            id => $self->sql->insert_row('release', $row, 'id'),
            gid => $row->{gid},
        );
    }
    return @releases > 1 ? @created : $created[0];
}

sub update
{
    my ($self, $release_id, $update) = @_;
    my %names = $self->find_or_insert_names($update->{name});
    my $row = $self->_hash_to_row($update, \%names);
    $self->sql->update_row('release', $row, { id => $release_id });
}

sub can_delete { 1 }

sub delete
{
    my ($self, @release_ids) = @_;

    $self->c->model('Collection')->delete_releases(@release_ids);
    $self->c->model('Relationship')->delete_entities('release', @release_ids);
    $self->annotation->delete(@release_ids);
    $self->remove_gid_redirects(@release_ids);
    $self->tags->delete(@release_ids);
<<<<<<< HEAD
=======

>>>>>>> 1899fb31
    $self->sql->do('DELETE FROM release_coverart WHERE id IN (' . placeholders(@release_ids) . ')',
             @release_ids);

    $self->sql->do('DELETE FROM medium WHERE release IN ('. placeholders(@release_ids) . ')',
             @release_ids);

    my @orphaned_tracklists = @{
        $self->sql->select_single_column_array(
            'SELECT tracklist.id FROM tracklist
          LEFT JOIN medium ON medium.tracklist = tracklist.id
              WHERE medium.id IS NULL'
        )
    };
    $self->sql->do('DELETE FROM track WHERE tracklist IN ('. placeholders(@orphaned_tracklists) . ')',
             @orphaned_tracklists);
    $self->sql->do('DELETE FROM tracklist WHERE id IN ('. placeholders(@orphaned_tracklists) . ')',
             @orphaned_tracklists);

    $self->sql->do('DELETE FROM release WHERE id IN (' . placeholders(@release_ids) . ')',
             @release_ids);

    return;
}

sub merge
{
    my ($self, %opts) = @_;

    my $new_id = $opts{new_id};
    my @old_ids = @{ $opts{old_ids} };
    my $merge_strategy = $opts{merge_strategy} || $MERGE_APPEND;

    $self->annotation->merge($new_id, @old_ids);
    $self->c->model('Collection')->merge_releases($new_id, @old_ids);
    $self->c->model('ReleaseLabel')->merge_releases($new_id, @old_ids);
    $self->c->model('Edit')->merge_entities('release', $new_id, @old_ids);
    $self->c->model('Relationship')->merge_entities('release', $new_id, @old_ids);
    $self->tags->merge($new_id, @old_ids);

    # XXX merge release attributes

    # XXX allow actual tracklists/mediums merging
    if ($merge_strategy == $MERGE_APPEND) {
        my $pos = $self->sql->select_single_value('
            SELECT max(position) FROM medium WHERE release=?', $new_id) || 0;
        my @medium_ids = @{
            $self->sql->select_single_column_array(
                'SELECT medium.id FROM medium
                   JOIN release ON medium.release = release.id
                   JOIN release_name ON release_name.id = release.name
                  WHERE release.id IN (' . placeholders(@old_ids) . ')
               ORDER BY musicbrainz_collate(release_name.name), medium.position',
                @old_ids
            );
        };
        foreach my $medium_id (@medium_ids) {
            $self->sql->do('UPDATE medium SET release=?, position=? WHERE id=?',
                     $new_id, ++$pos, $medium_id);
        }
    }
    elsif ($merge_strategy == $MERGE_MERGE) {
        my @tracklist_merges = @{ 
            $self->sql->select_list_of_lists(
                'SELECT newmed.tracklist AS new, oldmed.tracklist AS old
                   FROM medium newmed, medium oldmed
                  WHERE newmed.release = ?
                    AND oldmed.release IN (' . placeholders(@old_ids) . ')
                    AND newmed.position = oldmed.position',
                $new_id, @old_ids
            )
        };
        for my $tracklist_merge (@tracklist_merges) {
            $self->c->model('Tracklist')->merge(@$tracklist_merge);
        }

        $self->sql->do(
            'DELETE FROM medium WHERE release IN (' . placeholders(@old_ids) . ')',
            @old_ids
        );
    }

    $self->sql->do(
        'DELETE FROM release_coverart
          WHERE id IN (' . placeholders(@old_ids) . ')',
        @old_ids
    );

    $self->_delete_and_redirect_gids('release', $new_id, @old_ids);
    return 1;
}

sub _hash_to_row
{
    my ($self, $release, $names) = @_;
    my $row = hash_to_row($release, { 
        artist_credit => 'artist_credit',
        release_group => 'release_group_id',
        status => 'status_id',
        packaging => 'packaging_id',
        country => 'country_id',
        script => 'script_id',
        language => 'language_id',
        map { $_ => $_ } qw( barcode comment quality )
    });

    add_partial_date_to_row($row, $release->{date}, 'date');

    $row->{name} = $names->{$release->{name}}
        if (exists $release->{name});

    return $row;
}

sub load_meta
{
    my $self = shift;
    my (@objs) = @_;

    my %id_to_obj = map { $_->id => $_ } @objs;

    MusicBrainz::Server::Data::Utils::load_meta($self->c, "release_meta", sub {
        my ($obj, $row) = @_;
        $obj->info_url($row->{info_url}) if defined $row->{info_url};
        $obj->amazon_asin($row->{amazon_asin}) if defined $row->{amazon_asin};
        $obj->amazon_store($row->{amazon_store}) if defined $row->{amazon_store};
    }, @objs);

    my @ids = keys %id_to_obj;
    $self->sql->select(
        'SELECT * FROM release_coverart WHERE id IN ('.placeholders(@ids).')',
        @ids
    );
    while (1) {
        my $row = $self->sql->next_row_hash_ref or last;
        $id_to_obj{ $row->{id} }->cover_art_url( $row->{cover_art_url} )
            if defined $row->{cover_art_url};
    }
    $self->sql->finish;
}

sub find_ids_by_track_ids
{
    my ($self, @ids) = @_;
    my $query = 'SELECT release
                   FROM medium
                  WHERE tracklist IN (
                            SELECT tracklist FROM track
                             WHERE id IN (' . placeholders(@ids) . ')
                        )';
    return $self->sql->select_single_column_array($query, @ids);
}

sub find_similar
{
    my ($self, %opts) = @_;
    my $name = $opts{name};
    my $artist_credit = $opts{artist_credit};

    my ($results) = $self->c->model('Search')->search('release', $name, 50, 0);
    my @releases = map { $_->entity } @$results;
    $self->c->model('ArtistCredit')->load(@releases);

    my %artist_ids = map { $_->{artist} => 1 } grep { ref($_) } @$artist_credit;
    return
        # Make sure all the artists are in the artist credit
        grep {
            keys %artist_ids == grep {
                exists $artist_ids{$_->artist_id}
            } $_->artist_credit->all_names
        }
        # Make sure the artist credit has the same amount of artists
        grep { $_->artist_credit->artist_count == keys %artist_ids }
            @releases;
}

__PACKAGE__->meta->make_immutable;
no Moose;
1;

=head1 NAME

MusicBrainz::Server::Data::Release

=head1 METHODS

=head2 find_by_artist ($artist_id, $limit, [$offset])

Finds releases by the specified artist, and returns an array containing
a reference to the array of releases and the total number of found releases.
The $limit parameter is used to limit the number of returned releass.

=head2 find_by_release_group ($release_group_id, $limit, [$offset])

Finds releases by the specified release group, and returns an array containing
a reference to the array of releases and the total number of found releases.
The $limit parameter is used to limit the number of returned releass.

=head1 COPYRIGHT

Copyright (C) 2009 Lukas Lalinsky

This program is free software; you can redistribute it and/or modify
it under the terms of the GNU General Public License as published by
the Free Software Foundation; either version 2 of the License, or
(at your option) any later version.

This program is distributed in the hope that it will be useful,
but WITHOUT ANY WARRANTY; without even the implied warranty of
MERCHANTABILITY or FITNESS FOR A PARTICULAR PURPOSE.  See the
GNU General Public License for more details.

You should have received a copy of the GNU General Public License
along with this program; if not, write to the Free Software
Foundation, Inc., 675 Mass Ave, Cambridge, MA 02139, USA.

=cut<|MERGE_RESOLUTION|>--- conflicted
+++ resolved
@@ -460,10 +460,6 @@
     $self->annotation->delete(@release_ids);
     $self->remove_gid_redirects(@release_ids);
     $self->tags->delete(@release_ids);
-<<<<<<< HEAD
-=======
-
->>>>>>> 1899fb31
     $self->sql->do('DELETE FROM release_coverart WHERE id IN (' . placeholders(@release_ids) . ')',
              @release_ids);
 
