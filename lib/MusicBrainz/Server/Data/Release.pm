--- conflicted
+++ resolved
@@ -587,20 +587,17 @@
             if (keys %positions != grep { exists $positions{$_} } @medium_ids);
 
         foreach my $id (@medium_ids) {
-<<<<<<< HEAD
             next unless exists $positions{$id};
             $self->sql->do('UPDATE medium SET release = ?, position = ? WHERE id = ?',
                            $new_id, $positions{$id}, $id);
-=======
-            if ($update_names) {
-                $self->sql->do('UPDATE medium SET release = ?, position = ?, name = ? WHERE id = ?',
-                               $new_id, $positions{$id}, $names{$id} || undef, $id);
+        }
+
+        if ($update_names) {
+            foreach my $id (@medium_ids) {
+                next unless exists $names{$id};
+                $self->sql->do('UPDATE medium SET name = ? WHERE id = ?',
+                               $names{$id} || undef, $id);
             }
-            else {
-                $self->sql->do('UPDATE medium SET release = ?, position = ? WHERE id = ?',
-                               $new_id, $positions{$id}, $id);
-            }
->>>>>>> d1e8b161
         }
     }
     elsif ($merge_strategy == $MERGE_MERGE) {
