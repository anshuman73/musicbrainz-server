--- conflicted
+++ resolved
@@ -236,7 +236,6 @@
         $query, $artist_id, $offset || 0);
 }
 
-<<<<<<< HEAD
 sub editor_can_create_recordings {
     my ($self, $editor) = @_;
     return DateTime::Duration->compare(
@@ -245,7 +244,6 @@
       ) && $editor->accepted_edits >= 10;
 }
 
-=======
 =method appears_on
 
 This method will return a list of release groups the recordings appear
@@ -298,9 +296,6 @@
     return %map;
 }
 
-
-
->>>>>>> 9472f3d8
 __PACKAGE__->meta->make_immutable;
 no Moose;
 1;
