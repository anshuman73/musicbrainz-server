package MusicBrainz::Server::Data::Recording;

use Moose;
use List::UtilsBy qw( uniq_by );
use MusicBrainz::Server::Entity::Recording;
use MusicBrainz::Server::Data::Track;
use MusicBrainz::Server::Data::ReleaseGroup;
use MusicBrainz::Server::Data::Utils qw(
    defined_hash
    generate_gid
    hash_to_row
    merge_table_attributes
    placeholders
    load_subobjects
    query_to_list_limited
);

extends 'MusicBrainz::Server::Data::CoreEntity';
with 'MusicBrainz::Server::Data::Role::Annotation' => { type => 'recording' };
with 'MusicBrainz::Server::Data::Role::Editable' => { table => 'recording' };
with 'MusicBrainz::Server::Data::Role::Rating' => { type => 'recording' };
with 'MusicBrainz::Server::Data::Role::Tag' => { type => 'recording' };
with 'MusicBrainz::Server::Data::Role::LinksToEdit' => { table => 'recording' };
with 'MusicBrainz::Server::Data::Role::BrowseVA';

sub _table
{
    return 'recording JOIN track_name name ON recording.name=name.id';
}

sub _columns
{
    return 'recording.id, recording.gid, name.name,
            recording.artist_credit AS artist_credit_id,
            recording.length, recording.comment,
            recording.edits_pending, recording.last_updated';
}
sub _column_mapping
{
    return {
        id               => 'id',
        gid              => 'gid',
        name             => 'name',
        artist_credit_id => 'artist_credit_id',
        length           => 'length',
        comment          => 'comment',
        edits_pending    => 'edits_pending',
        last_updated     => 'last_updated',
    };
}

sub _id_column
{
    return 'recording.id';
}

sub _gid_redirect_table
{
    return 'recording_gid_redirect';
}

sub _entity_class
{
    return 'MusicBrainz::Server::Entity::Recording';
}

sub find_by_artist
{
    my ($self, $artist_id, $limit, $offset) = @_;

    my $query = "SELECT " . $self->_columns . "
                 FROM " . $self->_table . "
                     JOIN artist_credit_name acn
                         ON acn.artist_credit = recording.artist_credit
                 WHERE acn.artist = ?
                 ORDER BY musicbrainz_collate(name.name)
                 OFFSET ?";
    return query_to_list_limited(
        $self->c->sql, $offset, $limit, sub { $self->_new_from_row(@_) },
        $query, $artist_id, $offset || 0);
}

sub find_by_release
{
    my ($self, $release_id, $limit, $offset) = @_;

    my $query = "SELECT " . $self->_columns . "
                 FROM " . $self->_table . "
                     JOIN track ON track.recording = recording.id
                     JOIN medium ON medium.tracklist = track.tracklist
                     JOIN release ON release.id = medium.release
                 WHERE release.id = ?
                 ORDER BY musicbrainz_collate(name.name)
                 OFFSET ?";

    return query_to_list_limited(
        $self->c->sql, $offset, $limit, sub { $self->_new_from_row(@_) },
        $query, $release_id, $offset || 0);
}

sub can_delete {
    my ($self, $recording_id) = @_;
    return !$self->sql->select_single_value(
        'SELECT 1 FROM track WHERE recording = ? LIMIT 1',
        $recording_id
    );
}

sub load
{
    my ($self, @objs) = @_;
    return load_subobjects($self, 'recording', @objs);
}

sub insert
{
    my ($self, @recordings) = @_;
    my $track_data = MusicBrainz::Server::Data::Track->new(c => $self->c);
    my %names = $track_data->find_or_insert_names(map { $_->{name} } @recordings);
    my $class = $self->_entity_class;
    my @created;
    for my $recording (@recordings)
    {
        my $row = $self->_hash_to_row($recording, \%names);
        $row->{gid} = $recording->{gid} || generate_gid();
        push @created, $class->new(
            id => $self->sql->insert_row('recording', $row, 'id'),
            gid => $row->{gid}
        );
    }
    return @recordings > 1 ? @created : $created[0];
}

sub update
{
    my ($self, $recording_id, $update) = @_;
    my $track_data = MusicBrainz::Server::Data::Track->new(c => $self->c);
    my %names = $track_data->find_or_insert_names($update->{name});
    my $row = $self->_hash_to_row($update, \%names);
    $self->sql->update_row('recording', $row, { id => $recording_id });
}

sub usage_count
{
    my ($self, $recording_id) = @_;
    return $self->sql->select_single_value(
        'SELECT count(*) FROM track
          WHERE recording = ?', $recording_id);
}

sub delete
{
    my ($self, @recording_ids) = @_;

    $self->c->model('Relationship')->delete_entities('recording', @recording_ids);
    $self->c->model('RecordingPUID')->delete_recordings(@recording_ids);
    $self->c->model('ISRC')->delete_recordings(@recording_ids);
    $self->annotation->delete(@recording_ids);
    $self->tags->delete(@recording_ids);
    $self->rating->delete(@recording_ids);
    $self->remove_gid_redirects(@recording_ids);
    $self->sql->do(
        'DELETE FROM recording WHERE id IN (' . placeholders(@recording_ids) . ')',
        @recording_ids
    );
    return;
}

sub _hash_to_row
{
    my ($self, $recording, $names) = @_;
    my $row = hash_to_row($recording, {
        map { $_ => $_ } qw( artist_credit length comment )
    });

    $row->{name} = $names->{$recording->{name}}
        if (exists $recording->{name});

    return $row;
}

sub load_meta
{
    my $self = shift;
    MusicBrainz::Server::Data::Utils::load_meta($self->c, "recording_meta", sub {
        my ($obj, $row) = @_;
        $obj->rating($row->{rating}) if defined $row->{rating};
        $obj->rating_count($row->{rating_count}) if defined $row->{rating_count};
    }, @_);
}

sub merge
{
    my ($self, $new_id, @old_ids) = @_;

    $self->annotation->merge($new_id, @old_ids);
    $self->tags->merge($new_id, @old_ids);
    $self->rating->merge($new_id, @old_ids);
    $self->c->model('RecordingPUID')->merge_recordings($new_id, @old_ids);
    $self->c->model('ISRC')->merge_recordings($new_id, @old_ids);
    $self->c->model('Edit')->merge_entities('recording', $new_id, @old_ids);
    $self->c->model('Relationship')->merge_entities('recording', $new_id, @old_ids);

    # Move tracks to the new recording
    $self->sql->do('UPDATE track SET recording = ?
              WHERE recording IN ('.placeholders(@old_ids).')', $new_id, @old_ids);

    merge_table_attributes(
        $self->sql => (
            table => 'recording',
            columns => [ qw( length comment ) ],
            old_ids => \@old_ids,
            new_id => $new_id
        )
    );

    $self->_delete_and_redirect_gids('recording', $new_id, @old_ids);
    return 1;
}

sub find_standalone
{
    my ($self, $artist_id, $limit, $offset) = @_;
    my $query ='
        SELECT ' . $self->_columns . '
          FROM ' . $self->_table . '
     LEFT JOIN track t ON t.recording = recording.id
          JOIN artist_credit_name acn
            ON acn.artist_credit = recording.artist_credit
         WHERE t.id IS NULL
           AND acn.artist = ?
      ORDER BY musicbrainz_collate(name.name)
        OFFSET ?';
    return query_to_list_limited(
        $self->c->sql, $offset, $limit, sub { $self->_new_from_row(@_) },
        $query, $artist_id, $offset || 0);
}

=method appears_on

This method will return a list of release groups the recordings appear
on. The results are ordered using the type-id (so albums come first,
then singles, etc..) and then by name.

=cut

sub appears_on
{
    my ($self, $limit, @recordings) = @_;

    my @ids = map { $_->id } @recordings;

    my $query =
        "SELECT DISTINCT ON (recording.id, name.name, type)
             rg.id, rg.gid, type AS type_id, name.name,
             rg.artist_credit AS artist_credit_id, recording.id AS recording
         FROM release_group rg
           JOIN release_name name ON rg.name=name.id
           JOIN release ON release.release_group = rg.id
           JOIN medium ON release.id = medium.release
           JOIN track ON track.tracklist = medium.tracklist
           JOIN recording ON recording.id = track.recording
         WHERE recording.id IN (" . placeholders (@ids) . ")";

    my %map;
    $self->sql->select ($query, @ids);

    while (my $row = $self->sql->next_row_hash_ref) {
        my $recording_id = delete $row->{recording};
        $map{$recording_id} ||= [];
        push @{ $map{$recording_id} }, MusicBrainz::Server::Data::ReleaseGroup->_new_from_row ($row);
    }

    for my $rec_id (keys %map)
    {
        # A crude ordering of importance.
        my @rgs = uniq_by { $_->name }
                  sort { $a->type_id <=> $b->type_id }
                  sort { $a->name cmp $b->name }
                  @{ $map{$rec_id} };

        $map{$rec_id} = {
            hits => scalar @rgs,
            results => scalar @rgs > $limit ? [ @rgs[ 0 .. ($limit-1) ] ] : \@rgs,
        }
    }

    return %map;
}

<<<<<<< HEAD
sub editor_can_create_recordings {
    my ($self, $editor) = @_;
    return DateTime::Duration->compare(
        DateTime->now - $editor->registration_date,
        DateTime::Duration->new( weeks => 2 )
      ) && $editor->accepted_edits >= 10;
}
=======

>>>>>>> 9472f3d8

__PACKAGE__->meta->make_immutable;
no Moose;
1;

=head1 COPYRIGHT

Copyright (C) 2009 Lukas Lalinsky

This program is free software; you can redistribute it and/or modify
it under the terms of the GNU General Public License as published by
the Free Software Foundation; either version 2 of the License, or
(at your option) any later version.

This program is distributed in the hope that it will be useful,
but WITHOUT ANY WARRANTY; without even the implied warranty of
MERCHANTABILITY or FITNESS FOR A PARTICULAR PURPOSE.  See the
GNU General Public License for more details.

You should have received a copy of the GNU General Public License
along with this program; if not, write to the Free Software
Foundation, Inc., 675 Mass Ave, Cambridge, MA 02139, USA.

=cut<|MERGE_RESOLUTION|>--- conflicted
+++ resolved
@@ -288,7 +288,6 @@
     return %map;
 }
 
-<<<<<<< HEAD
 sub editor_can_create_recordings {
     my ($self, $editor) = @_;
     return DateTime::Duration->compare(
@@ -296,9 +295,6 @@
         DateTime::Duration->new( weeks => 2 )
       ) && $editor->accepted_edits >= 10;
 }
-=======
-
->>>>>>> 9472f3d8
 
 __PACKAGE__->meta->make_immutable;
 no Moose;
