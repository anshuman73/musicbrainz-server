--- conflicted
+++ resolved
@@ -70,12 +70,9 @@
                  FROM " . $self->_table . "
                  WHERE iswc = ?
                  ORDER BY musicbrainz_collate(name.name)";
-<<<<<<< HEAD
-    return query_to_list($self->c->dbh, sub { $self->_new_from_row(@_) },
-=======
+
     return query_to_list(
         $self->c->dbh, sub { $self->_new_from_row(@_) },
->>>>>>> d1832ef2
         $query, $iswc);
 }
 
