--- conflicted
+++ resolved
@@ -18,143 +18,7 @@
 
 sub _id_cache_prefix { 'stats' }
 
-<<<<<<< HEAD
-sub _table { 'statistic' }
-=======
-sub top_recently_active_editors {
-    my ($self) = @_;
-    Sql::run_in_transaction(sub {
-        my $cache_key = join(':', $self->_id_cache_prefix, 'top_recently_active_editors');
-        my $cache = $self->c->cache($self->_id_cache_prefix);
-
-        my $id_edits = $cache->get($cache_key);
-
-        if (!$id_edits) {
-            $id_edits =
-                $self->c->sql->select_list_of_lists(
-                    "SELECT editor, count(edit.id) FROM edit
-                     JOIN editor ON edit.editor = editor.id
-                     WHERE status IN (?, ?)
-                       AND open_time >= now() - '1 week'::INTERVAL
-                       AND cast(privs AS bit(2)) & B'10' = B'00'
-                     GROUP BY edit.editor, editor.name
-                     ORDER BY count(edit.id) DESC, musicbrainz_collate(editor.name)
-                     LIMIT 25",
-                    $STATUS_OPEN, $STATUS_APPLIED
-                );
-            $cache->set($cache_key => $id_edits, 60*60*24); # Expires in 1 day (60*60*24)
-        }
-
-        my %id_editor_map = %{
-            $self->c->model('Editor')->get_by_ids(map { $_->[0] } @$id_edits)
-        };
-        return [
-            map +{
-                editor => $id_editor_map{$_->[0]},
-                edits => $_->[1]
-            }, @$id_edits
-        ];
-    }, $self->c->sql);
-}
-
-sub top_editors {
-    my ($self) = @_;
-    Sql::run_in_transaction(sub {
-        my $cache_key = join(':', $self->_id_cache_prefix, 'top_editors');
-        my $cache = $self->c->cache($self->_id_cache_prefix);
-
-        my $id_edits = $cache->get($cache_key);
-
-        if (!$id_edits) {
-            $id_edits =
-                $self->c->sql->select_single_column_array(
-                    "SELECT id FROM editor
-                     WHERE (edits_accepted + auto_edits_accepted) > 0
-                       AND cast(privs AS bit(2)) & B'10' = B'00'
-                     ORDER BY (edits_accepted + auto_edits_accepted) DESC, musicbrainz_collate(editor.name)
-                     LIMIT 25"
-                );
-            $cache->set($cache_key => $id_edits, 60*60*24) # Expires in 1 day (60*60*24)
-        }
-
-        my %id_editor_map = %{ $self->c->model('Editor')->get_by_ids(@$id_edits) };
-        return [ map { $id_editor_map{$_} } @$id_edits ];
-    }, $self->c->sql);
-}
-
-sub top_recently_active_voters {
-    my ($self) = @_;
-    Sql::run_in_transaction(sub {
-        my $cache_key = join(':', $self->_id_cache_prefix, 'top_recently_active_voters');
-        my $cache = $self->c->cache($self->_id_cache_prefix);
-
-        my $id_edits = $cache->get($cache_key);
-
-        if (!$id_edits) {
-            $id_edits =
-                $self->c->sql->select_list_of_lists(
-                    "SELECT editor, count(vote.id) FROM vote
-                     JOIN editor ON vote.editor = editor.id
-                     WHERE NOT superseded AND vote != -1
-                       AND vote_time >= now() - '1 week'::INTERVAL
-                       AND cast(privs AS bit(10)) & 2::bit(10) = 0::bit(10)
-                     GROUP BY vote.editor, editor.name
-                     ORDER BY count(vote.id) DESC, musicbrainz_collate(editor.name)
-                     LIMIT 25"
-                );
-
-            $cache->set($cache_key, $id_edits, 60*60*24); # Expires in 1 day (60*60*24)
-        }
-
-        my %id_editor_map = %{
-            $self->c->model('Editor')->get_by_ids(map { $_->[0] } @$id_edits)
-        };
-
-        return [
-            map +{
-                editor => $id_editor_map{$_->[0]},
-                votes => $_->[1]
-            }, @$id_edits
-        ];
-    }, $self->c->sql);
-}
-
-sub top_voters {
-    my ($self) = @_;
-    Sql::run_in_transaction(sub {
-        my $cache_key = join(':', $self->_id_cache_prefix, 'top_voters');
-        my $cache = $self->c->cache($self->_id_cache_prefix);
-
-        my $id_edits = $cache->get($cache_key);
-
-        if (!$id_edits) {
-            $id_edits =
-                $self->c->sql->select_list_of_lists(
-                    "SELECT editor, count(vote.id) FROM vote
-                     JOIN editor ON vote.editor = editor.id
-                     WHERE NOT superseded AND vote != -1
-                       AND cast(privs AS bit(10)) & 2::bit(10) = 0::bit(10)
-                     GROUP BY editor, editor.name
-                     ORDER BY count(vote.id) DESC, musicbrainz_collate(editor.name)
-                     LIMIT 25"
-                );
-            $cache->set($cache_key => $id_edits, 60*60*24); # Expires in 1 day (60*60*24)
-        };
-
-        my %id_editor_map = %{
-            $self->c->model('Editor')->get_by_ids(map { $_->[0] } @$id_edits)
-        };
-        return [
-            map +{
-                editor => $id_editor_map{$_->[0]},
-                votes => $_->[1]
-            }, @$id_edits
-        ];
-    }, $self->c->sql);
-}
-
 sub _table { 'statistics.statistic' }
->>>>>>> c46ba9c5
 
 sub all_events {
     my ($self) = @_;
