--- conflicted
+++ resolved
@@ -83,19 +83,11 @@
 
     $self->c->sql->select($query, @names);
     my %ret;
-<<<<<<< HEAD
-    while (1) {
-        my $row = $self->c->sql->next_row_hash_ref or last;
-        my $search_term = delete $row->{search_term};
-
-        $ret{$search_term} = [] unless defined $ret{$search_term};
-=======
     while (my $row = $self->c->sql->next_row_hash_ref)
     {
         my $search_term = delete $row->{search_term};
 
         $ret{$search_term} ||= [];
->>>>>>> 6a6d12fd
         push @{ $ret{$search_term} }, $self->_new_from_row ($row);
     }
     $self->c->sql->finish;
