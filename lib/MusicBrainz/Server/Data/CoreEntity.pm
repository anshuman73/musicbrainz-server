--- conflicted
+++ resolved
@@ -12,19 +12,11 @@
     return undef;
 }
 
-<<<<<<< HEAD
-around get_by_gids => sub {
-    my ($orig, $self) = splice(@_, 0, 2);
-    my @gids = @_;
-
-    my %gid_map = map { $_->gid => $_ } values %{ $self->$orig(@_) };
-=======
 around get_by_gids => sub
 {
     my ($orig, $self) = splice(@_, 0, 2);
     my (@gids) = @_;
     my %gid_map = %{ $self->$orig(@_) };
->>>>>>> 2b4c34ea
     my $table = $self->_gid_redirect_table;
     return \%gid_map
         unless defined $table;
@@ -54,14 +46,9 @@
 {
     my ($orig, $self) = splice(@_, 0, 2);
     my ($gid) = @_;
-<<<<<<< HEAD
     return unless $gid;
     if (my $entity = $self->$orig(@_)) {
         return $entity
-=======
-    if (my $obj = $self->$orig(@_)) {
-        return $obj;
->>>>>>> 2b4c34ea
     }
     else {
         my $table = $self->_gid_redirect_table;
