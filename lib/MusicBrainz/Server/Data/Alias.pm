--- conflicted
+++ resolved
@@ -58,14 +58,8 @@
 
 sub find_by_entity_id
 {
-<<<<<<< HEAD
-    my ($self, $ids) = @_;
-
-    my @ids = ref $ids ? @$ids : ( $ids );
-=======
     my ($self, @ids) = @_;
 
->>>>>>> 7a88eb5b
     my $key = $self->type;
 
     my $query = "SELECT " . $self->_columns . "
