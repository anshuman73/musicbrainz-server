--- conflicted
+++ resolved
@@ -31,16 +31,7 @@
 sub _table
 {
     my $self = shift;
-<<<<<<< HEAD
-    if ($self->type eq 'area' || $self->type eq 'place') {
-        return $self->table;
-    } else {
-        return sprintf '%s JOIN %s name ON %s.name=name.id JOIN %s sort_name ON %s.sort_name=sort_name.id',
-            $self->table, $self->parent->name_table, $self->table, $self->parent->name_table, $self->table;
-    }
-=======
     return $self->table;
->>>>>>> c3bb94c7
 }
 
 sub _columns
@@ -49,23 +40,8 @@
     return sprintf '%s.id, name, sort_name, %s, locale,
                     edits_pending, begin_date_year, begin_date_month,
                     begin_date_day, end_date_year, end_date_month,
-<<<<<<< HEAD
                     end_date_day, type AS type_id, primary_for_locale, ended',
-        $self->table, $self->_name, $self->_sort_name, $self->type;
-}
-
-sub _name {
-    my $self = shift;
-    return ($self->type eq 'area' || $self->type eq 'place') ? $self->table . '.name' : 'name.name';
-}
-
-sub _sort_name {
-    my $self = shift;
-    return ($self->type eq 'area' || $self->type eq 'place') ? $self->table . '.sort_name' : 'sort_name.name';
-=======
-                    end_date_day, type AS type_id, primary_for_locale',
         $self->table, $self->type;
->>>>>>> c3bb94c7
 }
 
 sub _column_mapping
@@ -169,16 +145,6 @@
 {
     my ($self, @alias_hashes) = @_;
     my ($table, $type, $class) = ($self->table, $self->type, $self->entity);
-<<<<<<< HEAD
-    # Only use name tables if it's not an area
-    my %names;
-    if ($type ne 'area' && $type ne 'place') {
-        %names = $self->parent->find_or_insert_names(map { $_->{name}, $_->{sort_name} } @alias_hashes);
-    } else {
-        %names = map { $_->{name} => $_->{name}, $_->{sort_name} => $_->{sort_name} } @alias_hashes;
-    }
-=======
->>>>>>> c3bb94c7
     my @created;
     Class::MOP::load_class($class);
     for my $hash (@alias_hashes) {
@@ -261,23 +227,6 @@
     my %row = %$alias_hash;
     delete @row{qw( begin_date end_date )};
 
-<<<<<<< HEAD
-    # Only change to name tables if it's not an area
-    if ($type ne 'area' && $type ne 'place') {
-        delete @row{qw( name )};
-        if (exists $alias_hash->{name}) {
-            my %names = $self->parent->find_or_insert_names($alias_hash->{name});
-            $row{name} = $names{ $alias_hash->{name} };
-        }
-
-        if (exists $alias_hash->{sort_name}) {
-            my %names = $self->parent->find_or_insert_names($alias_hash->{sort_name});
-            $row{sort_name} = $names{ $alias_hash->{sort_name} };
-        }
-    }
-
-=======
->>>>>>> c3bb94c7
     add_partial_date_to_row(\%row, $alias_hash->{begin_date}, "begin_date")
         if exists $alias_hash->{begin_date};
     add_partial_date_to_row(\%row, $alias_hash->{end_date}, "end_date")
@@ -296,10 +245,6 @@
         "SELECT EXISTS (
              SELECT TRUE
              FROM $table " .
-<<<<<<< HEAD
-             (($type ne 'area' && $type ne 'place') ? "JOIN $name_table name ON $table.name = name.id " : "") .
-=======
->>>>>>> c3bb94c7
              "WHERE " . $self->_name . " IS NOT DISTINCT FROM ?
                AND locale IS NOT DISTINCT FROM ?
                AND type IS NOT DISTINCT FROM ?
