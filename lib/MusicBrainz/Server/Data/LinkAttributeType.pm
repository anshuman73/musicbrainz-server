package MusicBrainz::Server::Data::LinkAttributeType;

use Moose;
use namespace::autoclean;
use Sql;
use Encode;
use List::MoreUtils qw( uniq );
use MusicBrainz::Server::Entity::LinkType;
use MusicBrainz::Server::Entity::LinkAttributeType;
use MusicBrainz::Server::Data::Utils qw(
    load_subobjects
    hash_to_row
    generate_gid
    placeholders
);

extends 'MusicBrainz::Server::Data::Entity';
#with 'MusicBrainz::Server::Data::Role::EntityCache' => { prefix => 'linkattrtype' };
with 'MusicBrainz::Server::Data::Role::GetByGID';
with 'MusicBrainz::Server::Data::Role::OptionsTree';

sub _table
{
    return 'link_attribute_type';
}

sub _columns
{
    return 'id, parent, child_order, gid, name, description, root, ' .
           'COALESCE(
                (SELECT true FROM link_text_attribute_type
                 WHERE attribute_type = link_attribute_type.id),
                false
            ) AS free_text, ' .
           'COALESCE(
                (SELECT true FROM link_creditable_attribute_type
                 WHERE attribute_type = link_attribute_type.id),
                false
            ) AS creditable';
}

sub _column_mapping
{
    return {
        id          => 'id',
        gid         => 'gid',
        parent_id   => 'parent',
        root_id     => 'root',
        child_order => 'child_order',
        name        => 'name',
        description => 'description',
        free_text   => 'free_text',
        creditable  => 'creditable',
    };
}

sub _entity_class
{
    return 'MusicBrainz::Server::Entity::LinkAttributeType';
}

sub load {
    my ($self, @objs) = @_;

    load_subobjects($self, ['type', 'root'], @objs);
}

sub find_root
{
    my ($self, $id) = @_;

    my $query = 'SELECT root FROM ' . $self->_table . ' WHERE id = ?';
    return $self->sql->select_single_value($query, $id);
}

sub insert
{
    my ($self, $values) = @_;

    my $row = $self->_hash_to_row($values);
    $row->{id} = $self->sql->select_single_value("SELECT nextval('link_attribute_type_id_seq')");
    $row->{gid} = $values->{gid} || generate_gid();
    $row->{root} = $row->{parent} ? $self->find_root($row->{parent}) : $row->{id};
    $self->sql->insert_row('link_attribute_type', $row);
    return $self->_entity_class->new( id => $row->{id}, gid => $row->{gid} );
}

sub _update_root
{
    my ($self, $sql, $parent, $root) = @_;
    my $ids = $self->sql->select_single_column_array('SELECT id FROM link_attribute_type
                                             WHERE parent = ?', $parent);
    if (@$ids) {
        $self->sql->do('UPDATE link_attribute_type SET root = ?
                  WHERE id IN ('.placeholders(@$ids).')', $root, @$ids);
        foreach my $id (@$ids) {
            $self->_update_root($sql, $id, $root);
        }
    }
}

sub update
{
    my ($self, $id, $values) = @_;

    my $row = $self->_hash_to_row($values);
    if (%$row) {
        if ($row->{parent}) {
            $row->{root} = $self->find_root($row->{parent});
            $self->_update_root($self->sql, $id, $row->{root});
        }
        $self->sql->update_row('link_attribute_type', $row, { id => $id });
    }
}

sub delete
{
    my ($self, $id) = @_;

    $self->sql->do('DELETE FROM link_attribute_type WHERE id = ?', $id);
}

sub _hash_to_row
{
    my ($self, $values) = @_;

    return hash_to_row($values, {
        parent          => 'parent_id',
        child_order      => 'child_order',
        name            => 'name',
        description     => 'description',
    });
}

sub get_by_gid
{
    my ($self, $gid) = @_;
    my @result = values %{$self->_get_by_keys("gid", $gid)};
    if (scalar(@result)) {
        return $result[0];
    }
    else {
        return undef;
    }
}

sub in_use
{
    my ($self, $id) = @_;
    return $self->sql->select_single_value(
        'SELECT 1 FROM link_attribute WHERE link_attribute.attribute_type = ?',
        $id);
}

sub merge_instrument_attributes {
    my ($self, $target_id, @source_ids) = @_;

    my ($target, @sources) = @{
        $self->sql->select_single_column_array(
            'WITH id_mapping AS (
                SELECT link_attribute_type.id AS attribute_id, instrument.id AS entity_id
                  FROM instrument
                  JOIN link_attribute_type ON link_attribute_type.gid = instrument.gid
            )
            SELECT attribute_id FROM id_mapping WHERE entity_id = ? OR entity_id = any(?)
            ORDER BY entity_id = ? DESC', $target_id, \@source_ids, $target_id
        );
    };
    my $new_links = $self->sql->select_list_of_hashes('
        SELECT link.id AS id, link_type AS link_type_id,
               begin_date_year, begin_date_month, begin_date_day,
               end_date_year, end_date_month, end_date_day, ended,
               array_agg(CASE
                   WHEN link_attribute.attribute_type = any(?)
                   THEN ?
                   ELSE link_attribute.attribute_type
                   END) attributes,
               link_type.entity_type0, link_type.entity_type1
          FROM link
          JOIN link_attribute ON link_attribute.link = link.id
          JOIN link_type ON link.link_type = link_type.id
          WHERE link.id IN (
              SELECT link from link_attribute where attribute_type = any(?)
          )
      GROUP BY link.id, link_type,
               begin_date_year, begin_date_month, begin_date_day,
               end_date_year, end_date_month, end_date_day, ended,
               entity_type0, entity_type1',
        \@sources, $target, \@sources);

    my @old_link_ids;
    for my $new_link (@$new_links) {
        my $old_link_id = delete $new_link->{id};
        push(@old_link_ids, $old_link_id);
        my $entity_type0 = delete $new_link->{entity_type0};
        my $entity_type1 = delete $new_link->{entity_type1};
        for my $date_type (qw( begin_date end_date )) {
            $new_link->{$date_type} = {
                year => delete $new_link->{$date_type . '_year'},
                month => delete $new_link->{$date_type . '_month'},
                day => delete $new_link->{$date_type . '_day'},
            };
        }
        $new_link->{attributes} = [uniq(@{ $new_link->{attributes} })];
        my $new_link_id = $self->c->model('Link')->find_or_insert($new_link);
        $self->sql->do("UPDATE l_${entity_type0}_${entity_type1} SET link = ? WHERE link = ?",
                       $new_link_id, $old_link_id);
    }

    # Constraint triggers run at the end of the transaction, so these must be done manually.
    $self->sql->do('DELETE FROM link_attribute_credit WHERE link = any(?)', \@old_link_ids);
    $self->sql->do('DELETE FROM link_attribute WHERE link = any(?)', \@old_link_ids);
    $self->sql->do('DELETE FROM link WHERE id = any(?)', \@old_link_ids);

    #$self->c->model('Link')->_delete_from_cache(@old_link_ids);
}

# The entries in the memcached store for 'Link' objects also have all attributes
# loaded. Thus changing an attribute should clear all of these link objects.
<<<<<<< HEAD
for my $method (qw( delete update )) {
    before $method => sub {
        my ($self, $id) = @_;
        $self->c->model('Link')->_delete_from_cache(
            @{ $self->sql->select_single_column_array(
                'SELECT id FROM link
                 JOIN link_attribute la ON link.id = la.link
                 WHERE la.attribute_type = ?',
                $id
            ) }
        );
    };
}

sub text_attribute_types {
    my ($self) = @_;

    return $self->get_tree(sub { return shift->free_text });
}
=======
#for my $method (qw( delete update )) {
#    before $method => sub {
#        my ($self, $id) = @_;
#        $self->c->model('Link')->_delete_from_cache(
#            @{ $self->sql->select_single_column_array(
#                'SELECT id FROM link
#                 JOIN link_attribute la ON link.id = la.link
#                 WHERE la.attribute_type = ?',
#                $id
#            ) }
#        );
#    };
#}
>>>>>>> 27df365b

__PACKAGE__->meta->make_immutable;
no Moose;
1;

=head1 COPYRIGHT

Copyright (C) 2009 Lukas Lalinsky

This program is free software; you can redistribute it and/or modify
it under the terms of the GNU General Public License as published by
the Free Software Foundation; either version 2 of the License, or
(at your option) any later version.

This program is distributed in the hope that it will be useful,
but WITHOUT ANY WARRANTY; without even the implied warranty of
MERCHANTABILITY or FITNESS FOR A PARTICULAR PURPOSE.  See the
GNU General Public License for more details.

You should have received a copy of the GNU General Public License
along with this program; if not, write to the Free Software
Foundation, Inc., 675 Mass Ave, Cambridge, MA 02139, USA.

=cut<|MERGE_RESOLUTION|>--- conflicted
+++ resolved
@@ -217,27 +217,6 @@
 
 # The entries in the memcached store for 'Link' objects also have all attributes
 # loaded. Thus changing an attribute should clear all of these link objects.
-<<<<<<< HEAD
-for my $method (qw( delete update )) {
-    before $method => sub {
-        my ($self, $id) = @_;
-        $self->c->model('Link')->_delete_from_cache(
-            @{ $self->sql->select_single_column_array(
-                'SELECT id FROM link
-                 JOIN link_attribute la ON link.id = la.link
-                 WHERE la.attribute_type = ?',
-                $id
-            ) }
-        );
-    };
-}
-
-sub text_attribute_types {
-    my ($self) = @_;
-
-    return $self->get_tree(sub { return shift->free_text });
-}
-=======
 #for my $method (qw( delete update )) {
 #    before $method => sub {
 #        my ($self, $id) = @_;
@@ -251,7 +230,6 @@
 #        );
 #    };
 #}
->>>>>>> 27df365b
 
 __PACKAGE__->meta->make_immutable;
 no Moose;
