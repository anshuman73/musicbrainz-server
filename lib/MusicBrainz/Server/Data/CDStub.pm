package MusicBrainz::Server::Data::CDStub;

use Moose;
use MusicBrainz::Server::Data::Utils qw(
    check_data
    load_subobjects
<<<<<<< HEAD
=======
    query_to_list
>>>>>>> 86e21102
    query_to_list_limited
);
use MusicBrainz::Server::Exceptions qw( BadData Duplicate );
use MusicBrainz::Server::Validation;

extends 'MusicBrainz::Server::Data::Entity';

use Readonly;
Readonly my $LIMIT_TOP_CDSTUBS => 1000;

<<<<<<< HEAD

=======
>>>>>>> 86e21102
sub _table
{
    return 'release_raw';
}

sub _columns
{
    return 'id, title, artist, added, lastmodified, lookupcount, modifycount, source, barcode, comment';
}

sub _column_mapping
{
    return {
        id => 'id',
        title => 'title',  
        artist => 'artist',
        date_added=> 'added',
        last_modified => 'lastmodified',
        lookup_count => 'lookupcount',
        modify_count => 'modifycount',
        source => 'source',
        barcode => 'barcode',
        comment => 'comment',
<<<<<<< HEAD
        discid => 'discid'
=======
        discid => 'discid',
>>>>>>> 86e21102
    };
}

sub _entity_class
{
    return 'MusicBrainz::Server::Entity::CDStub';
}

sub _dbh
{
    return shift->c->raw_dbh;
}

sub load
{
    my ($self, @objs) = @_;
    load_subobjects($self, 'cdstub', @objs);
}

sub load_top_cdstubs
{
    my ($self, $limit, $offset) = @_;
    my $query = "SELECT release_raw." . $self->_columns . ", discid
                 FROM " . $self->_table . ", cdtoc_raw 
                 WHERE release_raw.id = cdtoc_raw.release
                 ORDER BY lookupcount desc, modifycount DESC 
                 OFFSET ?
                 LIMIT  ?";
    return query_to_list_limited(
        $self->c->raw_dbh, $offset, $limit, sub { $self->_new_from_row(@_) },
        $query, $offset || 0, $LIMIT_TOP_CDSTUBS - $offset);
}

<<<<<<< HEAD
=======
sub increment_lookup_count
{
    my ($self, $cdstub_id) = @_;
    $self->sql->auto_commit(1);
    $self->sql->do('UPDATE release_raw SET lookupcount = lookupcount + 1 WHERE id = ?', $cdstub_id);
}

sub get_by_discid
{
    my ($self, $discid) = @_;
    my $query = 'SELECT release_raw.' . $self->_columns . ', discid
                   FROM ' . $self->_table . '
                   JOIN cdtoc_raw ON cdtoc_raw.release = release_raw.id
                  WHERE discid = ?';
    return query_to_list($self->c->raw_dbh, sub { $self->_new_from_row(shift) }, $query, $discid);
}

sub insert
{
    my ($self, $cdstub_hash) = @_;

    my @tracks = @{ $cdstub_hash->{tracks} };
    my ($track_artists, $track_titles) = (0, 0);
    for my $track (@tracks) {
        $track_artists++ if $track->{artist};
        $track_titles++;
    }

    my $cdtoc = MusicBrainz::Server::Entity::CDTOC->new_from_toc($cdstub_hash->{toc});

    use Function::Parameters qw( check );
    check_data($cdstub_hash, 
        'No title provided' => check ($data) {
            $data->{title}
        },
        'No artist names provided' => check ($data) {
            $data->{artist} || $track_artists > 0; 
        },
        'Not all tracks specify an artist' => check ($data) {
            $track_artists == 0 || $track_artists == @tracks
        },
        'Not all tracks have a title' => check ($data) {
            $track_titles == @tracks
        },
        'Cannot add a CD stub with no tracks' => check ($data) {
            @tracks > 0
        },
        'Incomplete TOC data' => check ($data) {
            $data->{toc} && defined $cdtoc
        },
        'Missing disc ID' => check ($data) {
            $data->{discid}
        },
        'Disc ID does match parsed TOC' => check ($data) {
            $data->{discid} eq $cdtoc->discid
        },
        'Number of submitted tracks does not match track count in TOC' => check ($data) {
            @tracks == $cdtoc->track_count
        },
        'Invalid barcode' => check ($data) {
            !$data->{barcode} || MusicBrainz::Server::Validation::IsValidBarcode($data->{barcode});
        }
    );

    delete $cdstub_hash->{artist} if ($track_artists);

    if(my @releases = $self->c->model('Release')->find_by_disc_id($cdtoc->discid)) {
        MusicBrainz::Server::Exceptions::Duplicate->throw(
            message    => 'There are already MusicBrainz releases with this disc ID',
            duplicates => \@releases
        );
    }

    if(my $stub = $self->c->model('CDStub')->get_by_discid($cdtoc->discid)) {
        MusicBrainz::Server::Exceptions::Duplicate->throw(
            message    => 'There is already a CD stub with this disc ID',
            duplicates => [ $stub ]
        );
    }

    Sql::run_in_transaction(sub {
        my $release_id = $self->sql->insert_row('release_raw', {
            title => $cdstub_hash->{title},
            artist => $cdstub_hash->{artist},
            comment => $cdstub_hash->{comment} || undef,
            barcode => $cdstub_hash->{barcode} || undef,
            lookupcount => int(rand(10)) # FIXME - at least comment why we do this. -- aCiD2
        }, 'id');

        my $cdtoc_id = $self->sql->insert_row('cdtoc_raw', {
            release => $release_id,
            discid => $cdtoc->discid,
            trackcount => $cdtoc->track_count,
            leadoutoffset => $cdtoc->leadout_offset,
            trackoffset => $cdtoc->track_offset
        }, 'id');

        # FIXME Batch insert
        my $index = 1;
        for my $track (@tracks) {
            $self->sql->insert_row('track_raw', {
                release => $release_id,
                title => $track->{title},
                artist => $track->{artist},
                sequence => $index++
            });
        }
    }, $self->sql);
}

>>>>>>> 86e21102
__PACKAGE__->meta->make_immutable;
no Moose;
1;

=head1 COPYRIGHT

Copyright (C) 2010 Robert Kaye

This program is free software; you can redistribute it and/or modify
it under the terms of the GNU General Public License as published by
the Free Software Foundation; either version 2 of the License, or
(at your option) any later version.

This program is distributed in the hope that it will be useful,
but WITHOUT ANY WARRANTY; without even the implied warranty of
MERCHANTABILITY or FITNESS FOR A PARTICULAR PURPOSE.  See the
GNU General Public License for more details.

You should have received a copy of the GNU General Public License
along with this program; if not, write to the Free Software
Foundation, Inc., 675 Mass Ave, Cambridge, MA 02139, USA.

=cut<|MERGE_RESOLUTION|>--- conflicted
+++ resolved
@@ -4,10 +4,7 @@
 use MusicBrainz::Server::Data::Utils qw(
     check_data
     load_subobjects
-<<<<<<< HEAD
-=======
     query_to_list
->>>>>>> 86e21102
     query_to_list_limited
 );
 use MusicBrainz::Server::Exceptions qw( BadData Duplicate );
@@ -18,10 +15,6 @@
 use Readonly;
 Readonly my $LIMIT_TOP_CDSTUBS => 1000;
 
-<<<<<<< HEAD
-
-=======
->>>>>>> 86e21102
 sub _table
 {
     return 'release_raw';
@@ -45,11 +38,7 @@
         source => 'source',
         barcode => 'barcode',
         comment => 'comment',
-<<<<<<< HEAD
-        discid => 'discid'
-=======
         discid => 'discid',
->>>>>>> 86e21102
     };
 }
 
@@ -83,8 +72,6 @@
         $query, $offset || 0, $LIMIT_TOP_CDSTUBS - $offset);
 }
 
-<<<<<<< HEAD
-=======
 sub increment_lookup_count
 {
     my ($self, $cdstub_id) = @_;
@@ -195,7 +182,6 @@
     }, $self->sql);
 }
 
->>>>>>> 86e21102
 __PACKAGE__->meta->make_immutable;
 no Moose;
 1;
