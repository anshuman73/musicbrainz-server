--- conflicted
+++ resolved
@@ -7,11 +7,9 @@
     query_to_list
     query_to_list_limited
 );
-<<<<<<< HEAD
-=======
+
 use MusicBrainz::Server::Exceptions qw( BadData Duplicate );
 use MusicBrainz::Server::Translation qw( l ln );
->>>>>>> 6debd557
 use MusicBrainz::Server::Validation;
 
 extends 'MusicBrainz::Server::Data::Entity';
