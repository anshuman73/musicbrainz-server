--- conflicted
+++ resolved
@@ -128,12 +128,9 @@
             entity.date_year, entity.date_month, entity.date_day,'
             if ($type eq 'release');
 
-<<<<<<< HEAD
-=======
-        $extra_columns .= 'entity.iswc, entity.language AS language_id,'
+        $extra_columns .= 'entity.language AS language_id,'
             if ($type eq 'work');
 
->>>>>>> 771afd80
         my ($join_sql, $where_sql)
             = ("JOIN ${type} entity ON r.id = entity.name", '');
 
