--- conflicted
+++ resolved
@@ -727,13 +727,6 @@
                 map { $_->gid } @entities_from_search);
 
             for my $search_result (@entities_from_search) {
-<<<<<<< HEAD
-                my $db_result = $entities_from_database->{ $_->gid };
-                next unless $db_result;
-                $_->area_id ($db_result->area_id) if $db_result->area_id;
-                $_->begin_area_id ($db_result->begin_area_id) if $db_result->begin_area_id;
-                $_->end_area_id ($db_result->end_area_id) if $db_result->end_area_id;
-=======
                 my $db_result = $entities_from_database->{ $search_result->gid };
                 next unless $db_result;
                 $search_result->area_id ($db_result->area_id) if $db_result->area_id;
@@ -741,7 +734,6 @@
                     if $db_result->begin_area_id;
                 $search_result->end_area_id ($db_result->end_area_id)
                     if $db_result->end_area_id;
->>>>>>> dcd4b30e
             }
 
             $self->c->model('Area')->load(@entities_from_search);
