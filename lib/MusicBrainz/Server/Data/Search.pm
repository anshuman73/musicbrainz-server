package MusicBrainz::Server::Data::Search;

use Moose;
use Class::MOP;
use JSON;
use Sql;
use Readonly;
use Data::Page;
use URI::Escape qw( uri_escape_utf8 );
use List::UtilsBy qw( partition_by );
use MusicBrainz::Server::Entity::Annotation;
use MusicBrainz::Server::Entity::Area;
use MusicBrainz::Server::Entity::AreaType;
use MusicBrainz::Server::Entity::ArtistType;
use MusicBrainz::Server::Entity::Barcode;
use MusicBrainz::Server::Entity::Gender;
use MusicBrainz::Server::Entity::ISRC;
use MusicBrainz::Server::Entity::ISWC;
use MusicBrainz::Server::Entity::Label;
use MusicBrainz::Server::Entity::LabelType;
use MusicBrainz::Server::Entity::Language;
use MusicBrainz::Server::Entity::Link;
use MusicBrainz::Server::Entity::LinkType;
use MusicBrainz::Server::Entity::Place;
use MusicBrainz::Server::Entity::Medium;
use MusicBrainz::Server::Entity::MediumFormat;
use MusicBrainz::Server::Entity::Relationship;
use MusicBrainz::Server::Entity::Release;
use MusicBrainz::Server::Entity::ReleaseLabel;
use MusicBrainz::Server::Entity::ReleaseGroup;
use MusicBrainz::Server::Entity::ReleaseGroupType;
use MusicBrainz::Server::Entity::ReleaseGroupSecondaryType;
use MusicBrainz::Server::Entity::ReleaseStatus;
use MusicBrainz::Server::Entity::Script;
use MusicBrainz::Server::Entity::SearchResult;
use MusicBrainz::Server::Entity::WorkType;
use MusicBrainz::Server::Exceptions;
use MusicBrainz::Server::Data::Artist;
use MusicBrainz::Server::Data::Area;
use MusicBrainz::Server::Data::Label;
use MusicBrainz::Server::Data::Recording;
use MusicBrainz::Server::Data::Release;
use MusicBrainz::Server::Data::ReleaseGroup;
use MusicBrainz::Server::Data::Tag;
use MusicBrainz::Server::Data::Utils qw( ref_to_type );
use MusicBrainz::Server::Data::Work;
use MusicBrainz::Server::Constants qw( $DARTIST_ID $DLABEL_ID );
use MusicBrainz::Server::Data::Utils qw( type_to_model );
use DateTime::Format::ISO8601;
use feature "switch";

extends 'MusicBrainz::Server::Data::Entity';

Readonly my %TYPE_TO_DATA_CLASS => (
    artist        => 'MusicBrainz::Server::Data::Artist',
    area          => 'MusicBrainz::Server::Data::Area',
    label         => 'MusicBrainz::Server::Data::Label',
    place         => 'MusicBrainz::Server::Data::Place',
    recording     => 'MusicBrainz::Server::Data::Recording',
    release       => 'MusicBrainz::Server::Data::Release',
    release_group => 'MusicBrainz::Server::Data::ReleaseGroup',
    work          => 'MusicBrainz::Server::Data::Work',
    tag           => 'MusicBrainz::Server::Data::Tag',
    editor        => 'MusicBrainz::Server::Data::Editor'
);

use Sub::Exporter -setup => {
    exports => [qw( escape_query alias_query )]
};

sub search
{
    my ($self, $type, $query_str, $limit, $offset, $where) = @_;
    return ([], 0) unless $query_str && $type;

    $offset ||= 0;

    my $query;
    my $use_hard_search_limit = 1;
    my $hard_search_limit;
    my $deleted_entity = undef;

    my @where_args;

    if ($type eq "artist" || $type eq "label" || $type eq "area") {

        my $where_deleted = "WHERE entity.id != ?";
        if ($type eq "artist") {
            $deleted_entity = $DARTIST_ID;
        } elsif ($type eq "label") {
            $deleted_entity = $DLABEL_ID;
        } else {
            $where_deleted = "";
        }

        my $extra_columns = '';
        $extra_columns .= 'entity.label_code, entity.area,' if $type eq 'label';
        $extra_columns .= 'entity.gender, entity.area, entity.begin_area, entity.end_area,' if $type eq 'artist';

        my $include_comment = $type eq 'area' ? '' : 'entity.comment, ';

        $query = "
            SELECT
                entity.id,
                entity.gid,
                entity.name,
                ${include_comment}
                entity.sort_name,
                entity.type,
                entity.begin_date_year, entity.begin_date_month, entity.begin_date_day,
                entity.end_date_year, entity.end_date_month, entity.end_date_day,
                entity.ended,
                $extra_columns
                MAX(rank) AS rank
            FROM
                (
                    SELECT name, ts_rank_cd(to_tsvector('mb_simple', name), query, 2) AS rank
                    FROM
                        (SELECT name              FROM ${type}       UNION ALL
                         SELECT sort_name AS name FROM ${type}       UNION ALL
                         SELECT name              FROM ${type}_alias UNION ALL
                         SELECT sort_name AS name FROM ${type}_alias) names,
                        plainto_tsquery('mb_simple', ?) AS query
                    WHERE to_tsvector('mb_simple', name) @@ query OR name = ?
                    ORDER BY rank DESC
                    LIMIT ?
                ) AS r
                LEFT JOIN ${type}_alias AS alias ON (alias.name = r.name OR alias.sort_name = r.name)
                JOIN ${type} AS entity ON (r.name = entity.name OR r.name = entity.sort_name OR alias.${type} = entity.id)
                $where_deleted
            GROUP BY
                $extra_columns entity.id, entity.gid, ${include_comment}entity.name, entity.sort_name, entity.type,
                entity.begin_date_year, entity.begin_date_month, entity.begin_date_day,
                entity.end_date_year, entity.end_date_month, entity.end_date_day, entity.ended
            ORDER BY
                rank DESC, sort_name, name
            OFFSET
                ?
        ";

        $hard_search_limit = $offset * 2;
    }
    elsif ($type eq "recording" || $type eq "release" || $type eq "release_group") {
        my $extra_columns = "";
        $extra_columns .= 'entity.type AS primary_type_id,'
            if ($type eq 'release_group');

        $extra_columns = "entity.length,"
            if ($type eq "recording");

        $extra_columns .= 'entity.language, entity.script, entity.barcode,
                           entity.release_group, entity.status,'
            if ($type eq 'release');

        my $extra_ordering = '';
        $extra_columns .= 'entity.artist_credit AS artist_credit_id,';
        $extra_ordering = ', entity.artist_credit';

        my ($join_sql, $where_sql)
            = ("JOIN ${type} entity ON r.name = entity.name", '');

        if ($type eq 'release' && $where && exists $where->{track_count}) {
            $join_sql .= ' JOIN medium ON medium.release = entity.id';
            $where_sql = 'WHERE medium.track_count = ?';
            push @where_args, $where->{track_count};
        }
        elsif ($type eq 'recording') {
            if ($where && exists $where->{artist})
            {
                $join_sql .= " JOIN artist_credit ON artist_credit.id = entity.artist_credit";
                $where_sql = 'WHERE artist_credit.name LIKE ?';
                push @where_args, "%".$where->{artist}."%";
            }
        }

        $query = "
            SELECT DISTINCT
                entity.id,
                entity.gid,
                entity.comment,
                $extra_columns
                r.name,
                r.rank
            FROM
                (
                    SELECT name, ts_rank_cd(to_tsvector('mb_simple', name), query, 2) as rank
                    FROM ${type},
                        plainto_tsquery('mb_simple', ?) AS query
                    WHERE to_tsvector('mb_simple', name) @@ query OR name = ?
                    ORDER BY rank DESC
                    LIMIT ?
                ) AS r
                $join_sql
                $where_sql
            ORDER BY
                r.rank DESC, r.name
                $extra_ordering
            OFFSET
                ?
        ";

        $hard_search_limit = int($offset * 1.2);
    }

    elsif ($type eq "work") {

        $query = "
            SELECT
                entity.id,
                entity.gid,
                entity.name,
                entity.type AS type_id,
                entity.language AS language_id,
                MAX(rank) AS rank
            FROM
                (
                    SELECT name, ts_rank_cd(to_tsvector('mb_simple', name), query, 2) AS rank
                    FROM
                        (SELECT name              FROM ${type}       UNION ALL
<<<<<<< HEAD
                         SELECT name              FROM ${type}_alias) names,
=======
                         SELECT name              FROM ${type}_alias UNION ALL
                         SELECT sort_name AS name FROM ${type}_alias) names,
>>>>>>> 5be9deb9
                        plainto_tsquery('mb_simple', ?) AS query
                    WHERE to_tsvector('mb_simple', name) @@ query OR name = ?
                    ORDER BY rank DESC
                    LIMIT ?
                ) AS r
<<<<<<< HEAD
                LEFT JOIN ${type}_alias AS alias ON alias.name = r.name
=======
                LEFT JOIN ${type}_alias AS alias ON (alias.name = r.name OR alias.sort_name = r.name)
>>>>>>> 5be9deb9
                JOIN ${type} AS entity ON (r.name = entity.name OR alias.${type} = entity.id)
            GROUP BY
                entity.id, entity.gid, entity.name, type_id, language_id
            ORDER BY
                rank DESC, entity.name
            OFFSET
                ?
        ";

        $hard_search_limit = $offset * 2;
    }

    elsif ($type eq "tag") {
        $query = "
            SELECT id, name, ts_rank_cd(to_tsvector('mb_simple', name), query, 2) AS rank
            FROM tag, plainto_tsquery('mb_simple', ?) AS query
            WHERE to_tsvector('mb_simple', name) @@ query OR name = ?
            ORDER BY rank DESC, tag.name
            OFFSET ?
        ";
        $use_hard_search_limit = 0;
    }
    elsif ($type eq 'editor') {
        $query = "SELECT id, name, ts_rank_cd(to_tsvector('mb_simple', name), query, 2) AS rank,
                    email
                  FROM editor, plainto_tsquery('mb_simple', ?) AS query
                  WHERE to_tsvector('mb_simple', name) @@ query OR name = ?
                  ORDER BY rank DESC
                  OFFSET ?";
        $use_hard_search_limit = 0;
    }

    if ($use_hard_search_limit) {
        $hard_search_limit += $limit * 3;
    }

    my $fuzzy_search_limit = 10000;
    my $search_timeout = 60 * 1000;

    $self->sql->auto_commit;
    $self->sql->do('SET SESSION gin_fuzzy_search_limit TO ?', $fuzzy_search_limit);
    $self->sql->auto_commit;
    $self->sql->do('SET SESSION statement_timeout TO ?', $search_timeout);

    my @query_args = ();
    push @query_args, $hard_search_limit if $use_hard_search_limit;
    push @query_args, $deleted_entity if $deleted_entity;
    push @query_args, @where_args;
    push @query_args, $offset;

    $self->sql->select($query, $query_str, $query_str, @query_args);

    my @result;
    my $pos = $offset + 1;
    while ($limit--) {
        my $row = $self->sql->next_row_hash_ref or last;
        my $res = MusicBrainz::Server::Entity::SearchResult->new(
            position => $pos++,
            score => int(100 * $row->{rank}),
            entity => $TYPE_TO_DATA_CLASS{$type}->_new_from_row($row)
        );
        push @result, $res;
    }
    my $hits = $self->sql->row_count + $offset;
    $self->sql->finish;

    return (\@result, $hits);

}

# ---------------- External (Indexed) Search ----------------------

# The XML schema uses a slightly different terminology for things
# and the schema defines how data is passed between the main
# server and the search server. In order to shove the dat back into
# the object model, we need to do some ugly ass tweaking....

# The mapping of XML/JSON centric terms to object model terms.
my %mapping = (
    'disambiguation' => 'comment',
    'sort-name'      => 'sort_name',
    'title'          => 'name',
    'artist-credit'  => 'artist_credit',
    'label-code'     => 'label_code',
);

# Fix up the key names so that the data returned from the JSON service
# matches up with the data returned from the DB for easy object creation
sub schema_fixup
{
    my ($self, $data, $type) = @_;

    return unless (ref($data) eq 'HASH');

    if (exists $data->{id} && $type eq 'freedb')
    {
        $data->{discid} = $data->{id};
        delete $data->{name};
    }

    # Special case to handle the ids
    $data->{gid} = $data->{id};
    $data->{id} = 1;

    foreach my $k (keys %mapping)
    {
        if (exists $data->{$k})
        {
            $data->{$mapping{$k}} = $data->{$k} if ($mapping{$k});
            delete $data->{$k};
        }
    }

    if ($type eq 'artist' && exists $data->{type})
    {
        $data->{type} = MusicBrainz::Server::Entity::ArtistType->new( name => $data->{type} );
    }
    if ($type eq 'area' && exists $data->{type})
    {
        $data->{type} = MusicBrainz::Server::Entity::AreaType->new( name => $data->{type} );
    }
    if (($type eq 'artist' || $type eq 'label' || $type eq 'area') && exists $data->{'life-span'})
    {
        $data->{begin_date} = MusicBrainz::Server::Entity::PartialDate->new($data->{'life-span'}->{begin})
            if (exists $data->{'life-span'}->{begin});
        $data->{end_date} = MusicBrainz::Server::Entity::PartialDate->new($data->{'life-span'}->{end})
            if (exists $data->{'life-span'}->{end});
        $data->{ended} = $data->{'life-span'}->{ended} eq 'true'
            if exists $data->{'life-span'}->{ended};
    }
    if ($type eq 'area') {
        for my $prop (qw( iso_3166_1 iso_3166_2 iso_3166_3 )) {
            my $json_subprop = $prop . '-code';
            $json_subprop =~ s/_/-/g;
            my $json_prop = $json_subprop . '-list';
            if (exists $data->{$json_prop}) {
                $data->{$prop} = $data->{$json_prop}->{$json_subprop};
                delete $data->{$json_prop};
            }
        }
    }
    if ($type eq 'artist' || $type eq 'label') {
        for my $prop (qw( area begin_area end_area )) {
            my $json_prop = $prop;
            $json_prop =~ s/_/-/;
            if (exists $data->{$json_prop})
            {
                my $area = delete $data->{$json_prop};
                $area->{gid} = $area->{id};
                $area->{id} = 1;
                $data->{$prop} = MusicBrainz::Server::Entity::Area->new($area);
            }
        }
    }
    if($type eq 'artist' && exists $data->{gender}) {
        $data->{gender} = MusicBrainz::Server::Entity::Gender->new( name => ucfirst($data->{gender}) );
    }
    if ($type eq 'label' && exists $data->{type})
    {
        $data->{type} = MusicBrainz::Server::Entity::LabelType->new( name => $data->{type} );
    }
    if ($type eq 'release-group' && exists $data->{type})
    {
        $data->{primary_type} = MusicBrainz::Server::Entity::ReleaseGroupType->new( name => $data->{type} );
    }
    if ($type eq 'cdstub' && exists $data->{gid})
    {
        $data->{discid} = $data->{gid};
        delete $data->{gid};
        $data->{title} = $data->{name};
        delete $data->{name};
    }
    if ($type eq 'annotation' && exists $data->{entity})
    {
        my $parent_type = $data->{type};
        $parent_type =~ s/-/_/g;
        my $entity_model = $self->c->model( type_to_model($parent_type) )->_entity_class;
        $data->{parent} = $entity_model->new( { name => $data->{name}, gid => $data->{entity} });
        delete $data->{entity};
        delete $data->{type};
    }
    if ($type eq 'freedb' && exists $data->{name})
    {
        $data->{title} = $data->{name};
        delete $data->{name};
    }
    if (($type eq 'cdstub' || $type eq 'freedb')
        && (exists $data->{"track-list"} && exists $data->{"track-list"}->{count}))
    {
        if (exists $data->{barcode})
        {
            $data->{barcode} = MusicBrainz::Server::Entity::Barcode->new( $data->{barcode} );
        }

        $data->{track_count} = $data->{"track-list"}->{count};
        delete $data->{"track-list"}->{count};
    }
    if ($type eq 'release')
    {
        if (exists $data->{"release-event-list"} &&
            exists $data->{"release-event-list"}->{"release-event"})
        {
            $data->{events} = [];
            for my $release_event_data (@{$data->{"release-event-list"}->{"release-event"}})
            {
                my $release_event = MusicBrainz::Server::Entity::ReleaseEvent->new(
                    country => defined($release_event_data->{area}) ?
                        MusicBrainz::Server::Entity::Area->new( gid => $release_event_data->{area}->{id},
                                                                iso_3166_1 => $release_event_data->{area}->{"iso-3166-1-code-list"}->{"iso-3166-1-code"},
                                                                name => $release_event_data->{area}->{name},
                                                                sort_name => $release_event_data->{area}->{'sort-name'} )
                        : undef,
                    date => MusicBrainz::Server::Entity::PartialDate->new( $release_event_data->{date} ));

                push @{$data->{events}}, $release_event;
            }
            delete $data->{"release-event-list"};
        }
        if (exists $data->{barcode})
        {
            $data->{barcode} = MusicBrainz::Server::Entity::Barcode->new( $data->{barcode} );
        }
        if (exists $data->{"text-representation"} &&
            exists $data->{"text-representation"}->{language})
        {
            $data->{language} = MusicBrainz::Server::Entity::Language->new( {
                iso_code_3 => $data->{"text-representation"}->{language}
            } );
        }
        if (exists $data->{"text-representation"} &&
            exists $data->{"text-representation"}->{script})
        {
            $data->{script} = MusicBrainz::Server::Entity::Script->new(
                    { iso_code => $data->{"text-representation"}->{script} }
            );
        }

        if ($data->{'label-info-list'}) {
            $data->{labels} = [
                map {
                    MusicBrainz::Server::Entity::ReleaseLabel->new(
                        label => $_->{label} &&
                            MusicBrainz::Server::Entity::Label->new(
                                name => $_->{label}{name},
                                gid => $_->{label}{id}
                            ),
                        catalog_number => $_->{'catalog-number'}
                    )
                } @{ $data->{'label-info-list'}{'label-info'} // [] }
            ];
        }

        if (exists $data->{"medium-list"} &&
            exists $data->{"medium-list"}->{medium})
        {
            $data->{mediums} = [];
            for my $medium_data (@{$data->{"medium-list"}->{medium}})
            {
                my $format = $medium_data->{format};
                my $medium = MusicBrainz::Server::Entity::Medium->new(
                    track_count => $medium_data->{"track-list"}->{"count"},
                    format => $format &&
                        MusicBrainz::Server::Entity::MediumFormat->new(
                            name => $format
                        )
                );

                push @{$data->{mediums}}, $medium;
            }
            delete $data->{"medium-list"};
        }

        my $release_group = delete $data->{'release-group'};

        my %rg_args;
        if ($release_group->{'primary-type'}) {
            $rg_args{primary_type} =
                MusicBrainz::Server::Entity::ReleaseGroupType->new(
                    name => $release_group->{'primary-type'}
                );
        }

        if ($release_group->{'secondary-type-list'}) {
            $rg_args{secondary_types} = [
                map {
                    MusicBrainz::Server::Entity::ReleaseGroupSecondaryType->new(
                        name => $_
                    )
                } @{ $release_group->{'secondary-type-list'}{'secondary-type'} }
            ]
        }

        $data->{release_group} = MusicBrainz::Server::Entity::ReleaseGroup->new(
            %rg_args
        );

        if ($data->{status}) {
            $data->{status} = MusicBrainz::Server::Entity::ReleaseStatus->new(
                name => delete $data->{status}
            )
        }
    }
    if ($type eq 'recording' &&
        exists $data->{"release-list"} &&
        exists $data->{"release-list"}->{release}->[0] &&
        exists $data->{"release-list"}->{release}->[0]->{"medium-list"} &&
        exists $data->{"release-list"}->{release}->[0]->{"medium-list"}->{medium})
    {
        my @releases;

        foreach my $release (@{$data->{"release-list"}->{release}})
        {
            my $medium = MusicBrainz::Server::Entity::Medium->new(
                position  => $release->{"medium-list"}->{medium}->[0]->{"position"},
                track_count => $release->{"medium-list"}->{medium}->[0]->{"track-list"}->{"count"},
                tracks => [ MusicBrainz::Server::Entity::Track->new(
                    position => $release->{"medium-list"}->{medium}->[0]->{"track-list"}->{"offset"} + 1,
                    recording => MusicBrainz::Server::Entity::Recording->new(
                        gid => $data->{gid}
                    )
                ) ]
            );
            my $release_group = MusicBrainz::Server::Entity::ReleaseGroup->new(
                primary_type => MusicBrainz::Server::Entity::ReleaseGroupType->new(
                    name => $release->{"release-group"}->{type} || ''
                )
            );
            push @releases, MusicBrainz::Server::Entity::Release->new(
                gid     => $release->{id},
                name    => $release->{title},
                mediums => [ $medium ],
                release_group => $release_group
            );
        }
        $data->{_extra} = \@releases;
    }

    if ($type eq 'recording' && exists $data->{'isrc-list'}) {
        $data->{isrcs} = [
            map { MusicBrainz::Server::Entity::ISRC->new( isrc => $_->{id} ) } @{ $data->{'isrc-list'}{'isrc'} }
        ];
    }

    if (exists $data->{"relation-list"} &&
        exists $data->{"relation-list"}->[0] &&
        exists $data->{"relation-list"}->[0]->{"relation"})
    {
        my @relationships;

        foreach my $rel_group (@{ $data->{"relation-list"} })
        {
            my $entity_type = $rel_group->{'target-type'};

            foreach my $rel (@{ $rel_group->{"relation"} })
            {
                my %entity = %{ $rel->{$entity_type} };

                # The search server returns the MBID in the 'id' attribute, so we
                # need to rename that.
                $entity{gid} = delete $entity{id};

                my $entity = $self->c->model( type_to_model ($entity_type) )->
                    _entity_class->new (%entity);

                push @relationships, MusicBrainz::Server::Entity::Relationship->new(
                    entity1 => $entity,
                    link => MusicBrainz::Server::Entity::Link->new(
                        type => MusicBrainz::Server::Entity::LinkType->new(
                            name => $rel->{type}
                        )
                    )
                );
            }
        }

        $data->{relationships} = \@relationships;
    }


    foreach my $k (keys %{$data})
    {
        if (ref($data->{$k}) eq 'HASH')
        {
            $self->schema_fixup($data->{$k}, $type);
        }
        if (ref($data->{$k}) eq 'ARRAY')
        {
            foreach my $item (@{$data->{$k}})
            {
                $self->schema_fixup($item, $type);
            }
        }
    }

    if (exists $data->{'artist_credit'})
    {
        my @credits;
        foreach my $namecredit (@{$data->{"artist_credit"}->{"name-credit"}})
        {
            my $artist = MusicBrainz::Server::Entity::Artist->new($namecredit->{artist});
            push @credits, MusicBrainz::Server::Entity::ArtistCreditName->new( {
                    artist => $artist,
                    name => $namecredit->{name} || $artist->{name},
                    join_phrase => $namecredit->{joinphrase} || '' } );
        }
        $data->{'artist_credit'} = MusicBrainz::Server::Entity::ArtistCredit->new( { names => \@credits } );
    }

    if ($type eq 'work') {
        if (exists $data->{relationships}) {
            my %relationship_map = partition_by { $_->entity1->gid }
                @{ $data->{relationships} };

            $data->{writers} = [
                map {
                    my @relationships = @{ $relationship_map{$_} };
                    {
                        entity => $relationships[0]->entity1,
                            roles  => [ map { $_->link->type->name } @relationships ]
                        }
                } keys %relationship_map
            ];
        }

        if(exists $data->{type}) {
            $data->{type} = MusicBrainz::Server::Entity::WorkType->new( name => $data->{type} );
        }

        if (exists $data->{language}) {
            $data->{language} = MusicBrainz::Server::Entity::Language->new({
                iso_code_3 => $data->{language}
            });
        }

        if(exists $data->{'iswc-list'}) {
            $data->{iswcs} = [
                map {
                    MusicBrainz::Server::Entity::ISWC->new( iswc => $_ )
                } @{ $data->{'iswc-list'}{iswc} }
            ]
        }
    }
}

# Escape special characters in a Lucene search query
sub escape_query
{
    my $str = shift;

    return "" unless $str;

    $str =~  s/([+\-&|!(){}\[\]\^"~*?:\\\/])/\\$1/g;
    return $str;
}

# add alias/sortname queries for entity
sub alias_query
{
    my ($type, $query) = @_;

    return "$type:\"$query\"^1.6 " .
        "(+sortname:\"$query\"^1.6 -$type:\"$query\") " .
        "(+alias:\"$query\" -$type:\"$query\" -sortname:\"$query\") " .
        "(+($type:($query)^0.8) -$type:\"$query\" -sortname:\"$query\" -alias:\"$query\") " .
        "(+(sortname:($query)^0.8) -$type:($query) -sortname:\"$query\" -alias:\"$query\") " .
        "(+(alias:($query)^0.4) -$type:($query) -sortname:($query) -alias:\"$query\")";
}

sub external_search
{
    my ($self, $type, $query, $limit, $page, $adv, $ua) = @_;

    my $entity_model = $self->c->model( type_to_model($type) )->_entity_class;
    Class::MOP::load_class($entity_model);
    my $offset = ($page - 1) * $limit;

    $query = uri_escape_utf8($query);
    $type =~ s/release_group/release-group/;
    my $search_url = sprintf("http://%s/ws/2/%s/?query=%s&offset=%s&max=%s&fmt=json&dismax=%s",
                                 DBDefs->LUCENE_SERVER,
                                 $type,
                                 $query,
                                 $offset,
                                 $limit,
                                 $adv ? 'false' : 'true',
                                 );

    if (DBDefs->_RUNNING_TESTS)
    {
        $ua = MusicBrainz::Server::Test::mock_search_server($type);
    }
    else
    {
        $ua = LWP::UserAgent->new if (!defined $ua);
    }

    $ua->timeout (5);
    $ua->env_proxy;

    # Dispatch the search request.
    my $response = $ua->get($search_url);
    unless ($response->is_success)
    {
        return { code => $response->code, error => $response->content };
    }
    elsif ($response->status_line eq "200 Assumed OK")
    {
        if ($response->content =~ /<title>([0-9]{3})/)
        {
            return { code => $1, error => $response->content };
        }
        else
        {
            return { code => 500, error => $response->content };
        }
    }
    else
    {
        my $data = JSON->new->utf8->decode($response->content);

        my @results;
        my $xmltype = $type;
        $xmltype =~ s/freedb/freedb-disc/;
        my $pos = 0;
        my $last_updated = $data->{created} ?
            DateTime::Format::ISO8601->parse_datetime($data->{created}) :
            undef;

        foreach my $t (@{$data->{"$xmltype-list"}->{$xmltype}})
        {
            $self->schema_fixup($t, $type);
            push @results, MusicBrainz::Server::Entity::SearchResult->new(
                    position => $pos++,
                    score  => $t->{score},
                    entity => $entity_model->new($t),
                    extra  => $t->{_extra} || []   # Not all data fits into the object model, this is for those cases
                );
        }
        my ($total_hits) = $data->{"$xmltype-list"}->{count};

        # If the user searches for annotations, they will get the results in wikiformat - we need to
        # convert this to HTML.
        if ($type eq 'annotation')
        {
            foreach my $result (@results)
            {
                $result->{type} = ref_to_type($result->{entity}->{parent});
            }
        }

        if ($type eq 'work')
        {
            my @entities = map { $_->entity } @results;
            $self->c->model('Work')->load_ids(@entities);
            $self->c->model('Work')->load_recording_artists(@entities);
        }

        my $pager = Data::Page->new;
        $pager->current_page($page);
        $pager->entries_per_page($limit);
        $pager->total_entries($total_hits);

        return { pager => $pager, offset => $offset, results => \@results, last_updated => $last_updated };
    }
}

sub combine_rules
{
    my ($inputs, %rules) = @_;

    my @parts;
    for my $key (keys %rules) {
        my $spec = $rules{$key};
        my $parameter = $spec->{parameter} || $key;
        next unless exists $inputs->{$parameter};

        my $input = $inputs->{$parameter};
        next if exists $spec->{check} && !$spec->{check}->($input);

        $input = escape_query($input) if $spec->{escape};
        my $process = $spec->{process} || sub { shift };
        $input = $process->($input);
        $input = join(' AND ', split /\s+/, $input) if $spec->{split};

        my $predicate = $spec->{predicate} || sub { "$key:($input)" };
        push @parts, $predicate->($input);
    }

    return join(' AND ', map { "($_)" } @parts);
}

sub xml_search
{
    my ($self, %options) = @_;

    my $die = sub {
        MusicBrainz::Server::Exceptions::InvalidSearchParameters->throw( message => shift );
    };

    my $query   = $options{query};
    my $limit   = $options{limit} || 25;
    my $offset  = $options{offset} || 0;
    my $type    = $options{type} or $die->('type is a required parameter');
    my $version = $options{version} || 2;

    $type =~ s/release_group/release-group/;

    unless ($query) {
        given ($type) {
            when ('artist') {
                my $name = escape_query($options{name}) or $die->('name is a required parameter');
                $name =~ tr/A-Z/a-z/;
                $name =~ s/\s*(.*?)\s*$/$1/;
                $query = "artist:($name)(sortname:($name) alias:($name) !artist:($name))";
            }
            when ('label') {
                my $term = escape_query($options{name}) or $die->('name is a required parameter');
                $term =~ tr/A-Z/a-z/;
                $term =~ s/\s*(.*?)\s*$/$1/;
                $query = "label:($term)(sortname:($term) alias:($term) !label:($term))";
            }

            when ('release') {
                $query = combine_rules(
                    \%options,
                    DEFAULT => {
                        parameter => 'title',
                        escape    => 1,
                        process => sub {
                            my $term = shift;
                            $term =~ s/\s*(.*?)\s*$/$1/;
                            $term =~ tr/A-Z/a-z/;
                            $term;
                        },
                        split     => 1,
                        predicate => sub { shift }
                    },
                    arid => {
                        parameter => 'artistid',
                        escape    => 1
                    },
                    artist => {
                        parameter => 'artist',
                        escape    => 1,
                        split     => 1,
                        process   => sub { my $term = shift; $term =~ s/\s*(.*?)\s*$/$1/; $term }
                    },
                    type => {
                        parameter => 'releasetype',
                    },
                    status => {
                        parameter => 'releasestatus',
                        check     => sub { shift() =~ /^\d+$/ },
                        process   => sub { shift() . '^0.0001' }
                    },
                    tracks => {
                        parameter => 'count',
                        check     => sub { shift > 0 },
                    },
                    discids => {
                        check     => sub { shift > 0 },
                    },
                    date   => {},
                    asin   => {},
                    lang   => {},
                    script => {}
                );
            }

            when ('release-group') {
                $query = combine_rules(
                    \%options,
                    DEFAULT => {
                        parameter => 'title',
                        escape    => 1,
                        process => sub {
                            my $term = shift;
                            $term =~ s/\s*(.*?)\s*$/$1/;
                            $term =~ tr/A-Z/a-z/;
                            $term;
                        },
                        split     => 1,
                        predicate => sub { shift }
                    },
                    arid => {
                        parameter => 'artistid',
                        escape    => 1
                    },
                    artist => {
                        parameter => 'artist',
                        escape    => 1,
                        split     => 1,
                        process   => sub { my $term = shift; $term =~ s/\s*(.*?)\s*$/$1/; $term }
                    },
                    type => {
                        parameter => 'releasetype',
                        check     => sub { shift =~ /^\d+$/ },
                        process   => sub { my $type = shift; return $type . '^.0001' }
                    },
                );
            }

            when ('recording') {
                $query = combine_rules(
                    \%options,
                    DEFAULT => {
                        parameter => 'title',
                        escape    => 1,
                        process => sub {
                            my $term = shift;
                            $term =~ s/\s*(.*?)\s*$/$1/;
                            $term =~ tr/A-Z/a-z/;
                            $term;
                        },
                        predicate => sub { shift },
                        split     => 1,
                    },
                    arid => {
                        parameter => 'artistid',
                        escape    => 1
                    },
                    artist => {
                        parameter => 'artist',
                        escape    => 1,
                        split     => 1,
                        process   => sub { my $term = shift; $term =~ s/\s*(.*?)\s*$/$1/; $term }
                    },
                    reid => {
                        parameter => 'releaseid',
                        escape    => 1
                    },
                    release => {
                        parameter => 'release',
                        process   => sub { my $term = shift; $term =~ s/\s*(.*?)\s*$/$1/; $term; },
                        split     => 1,
                        escape    => 1
                    },
                    duration => {
                        predicate => sub {
                            my $dur = int(shift() / 2000);
                            return "qdur:$dur OR qdur:(" . ($dur - 1) . ") OR qdur:(" . ($dur + 1) . ")";
                        }
                    },
                    tnum => {
                        parameter => 'tracknumber',
                        check => sub { shift() >= 0 },
                    },
                    type   => { parameter => 'releasetype' },
                    tracks => { parameter => 'count' },
                );
            }
        }
    }

    $query = uri_escape_utf8($query);
    my $search_url = sprintf("http://%s/ws/%d/%s/?query=%s&offset=%s&max=%s&fmt=xml",
                                 DBDefs->LUCENE_SERVER,
                                 $version,
                                 $type,
                                 $query,
                                 $offset,
                                 $limit,);

    my $ua = LWP::UserAgent->new;
    $ua->timeout (5);
    $ua->env_proxy;

    # Dispatch the search request.
    my $response = $ua->get($search_url);
    unless ($response->is_success)
    {
        die $response;
    }
    else
    {
        return $response->decoded_content;
    }
}

__PACKAGE__->meta->make_immutable;
no Moose;
1;

=head1 NAME

MusicBrainz::Server::Data::Search

=head1 COPYRIGHT

Copyright (C) 2009 Lukas Lalinsky

This program is free software; you can redistribute it and/or modify
it under the terms of the GNU General Public License as published by
the Free Software Foundation; either version 2 of the License, or
(at your option) any later version.

This program is distributed in the hope that it will be useful,
but WITHOUT ANY WARRANTY; without even the implied warranty of
MERCHANTABILITY or FITNESS FOR A PARTICULAR PURPOSE.  See the
GNU General Public License for more details.

You should have received a copy of the GNU General Public License
along with this program; if not, write to the Free Software
Foundation, Inc., 675 Mass Ave, Cambridge, MA 02139, USA.

=cut<|MERGE_RESOLUTION|>--- conflicted
+++ resolved
@@ -217,22 +217,14 @@
                     SELECT name, ts_rank_cd(to_tsvector('mb_simple', name), query, 2) AS rank
                     FROM
                         (SELECT name              FROM ${type}       UNION ALL
-<<<<<<< HEAD
-                         SELECT name              FROM ${type}_alias) names,
-=======
                          SELECT name              FROM ${type}_alias UNION ALL
                          SELECT sort_name AS name FROM ${type}_alias) names,
->>>>>>> 5be9deb9
                         plainto_tsquery('mb_simple', ?) AS query
                     WHERE to_tsvector('mb_simple', name) @@ query OR name = ?
                     ORDER BY rank DESC
                     LIMIT ?
                 ) AS r
-<<<<<<< HEAD
-                LEFT JOIN ${type}_alias AS alias ON alias.name = r.name
-=======
                 LEFT JOIN ${type}_alias AS alias ON (alias.name = r.name OR alias.sort_name = r.name)
->>>>>>> 5be9deb9
                 JOIN ${type} AS entity ON (r.name = entity.name OR alias.${type} = entity.id)
             GROUP BY
                 entity.id, entity.gid, entity.name, type_id, language_id
