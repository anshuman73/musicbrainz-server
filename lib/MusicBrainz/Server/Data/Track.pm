package MusicBrainz::Server::Data::Track;

use Moose;
use namespace::autoclean;
use MusicBrainz::Server::Entity::Track;
use MusicBrainz::Server::Data::Medium;
use MusicBrainz::Server::Data::Release;
use MusicBrainz::Server::Data::Utils qw(
    generate_gid
    load_subobjects
    object_to_ids
    placeholders
    query_to_list
    query_to_list_limited
);
use Scalar::Util 'weaken';

extends 'MusicBrainz::Server::Data::CoreEntity';
with 'MusicBrainz::Server::Data::Role::Name' => { name_table => 'track_name' };
with 'MusicBrainz::Server::Data::Role::Editable' => { table => 'track' };

sub _table
{
    return 'track JOIN track_name name ON track.name=name.id';
}

sub _columns
{
    return 'track.id, track.gid, name.name, track.medium, track.recording,
            track.number, track.position, track.length, track.artist_credit,
            track.edits_pending';
}

sub _column_mapping
{
    return {
        id               => 'id',
        gid              => 'gid',
        name             => 'name',
        recording_id     => 'recording',
        medium_id        => 'medium',
        number           => 'number',
        position         => 'position',
        length           => 'length',
        artist_credit_id => 'artist_credit',
        edits_pending    => 'edits_pending',
    };
}

sub _id_column
{
    return 'track.id';
}

sub _entity_class
{
    return 'MusicBrainz::Server::Entity::Track';
}

sub load
{
    my ($self, @objs) = @_;
    load_subobjects($self, 'track', @objs);
}

sub load_for_mediums
{
    my ($self, @media) = @_;

    $_->clear_tracks for @media;

    my %id_to_medium = object_to_ids (@media);
    my @ids = keys %id_to_medium;
    return unless @ids; # nothing to do
    my $query = "SELECT " . $self->_columns . "
                 FROM " . $self->_table . "
                 WHERE medium IN (" . placeholders(@ids) . ")
                 ORDER BY medium, position";
    my @tracks = query_to_list($self->c->sql, sub { $self->_new_from_row(@_) },
                               $query, @ids);

    foreach my $track (@tracks) {
        my @media = @{ $id_to_medium{$track->medium_id} };
        $_->add_track($track) for @media;
    }
}

sub find_by_recording
{
    my ($self, $recording_id, $limit, $offset) = @_;
    my $query = "
<<<<<<< HEAD
        SELECT *
        FROM (
          SELECT DISTINCT ON (track.id, medium.id)
            track.id, track_name.name, track.tracklist, track.position,
=======
        SELECT
            track.id, track_name.name, track.medium, track.position,
>>>>>>> 092026a6
                track.length, track.artist_credit, track.edits_pending,
                medium.id AS m_id, medium.format AS m_format,
                medium.position AS m_position, medium.name AS m_name,
                medium.release AS m_release,
                medium.track_count AS m_track_count,
            release.id AS r_id, release.gid AS r_gid, release_name.name AS r_name,
                release.release_group AS r_release_group,
                release.artist_credit AS r_artist_credit_id,
                release.status AS r_status,
                release.packaging AS r_packaging,
                release.edits_pending AS r_edits_pending,
<<<<<<< HEAD
                release.comment AS r_comment,
            date_year, date_month, date_day
          FROM track
          JOIN tracklist ON tracklist.id = track.tracklist
          JOIN medium ON medium.tracklist = tracklist.id
          JOIN release ON release.id = medium.release
          JOIN release_name ON release.name = release_name.id
          JOIN track_name ON track.name = track_name.id
          LEFT JOIN (
            SELECT release, country, date_year, date_month, date_day
            FROM release_country
            UNION ALL
            SELECT release, NULL, date_year, date_month, date_day
            FROM release_unknown_country
          ) release_event ON release_event.release = release.id
          WHERE track.recording = ?
          ORDER BY track.id, medium.id, date_year, date_month, date_day, musicbrainz_collate(release_name.name)
        ) s
        ORDER BY date_year, date_month, date_day, musicbrainz_collate(r_name)
=======
                release.comment AS r_comment
        FROM
            track
            JOIN medium ON medium.id = track.medium
            JOIN release ON release.id = medium.release
            JOIN release_name ON release.name = release_name.id
            JOIN track_name ON track.name = track_name.id
        WHERE track.recording = ?
        ORDER BY date_year, date_month, date_day, musicbrainz_collate(release_name.name)
>>>>>>> 092026a6
        OFFSET ?";
    return query_to_list_limited(
        $self->c->sql, $offset, $limit, sub {
            my $row       = shift;
            my $track     = $self->_new_from_row($row);
            my $medium    = MusicBrainz::Server::Data::Medium->_new_from_row($row, 'm_');
            my $release   = MusicBrainz::Server::Data::Release->_new_from_row($row, 'r_');
            $medium->release($release);
            $track->medium($medium);

            return $track;
        },
        $query, $recording_id, $offset || 0);
}

sub insert
{
    my ($self, @track_hashes) = @_;
    my %names = $self->find_or_insert_names(map { $_->{name} } @track_hashes);
    my $class = $self->_entity_class;
    my @created;
    for my $track_hash (@track_hashes) {
        delete $track_hash->{id};

        $track_hash->{number} ||= "".$track_hash->{position};

        my $row = $self->_create_row($track_hash, \%names);
        $row->{gid} = $track_hash->{gid} || generate_gid();
        push @created, $class->new(
            id => $self->sql->insert_row('track', $row, 'id')
        );
    }
    return @created > 1 ? @created : $created[0];
}

sub update
{
    my ($self, $track_id, $update) = @_;
    my %names = $self->find_or_insert_names($update->{name});
    my $row = $self->_create_row($update, \%names);
    $self->sql->update_row('track', $row, { id => $track_id });
}

sub delete
{
    my ($self, @track_ids) = @_;
    my $query = 'DELETE FROM track WHERE id IN (' . placeholders(@track_ids) . ')';
    $self->sql->do($query, @track_ids);
    return 1;
}

sub _create_row
{
    my ($self, $track_hash, $names) = @_;

    my $mapping = $self->_column_mapping;
    my %row = map {
        my $mapped = $mapping->{$_} || $_;
        $mapped => $track_hash->{$_}
    } keys %$track_hash;

    $row{name} = $names->{ $track_hash->{name} } if exists $track_hash->{name};

    if (exists $row{length} && defined($row{length})) {
        $row{length} = undef if $row{length} == 0;
    }

    return { %row };
}

__PACKAGE__->meta->make_immutable;
no Moose;
1;

=head1 COPYRIGHT

Copyright (C) 2009 Lukas Lalinsky

This program is free software; you can redistribute it and/or modify
it under the terms of the GNU General Public License as published by
the Free Software Foundation; either version 2 of the License, or
(at your option) any later version.

This program is distributed in the hope that it will be useful,
but WITHOUT ANY WARRANTY; without even the implied warranty of
MERCHANTABILITY or FITNESS FOR A PARTICULAR PURPOSE.  See the
GNU General Public License for more details.

You should have received a copy of the GNU General Public License
along with this program; if not, write to the Free Software
Foundation, Inc., 675 Mass Ave, Cambridge, MA 02139, USA.

=cut<|MERGE_RESOLUTION|>--- conflicted
+++ resolved
@@ -89,15 +89,10 @@
 {
     my ($self, $recording_id, $limit, $offset) = @_;
     my $query = "
-<<<<<<< HEAD
         SELECT *
         FROM (
           SELECT DISTINCT ON (track.id, medium.id)
-            track.id, track_name.name, track.tracklist, track.position,
-=======
-        SELECT
             track.id, track_name.name, track.medium, track.position,
->>>>>>> 092026a6
                 track.length, track.artist_credit, track.edits_pending,
                 medium.id AS m_id, medium.format AS m_format,
                 medium.position AS m_position, medium.name AS m_name,
@@ -109,12 +104,10 @@
                 release.status AS r_status,
                 release.packaging AS r_packaging,
                 release.edits_pending AS r_edits_pending,
-<<<<<<< HEAD
                 release.comment AS r_comment,
             date_year, date_month, date_day
           FROM track
-          JOIN tracklist ON tracklist.id = track.tracklist
-          JOIN medium ON medium.tracklist = tracklist.id
+          JOIN medium ON medium.id = track.medium
           JOIN release ON release.id = medium.release
           JOIN release_name ON release.name = release_name.id
           JOIN track_name ON track.name = track_name.id
@@ -129,17 +122,6 @@
           ORDER BY track.id, medium.id, date_year, date_month, date_day, musicbrainz_collate(release_name.name)
         ) s
         ORDER BY date_year, date_month, date_day, musicbrainz_collate(r_name)
-=======
-                release.comment AS r_comment
-        FROM
-            track
-            JOIN medium ON medium.id = track.medium
-            JOIN release ON release.id = medium.release
-            JOIN release_name ON release.name = release_name.id
-            JOIN track_name ON track.name = track_name.id
-        WHERE track.recording = ?
-        ORDER BY date_year, date_month, date_day, musicbrainz_collate(release_name.name)
->>>>>>> 092026a6
         OFFSET ?";
     return query_to_list_limited(
         $self->c->sql, $offset, $limit, sub {
