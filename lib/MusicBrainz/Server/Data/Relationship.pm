package MusicBrainz::Server::Data::Relationship;

use Moose;
use namespace::autoclean;
use Readonly;
use Sql;
use Carp qw( carp croak );
use MusicBrainz::Server::Entity::Relationship;
use MusicBrainz::Server::Data::Artist;
use MusicBrainz::Server::Data::Area;
use MusicBrainz::Server::Data::Event;
use MusicBrainz::Server::Data::Instrument;
use MusicBrainz::Server::Data::Label;
use MusicBrainz::Server::Data::Link;
use MusicBrainz::Server::Data::LinkType;
use MusicBrainz::Server::Data::Place;
use MusicBrainz::Server::Data::Recording;
use MusicBrainz::Server::Data::ReleaseGroup;
use MusicBrainz::Server::Data::Series;
use MusicBrainz::Server::Data::URL;
use MusicBrainz::Server::Data::Work;
use MusicBrainz::Server::Data::Utils qw(
    placeholders
    ref_to_type
    type_to_model
);
use MusicBrainz::Server::Constants qw( entities_with );
use Scalar::Util 'weaken';

no if $] >= 5.018, warnings => "experimental::smartmatch";

extends 'MusicBrainz::Server::Data::Entity';

Readonly my @TYPES => entities_with(['mbid', 'relatable']);

my %TYPES = map { $_ => 1} @TYPES;

sub all_link_types
{
    return @TYPES;
}

sub _entity_class
{
    return 'MusicBrainz::Server::Entity::Relationship';
}

sub _new_from_row
{
    my ($self, $row, $obj, $matching_entity_type) = @_;
    my $entity0 = $row->{entity0};
    my $entity1 = $row->{entity1};
    my %info = (
        id => $row->{id},
        link_id => $row->{link},
        edits_pending => $row->{edits_pending},
        entity0_id => $entity0,
        entity1_id => $entity1,
        entity0_credit => $row->{entity0_credit},
        entity1_credit => $row->{entity1_credit},
        last_updated => $row->{last_updated},
        link_order => $row->{link_order},
    );

    my $weaken;
    if (defined $obj) {
        if ($matching_entity_type == 0 && $entity0 == $obj->id) {
            $weaken = 'entity0';
            $info{entity0} = $obj;
            $info{direction} = $MusicBrainz::Server::Entity::Relationship::DIRECTION_FORWARD;
        }
        elsif ($matching_entity_type == 1 && $entity1 == $obj->id) {
            $weaken = 'entity1';
            $info{entity1} = $obj;
            $info{direction} = $MusicBrainz::Server::Entity::Relationship::DIRECTION_BACKWARD;
        }
        else {
            carp "Neither relationship end-point matched the object.";
        }
    }

    my $rel = MusicBrainz::Server::Entity::Relationship->new(%info);
    # XXX MASSIVE MASSIVE HACK.
    weaken($rel->{$weaken}) if $obj;

    return $rel;
}

sub _check_types
{
    my ($self, $type0, $type1) = @_;

    croak 'Invalid types'
        unless exists $TYPES{$type0} && exists $TYPES{$type1} && $type0 le $type1;
}

sub get_by_id
{
    my ($self, $type0, $type1, $id) = @_;
    $self->_check_types($type0, $type1);

    my $query = "SELECT * FROM l_${type0}_${type1} WHERE id = ?";
    my $row = $self->sql->select_single_row_hash($query, $id)
        or return undef;

    return $self->_new_from_row($row);
}

sub get_by_ids
{
    my ($self, $type0, $type1, @ids) = @_;
    $self->_check_types($type0, $type1);

    my $query = "SELECT * FROM l_${type0}_${type1} WHERE id IN (" . placeholders(@ids) . ")";
    my $rows = $self->sql->select_list_of_hashes($query, @ids) or return undef;

    return { map { $_->{id} => $self->_new_from_row($_) } @$rows };
}

sub _load
{
    my ($self, $type, $target_types, $use_cardinality, @objs) = @_;
    my @target_types = @$target_types;
    my @types = map { [ sort($type, $_) ] } @target_types;
    my @rels;
    foreach my $t (@types) {
        my $target_type = $type eq $t->[0] ? $t->[1] : $t->[0];
        my %objs_by_id = map { $_->id => $_ }
            grep { @{ $_->relationships_by_type($target_type) } == 0 } @objs;
        my @ids = keys %objs_by_id;
        next unless @ids;

        my $type0 = $t->[0];
        my $type1 = $t->[1];
        my (@cond, @params, $target, $target_id, $source_id, $query);

        if ($type eq $type0) {
            push @cond, "entity0 IN (" . placeholders(@ids) . ")";
            push @params, @ids;
            $target = $type1;
            $target_id = 'entity1';
            $source_id = 'entity0';
        }
        if ($type eq $type1) {
            push @cond, "entity1 IN (" . placeholders(@ids) . ")";
            push @params, @ids;
            $target = $type0;
            $target_id = 'entity0';
            $source_id = 'entity1';
        }

        # If the source and target types are the same, two possible conditions
        # will have been added above, so join them with an OR.
        @cond = ("(" . join(" OR ", @cond) . ")");
        push @cond, "${source_id}_cardinality = 0" if $use_cardinality;

        my $select = "l_${type0}_${type1}.* FROM l_${type0}_${type1}
                      JOIN link l ON link = l.id
                      JOIN link_type lt ON lt.id = l.link_type";

        my $order = 'l.begin_date_year, l.begin_date_month, l.begin_date_day,
                     l.end_date_year,   l.end_date_month,   l.end_date_day,
                     l.ended';

        $order .= $target eq 'url' ? ', url' : ", musicbrainz_collate(${target}.name)";

        $query = "SELECT $select
                    JOIN $target ON $target_id = ${target}.id
                   WHERE " . join(" AND ", @cond) . "
                   ORDER BY $order";

        for my $row (@{ $self->sql->select_list_of_hashes($query, @params) }) {
            my $entity0 = $row->{entity0};
            my $entity1 = $row->{entity1};
            if ($type eq $type0 && exists $objs_by_id{$entity0}) {
                my $obj = $objs_by_id{$entity0};
                my $rel = $self->_new_from_row($row, $obj, 0);
                $obj->add_relationship($rel);
                push @rels, $rel;
            }
            if ($type eq $type1 && exists $objs_by_id{$entity1}) {
                my $obj = $objs_by_id{$entity1};
                my $rel = $self->_new_from_row($row, $obj, 1);
                $obj->add_relationship($rel);
                push @rels, $rel;
            }
        }
    }
    return @rels;
}

sub load_entities
{
    my ($self, @rels) = @_;
    my %ids_by_type;
    foreach my $rel (@rels) {
        if ($rel->entity0_id && !defined($rel->entity0)) {
            my $type = $rel->link->type->entity0_type;
            $ids_by_type{$type} = [] if !exists($ids_by_type{$type});
            push @{$ids_by_type{$type}}, $rel->entity0_id;
        }
        if ($rel->entity1_id && !defined($rel->entity1)) {
            my $type = $rel->link->type->entity1_type;
            $ids_by_type{$type} = [] if !exists($ids_by_type{$type});
            push @{$ids_by_type{$type}}, $rel->entity1_id;
        }
    }

    my %data_by_type;
    foreach my $type (keys %ids_by_type) {
        my @ids = @{$ids_by_type{$type}};
        $data_by_type{$type} =
            $self->c->model(type_to_model($type))->get_by_ids(@ids);
    }

    foreach my $rel (@rels) {
        if ($rel->entity0_id && !defined($rel->entity0)) {
            my $type = $rel->link->type->entity0_type;
            my $obj = $data_by_type{$type}->{$rel->entity0_id};
            $rel->entity0($obj) if defined($obj);
        }
        if ($rel->entity1_id && !defined($rel->entity1)) {
            my $type = $rel->link->type->entity1_type;
            my $obj = $data_by_type{$type}->{$rel->entity1_id};
            $rel->entity1($obj) if defined($obj);
        }
    }

    my @load_ac = grep { $_->meta->find_method_by_name('artist_credit') } map { values %$_ } values %data_by_type;
    $self->c->model('ArtistCredit')->load(@load_ac);

    my @places = values %{$data_by_type{'place'}};
    my @areas = values %{$data_by_type{'area'}};
    $self->c->model('Area')->load(@places);
    $self->c->model('Area')->load_containment(@areas, map { $_->area } @places);

    my @series = values %{$data_by_type{'series'}};
    $self->c->model('SeriesType')->load(@series);
}

sub _load_subset {
    my ($self, $types, $use_cardinality, @objs) = @_;
    my %objs_by_type;
    return unless @objs; # nothing to do
    foreach my $obj (@objs) {
        if (my $type = ref_to_type($obj)) {
            $objs_by_type{$type} = [] if !exists($objs_by_type{$type});
            push @{$objs_by_type{$type}}, $obj;
        }
    }

    my @rels;
    foreach my $type (keys %objs_by_type) {
        push @rels, $self->_load($type, $types, $use_cardinality, @{$objs_by_type{$type}});
    }

    $self->c->model('Link')->load(@rels);
    $self->c->model('LinkType')->load(map { $_->link } @rels);
    $self->load_entities(@rels);

    return @rels;
}

sub load_subset {
    my ($self, $types, @objs) = @_;
    return $self->_load_subset($types, 0, @objs);
}

sub load {
    my ($self, @objs) = @_;
    return $self->_load_subset(\@TYPES, 0, @objs);
}

sub load_cardinal {
    my ($self, @objs) = @_;
    return $self->_load_subset(\@TYPES, 1, @objs);
}

sub _generate_table_list
{
    my ($type, @end_types) = @_;
    # Generate a list of all possible type combinations
    my @types;
    @end_types = @TYPES unless @end_types;
    foreach my $t (@end_types) {
        if ($type le $t) {
            push @types, ["l_${type}_${t}", 'entity0', 'entity1'];
        }
        if ($type ge $t) {
            push @types, ["l_${t}_${type}", 'entity1', 'entity0'];
        }
    }
    return @types;
}

sub all_pairs
{
    my $self = shift;

    # Generate a list of all possible type combinations
    my @all;
    for my $l0 (@TYPES) {
        for my $l1 (@TYPES) {
            next if $l1 lt $l0;
            push @all, [ $l0, $l1 ];
        }
    }
    return @all;
}

sub merge_entities
{
    my ($self, $type, $target_id, @source_ids) = @_;

    # Delete relationships where the start is the same as the end
    # (after merging)
    my @ids = ($target_id, @source_ids);
    $self->sql->do(
        "DELETE FROM l_${type}_${type} WHERE
             (entity0 IN (" . placeholders(@ids) . ')
          AND entity1 IN (' . placeholders(@ids) . '))',
        @ids, @ids);

    foreach my $t (_generate_table_list($type)) {
        my ($table, $entity0, $entity1) = @$t;

        # First, MBS-3669:
        # Delete relationships where:
        # a.) there is no date set (no begin or end date, and the ended flag is off), and
        # b.) there is no relationship on the same pre-merge entity which
        #     *does* have a date, since this indicates the quasi-duplication
        #     may be intentional
        $self->sql->do("
        DELETE FROM $table WHERE id IN (
            SELECT id
            FROM (
              SELECT
                a.id, $entity0, rank()
                  OVER (
                    PARTITION BY $entity1, link_type, attributes, text_values
                    ORDER BY (begin_date_year IS NULL AND begin_date_month IS NULL AND begin_date_day IS NULL AND
                              end_date_year IS NULL AND end_date_month IS NULL AND end_date_day IS NULL AND NOT ended) ASC
                  ) > 1 AS redundant
              FROM (
                SELECT id, link, entity0, entity1, array_agg(attribute_type ORDER BY attribute_type) attributes,
                       array_agg(row(attribute_type, text_value) ORDER BY attribute_type, text_value) text_values
                FROM $table
                LEFT JOIN link_attribute la USING (link)
                LEFT JOIN link_attribute_text_value USING (link, attribute_type)
                WHERE $entity0 IN (" .placeholders($target_id, @source_ids) .")
                GROUP BY id, link, entity0, entity1
              ) a
              JOIN link ON (link.id = a.link)
            ) b
            WHERE redundant
              AND NOT EXISTS (SELECT TRUE FROM $table same_entity_dated JOIN link ON same_entity_dated.link = link.id
                                         WHERE (begin_date_year IS NOT NULL OR begin_date_month IS NOT NULL OR begin_date_day IS NOT NULL OR
                                                end_date_year IS NOT NULL OR end_date_month IS NOT NULL OR end_date_day IS NOT NULL OR
                                                ended)
                                           AND same_entity_dated.$entity0 = b.$entity0
                                           AND same_entity_dated.id <> b.id)
        )", $target_id, @source_ids);
        # Having deleted those duplicates, continue with merging by link ID

        # Entity credits on relationships to the target entity are always kept
        # if they're non-empty. If relationships to any of the source entities
        # have credits, they'll overwrite the credits on equivalent target
        # relationships if, for each set of duplicate source relationships, all
        # the non-empty credits are the same.
        for my $prop (qw(entity0_credit entity1_credit)) {
            $self->sql->do(
                "WITH source AS (
                    SELECT link, $entity1, unnest(array_agg(DISTINCT $prop)) credit
                      FROM $table
                     WHERE $entity0 = any(?) AND $prop != ''
                     GROUP BY link, $entity1
                    HAVING count(DISTINCT $prop) = 1
                )
                UPDATE $table SET $prop = source.credit
                  FROM source
                 WHERE $entity0 = ?
                   AND $table.$prop = ''
                   AND $table.link = source.link
                   AND $table.$entity1 = source.$entity1",
            \@source_ids, $target_id);
        }

        # We want to keep a single row for each link type, and foreign entity.
        $self->sql->do(
            "WITH dupe AS (
                SELECT link, $entity1
                  FROM $table
                 WHERE $entity0 = any(?)
                 GROUP BY link, $entity1
                HAVING count(*) > 1
            )
            DELETE FROM $table
             USING dupe
             WHERE $entity0 = any(?)
               AND $table.link = dupe.link
               AND $table.$entity1 = dupe.$entity1",
            \@ids, \@source_ids
        );

        # Move all remaining relationships
        $self->sql->do("
            UPDATE $table SET $entity0 = ?
            WHERE $entity0 IN (" . placeholders($target_id, @source_ids) . ")
        ", $target_id, $target_id, @source_ids);
    }
}

sub delete_entities
{
    my ($self, $type, @ids) = @_;

    foreach my $t (_generate_table_list($type)) {
        my ($table, $entity0, $entity1) = @$t;
        $self->sql->do("
            DELETE FROM $table a
            WHERE $entity0 IN (" . placeholders(@ids) . ")
        ", @ids);
    }
}

sub exists {
    my ($self, $type0, $type1, $values) = @_;

    $self->_check_types($type0, $type1);

    my @props = qw(entity0 entity1 link);
    my @values = ($values->{entity0_id}, $values->{entity1_id});

    push @values, $self->c->model('Link')->find({
        link_type_id => $values->{link_type_id},
        begin_date => $values->{begin_date},
        end_date => $values->{end_date},
        ended => $values->{ended},
        attributes => $values->{attributes},
    });

    for (qw(entity0_credit entity1_credit)) {
        if (exists $values->{$_}) {
            push @props, $_;
            push @values, $values->{$_};
        }
    }

    my $conditions = join(' AND ', map { "$_ = ?" } @props);

    return $self->sql->select_single_value(
<<<<<<< HEAD
        "SELECT 1 FROM l_${type0}_${type1} WHERE $conditions",
        @values
=======
        "SELECT 1 FROM l_${type0}_${type1}
          WHERE entity0 = ? AND entity1 = ? AND link_order = ? AND link = ?",
        $values->{entity0_id},
        $values->{entity1_id},
        $values->{link_order},
        $self->c->model('Link')->find({
            link_type_id => $values->{link_type_id},
            begin_date => $values->{begin_date},
            end_date => $values->{end_date},
            ended => $values->{ended},
            attributes => $values->{attributes},
        })
>>>>>>> 31b7591a
    );
}

sub _check_series_type {
    my ($self, $series_id, $link_type_id, $entity_type) = @_;

    my $link_type = $self->c->model('LinkType')->get_by_id($link_type_id);
    return if $link_type->orderable_direction == 0;

    my $series = $self->c->model('Series')->get_by_id($series_id);
    $self->c->model('SeriesType')->load($series);

    if ($series->type->entity_type ne $entity_type) {
        die "Incorrect entity type for part of series relationship";
    }
}

sub insert
{
    my ($self, $type0, $type1, $values) = @_;
    $self->_check_types($type0, $type1);

    $self->_check_series_type($values->{entity0_id}, $values->{link_type_id}, $type1) if $type0 eq "series";
    $self->_check_series_type($values->{entity1_id}, $values->{link_type_id}, $type0) if $type1 eq "series";

    my $row = {
        link => $self->c->model('Link')->find_or_insert({
            link_type_id => $values->{link_type_id},
            begin_date => $values->{begin_date},
            end_date => $values->{end_date},
            ended => $values->{ended},
            attributes => $values->{attributes},
        }),
        entity0 => $values->{entity0_id},
        entity1 => $values->{entity1_id},
        entity0_credit => $values->{entity0_credit} // '',
        entity1_credit => $values->{entity1_credit} // '',
        link_order => $values->{link_order} // 0,
    };
    my $id = $self->sql->insert_row("l_${type0}_${type1}", $row, 'id');

    if ($type0 eq "series") {
        $self->c->model('Series')->automatically_reorder($values->{entity0_id});
    }

    if ($type1 eq "series") {
        $self->c->model('Series')->automatically_reorder($values->{entity1_id});
    }

    return $self->_entity_class->new( id => $id );
}

sub update
{
    my ($self, $type0, $type1, $id, $values) = @_;
    $self->_check_types($type0, $type1);

    my %link = map {
        $_ => $values->{$_};
    } qw( link_type_id begin_date end_date attributes ended );

    my $old = $self->sql->select_single_row_hash(
        "SELECT link, entity0, entity1 FROM l_${type0}_${type1} WHERE id = ?", $id
    );

    my $new = {};
    $new->{entity0} = $values->{entity0_id} if $values->{entity0_id};
    $new->{entity1} = $values->{entity1_id} if $values->{entity1_id};
    $new->{entity0_credit} = $values->{entity0_credit} if $values->{entity0_credit};
    $new->{entity1_credit} = $values->{entity1_credit} if $values->{entity1_credit};

    my $series0 = $type0 eq "series";
    my $series1 = $type1 eq "series";
    my $series0_changed = $series0 && $new->{entity0} && $old->{entity0} != $new->{entity0};
    my $series1_changed = $series1 && $new->{entity1} && $old->{entity1} != $new->{entity1};

    $self->_check_series_type($new->{entity0}, $link{link_type_id}, $type1) if $series0_changed;
    $self->_check_series_type($new->{entity1}, $link{link_type_id}, $type0) if $series1_changed;

    $new->{link} = $self->c->model('Link')->find_or_insert(\%link);
    $self->sql->update_row("l_${type0}_${type1}", $new, { id => $id });

    $self->c->model('Series')->automatically_reorder($old->{entity0}) if $series0_changed;
    $self->c->model('Series')->automatically_reorder($old->{entity1}) if $series1_changed;

    $self->c->model('Series')->automatically_reorder($new->{entity0})
        if $series0_changed || ($series0 && $old->{link} != $new->{link});

    $self->c->model('Series')->automatically_reorder($new->{entity1})
        if $series1_changed || ($series1 && $old->{link} != $new->{link});
}

sub delete
{
    my ($self, $type0, $type1, @ids) = @_;
    $self->_check_types($type0, $type1);

    my $series_col;
    $series_col = "entity0" if $type0 eq "series";
    $series_col = "entity1" if $type1 eq "series";

    my $series_ids = $self->sql->select_list_of_hashes(
        "SELECT $series_col FROM l_${type0}_${type1} WHERE id = any(?)", \@ids
    ) if $series_col;

    $self->sql->do("DELETE FROM l_${type0}_${type1}
                    WHERE id IN (" . placeholders(@ids) . ")", @ids);

    if ($series_ids) {
        $self->c->model('Series')->automatically_reorder($_)
            for map { $_->{$series_col} } @$series_ids;
    }
}

sub adjust_edit_pending
{
    my ($self, $type0, $type1, $adjust, @ids) = @_;
    $self->_check_types($type0, $type1);

    my $query = "UPDATE l_${type0}_${type1}
                 SET edits_pending = numeric_larger(0, edits_pending + ?)
                 WHERE id IN (" . placeholders(@ids) . ")";
    $self->sql->do($query, $adjust, @ids);
}

sub reorder {
    my ($self, $type0, $type1, %ordering) = @_;

    my @ids = keys %ordering;

    # Given a list of relationship ids, extract their unordered entities
    # (i.e. a series is unordered, its releases are), plus the link_type ids
    # they use.
    #
    # Then select *all* relationships that use any of those (entity, link_type)
    # pairs in a relationship, which gives us are orderable groups.
    #
    # If more than one group is returned, something is wrong, since this
    # function is only intended to be able to order one group.

    my $groups = $self->sql->select_list_of_hashes(
        "SELECT DISTINCT (CASE WHEN olt.direction = 1
                               THEN r.entity0
                               ELSE r.entity1 END) AS source,
                         lt.id AS link_type
         FROM l_${type0}_${type1} r
         JOIN link l ON l.id = r.link
         JOIN link_type lt ON lt.id = l.link_type
         JOIN orderable_link_type olt ON olt.link_type = lt.id
         WHERE r.id = any(?)",
        \@ids
    );

    die "Can only reorder one group of relationships" if @$groups != 1;

    $self->sql->do(
        "WITH pos (relationship, link_order) AS (
            VALUES " . join(', ', ('(?::INTEGER, ?::INTEGER)') x @ids) . "
        )
        UPDATE l_${type0}_${type1} SET link_order = pos.link_order
        FROM pos WHERE pos.relationship = id",
        %ordering
    );
}

=method lock_and_do

Lock the corresponding relationship table for $type0-$type in ROW EXCLUSIVE
mode, and run a block of code.

=cut

sub lock_and_do {
    my ($self, $type0, $type1, $code) = @_;

    my ($t0, $t1) = sort($type0, $type1);
    Sql::run_in_transaction(sub {
        $code->();
    }, $self->c->sql);
}

__PACKAGE__->meta->make_immutable;
no Moose;
1;

=head1 NAME

MusicBrainz::Server::Data::Relationship

=head1 COPYRIGHT

Copyright (C) 2009 Lukas Lalinsky

This program is free software; you can redistribute it and/or modify
it under the terms of the GNU General Public License as published by
the Free Software Foundation; either version 2 of the License, or
(at your option) any later version.

This program is distributed in the hope that it will be useful,
but WITHOUT ANY WARRANTY; without even the implied warranty of
MERCHANTABILITY or FITNESS FOR A PARTICULAR PURPOSE.  See the
GNU General Public License for more details.

You should have received a copy of the GNU General Public License
along with this program; if not, write to the Free Software
Foundation, Inc., 675 Mass Ave, Cambridge, MA 02139, USA.

=cut<|MERGE_RESOLUTION|>--- conflicted
+++ resolved
@@ -428,8 +428,8 @@
 
     $self->_check_types($type0, $type1);
 
-    my @props = qw(entity0 entity1 link);
-    my @values = ($values->{entity0_id}, $values->{entity1_id});
+    my @props = qw(entity0 entity1 link_order link);
+    my @values = @{$values}{qw(entity0_id entity1_id link_order)};
 
     push @values, $self->c->model('Link')->find({
         link_type_id => $values->{link_type_id},
@@ -449,23 +449,8 @@
     my $conditions = join(' AND ', map { "$_ = ?" } @props);
 
     return $self->sql->select_single_value(
-<<<<<<< HEAD
         "SELECT 1 FROM l_${type0}_${type1} WHERE $conditions",
         @values
-=======
-        "SELECT 1 FROM l_${type0}_${type1}
-          WHERE entity0 = ? AND entity1 = ? AND link_order = ? AND link = ?",
-        $values->{entity0_id},
-        $values->{entity1_id},
-        $values->{link_order},
-        $self->c->model('Link')->find({
-            link_type_id => $values->{link_type_id},
-            begin_date => $values->{begin_date},
-            end_date => $values->{end_date},
-            ended => $values->{ended},
-            attributes => $values->{attributes},
-        })
->>>>>>> 31b7591a
     );
 }
 
