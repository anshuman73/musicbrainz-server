package MusicBrainz::Server::Data::CoverArtType;

use Moose;
use namespace::autoclean;
use MusicBrainz::Server::Entity::CoverArtType;
use MusicBrainz::Server::Data::Utils qw(
    load_subobjects object_to_ids placeholders );

extends 'MusicBrainz::Server::Data::Entity';
with 'MusicBrainz::Server::Data::Role::EntityCache' => { prefix => 'cat' };
with 'MusicBrainz::Server::Data::Role::SelectAll' => {
    -alias => { get_all => '_select_all' }, -excludes => 'get_all' };

sub _table
{
    return 'cover_art_archive.art_type';
}

sub _columns
{
    return 'art_type.id, art_type.name';
}

sub _entity_class
{
    return 'MusicBrainz::Server::Entity::CoverArtType';
}

sub load
{
    my ($self, @objs) = @_;
    load_subobjects($self, 'type', @objs);
}

sub get_by_name
{
    my ($self, @names) = @_;

    my %types_by_name = map { $_->name => $_ } $self->get_all ();

    return map { $types_by_name{$_} } @names;
}

<<<<<<< HEAD
sub get_all
{
    my $self = shift;

    my %types_by_name = map { $_->name => $_ } $self->_select_all ();

    my $front = delete $types_by_name{Front};
    my $back = delete $types_by_name{Back};
    my $other = delete $types_by_name{Other};

    return ($front, $back, values %types_by_name, $other);
=======
sub find_by_cover_art_ids
{
    my ($self, @ids) = @_;
    return () unless @ids;

    my $query = "SELECT cover_art_type.id AS cover_art_id, " . $self->_columns . " " .
        "FROM " . $self->_table . " " .
        "JOIN cover_art_archive.cover_art_type " .
        "ON cover_art_type.type_id = art_type.id " .
        "WHERE cover_art_type.id IN (" . placeholders(@ids) . ")";

    my %map;
    $self->sql->select($query, @ids);
    while (my $row = $self->sql->next_row_hash_ref) {

        $map{ $row->{cover_art_id} } ||= [];
        push @{ $map{ $row->{cover_art_id} } }, $self->_new_from_row ($row);
    }

    return %map;
}

sub load_for
{
    my ($self, @objects) = @_;
    my %obj_id_map = object_to_ids(@objects);

    my %id_types_map = $self->find_by_cover_art_ids (keys %obj_id_map);

    while (my ($cover_art_id, $types) = each %id_types_map)
    {
        $obj_id_map{$cover_art_id}[0]->cover_art_types ($types);
    }
>>>>>>> f862b744
}

__PACKAGE__->meta->make_immutable;
no Moose;
1;

=head1 COPYRIGHT

Copyright (C) 2012 MetaBrainz Foundation

This program is free software; you can redistribute it and/or modify
it under the terms of the GNU General Public License as published by
the Free Software Foundation; either version 2 of the License, or
(at your option) any later version.

This program is distributed in the hope that it will be useful,
but WITHOUT ANY WARRANTY; without even the implied warranty of
MERCHANTABILITY or FITNESS FOR A PARTICULAR PURPOSE.  See the
GNU General Public License for more details.

You should have received a copy of the GNU General Public License
along with this program; if not, write to the Free Software
Foundation, Inc., 675 Mass Ave, Cambridge, MA 02139, USA.

=cut<|MERGE_RESOLUTION|>--- conflicted
+++ resolved
@@ -41,7 +41,6 @@
     return map { $types_by_name{$_} } @names;
 }
 
-<<<<<<< HEAD
 sub get_all
 {
     my $self = shift;
@@ -53,7 +52,8 @@
     my $other = delete $types_by_name{Other};
 
     return ($front, $back, values %types_by_name, $other);
-=======
+}
+
 sub find_by_cover_art_ids
 {
     my ($self, @ids) = @_;
@@ -87,7 +87,6 @@
     {
         $obj_id_map{$cover_art_id}[0]->cover_art_types ($types);
     }
->>>>>>> f862b744
 }
 
 __PACKAGE__->meta->make_immutable;
