package MusicBrainz::Server::Data::LinkType;

use Moose;
use namespace::autoclean;
use Sql;
use MusicBrainz::Server::Entity::ExampleRelationship;
use MusicBrainz::Server::Entity::LinkType;
use MusicBrainz::Server::Entity::LinkTypeAttribute;
use MusicBrainz::Server::Data::Utils qw(
    load_subobjects
    hash_to_row
    generate_gid
    placeholders
);
use MusicBrainz::Server::Translation;

extends 'MusicBrainz::Server::Data::Entity';
with 'MusicBrainz::Server::Data::Role::GetByGID';
with 'MusicBrainz::Server::Data::Role::EntityCache' => { prefix => 'linktype' };

sub _table
{
    return 'link_type';
}

sub _columns
{
    return 'id, parent AS parent_id, gid, name, link_phrase,
            entity_type0 AS entity0_type, entity_type1 AS entity1_type,
            reverse_link_phrase, description, priority,
            child_order, long_link_phrase, is_deprecated, has_dates,
            entity0_cardinality, entity1_cardinality';
}

sub _entity_class
{
    return 'MusicBrainz::Server::Entity::LinkType';
}

sub _load_attributes
{
    my ($self, $data, @ids) = @_;

    if (@ids) {
        my $query = "
            SELECT *
            FROM link_type_attribute_type
            WHERE link_type IN (" . placeholders(@ids) . ")
            ORDER BY link_type";
        for my $row (@{ $self->sql->select_list_of_hashes($query, @ids) }) {
            my $id = $row->{link_type};
            if (exists $data->{$id}) {
                my %args = ( type_id => $row->{attribute_type} );
                $args{min} = $row->{min} if defined $row->{min};
                $args{max} = $row->{max} if defined $row->{max};
                my $attr = MusicBrainz::Server::Entity::LinkTypeAttribute->new(%args);
                $data->{$id}->add_attribute($attr);
            }
        }
    }
}

sub get_by_ids
{
    my ($self, @ids) = @_;
    my $data = MusicBrainz::Server::Data::Entity::get_by_ids($self, @ids);
    $self->_load_attributes($data, @ids);
    return $data;
}

sub get_by_id
{
    my ($self, $id) = @_;
    my $obj = MusicBrainz::Server::Data::Entity::get_by_id($self, $id);
    if (defined $obj) {
        $self->_load_attributes({ $id => $obj }, $id);
    }
    return $obj;
}

around get_by_gid => sub
{
    my ($orig, $self) = splice(@_, 0, 2);
    my ($gid) = @_;
    my $obj = $self->$orig($gid);
    if (defined $obj) {
        $self->_load_attributes({ $obj->id => $obj }, $obj->id);
    }
    return $obj;
};

sub load
{
    my ($self, @objs) = @_;
    load_subobjects($self, 'type', @objs);
}

sub get_tree
{
    my ($self, $type0, $type1) = @_;

    my %id_to_obj;
    my @objs;
    for my $row (@{
        $self->sql->select_list_of_hashes(
            'SELECT '  .$self->_columns . ' FROM ' . $self->_table . '
             WHERE entity_type0=? AND entity_type1=?
             ORDER BY child_order, id', $type0, $type1)
    }) {
        my $obj = $self->_new_from_row($row);
        $id_to_obj{$obj->id} = $obj;
        push @objs, $obj;
    }

    $self->_load_attributes(\%id_to_obj, keys %id_to_obj);

    my $root = MusicBrainz::Server::Entity::LinkType->new(
        entity0_type => $type0,
        entity1_type => $type1,
    );
    foreach my $obj (@objs) {
        my $parent = $obj->parent_id ? $id_to_obj{$obj->parent_id} : $root;
        $parent->add_child($obj);
    }

    return $root;
}

sub get_full_tree
{
    my ($self) = @_;

    my %id_to_obj;
    my @objs;
    for my $row (@{
        $self->sql->select_list_of_hashes(
            'SELECT '  .$self->_columns . ' FROM ' . $self->_table . '
             ORDER BY entity_type0, entity_type1, child_order, id')
    }) {
        my $obj = $self->_new_from_row($row);
        $id_to_obj{$obj->id} = $obj;
        push @objs, $obj;
    }

    $self->_load_attributes(\%id_to_obj, keys %id_to_obj);

    my %roots;
    foreach my $obj (@objs) {
        my $type_key = join('-', $obj->entity0_type, $obj->entity1_type);
        $roots{ $type_key } ||= MusicBrainz::Server::Entity::LinkType->new(
            name => l('{t0}-{t1} relationships', { t0 => $obj->entity0_type,
                                                   t1 => $obj->entity1_type }),
            entity0_type => $obj->entity0_type,
            entity1_type => $obj->entity1_type,
        );

        my $parent = $obj->parent_id ? $id_to_obj{$obj->parent_id} : $roots{ $type_key };
        $parent->add_child($obj);
    }

    return grep { $_->all_children != 0 } map { $roots{$_} } sort keys %roots;
}

sub get_attribute_type_list
{
    my ($self, $id) = @_;

    my $rows;
    if (defined $id) {
        $rows = $self->sql->select_list_of_hashes(
            'SELECT t.id, t.name, at.link_type, at.min, at.max
               FROM link_attribute_type t
          LEFT JOIN link_type_attribute_type at
                 ON t.id = at.attribute_type AND at.link_type = ?
              WHERE t.parent IS NULL ORDER BY t.child_order, t.id', $id);
    }
    else {
        $rows = $self->sql->select_list_of_hashes(
            'SELECT t.id, t.name FROM link_attribute_type t
              WHERE t.parent IS NULL ORDER BY t.child_order, t.id'
        );
    }
    my @result;
    for my $row (@$rows) {
        push @result, {
            type   => $row->{id},
            active => $row->{link_type} ? 1 : 0,
            min    => $row->{min},
            max    => $row->{max},
            name   => $row->{name},
        };
    }

    return \@result;
}

sub insert
{
    my ($self, $values) = @_;

    my $row = $self->_hash_to_row($values);
    $row->{gid} = $values->{gid} || generate_gid();
    my $id = $self->sql->insert_row('link_type', $row, 'id');
    $self->sql->insert_row(
        'documentation.link_type_documentation',
        {
            documentation => $values->{documentation} // '',
            id => $id
        }
    );
    if (exists $values->{attributes}) {
        foreach my $attrib (@{$values->{attributes}}) {
            $self->sql->insert_row('link_type_attribute_type', {
                link_type      => $id,
                attribute_type => $attrib->{type},
                min            => $attrib->{min},
                max            => $attrib->{max},
            });
        }
    }
    return $self->_entity_class->new( id => $id, gid => $row->{gid} );
}

sub set_examples {
    my ($self, $id, $examples) = @_;

    my $link_table = $self->sql->select_single_value(
        "SELECT 'l_' || entity_type0 || '_' || entity_type1
         FROM link_type
         WHERE id = ?",
        $id
    );

    my $documentation_link_table = sprintf "documentation.%s_example",
        $link_table;

    $self->sql->do(
        "DELETE FROM $documentation_link_table
         WHERE id IN (
             SELECT l.id
             FROM $documentation_link_table
             JOIN $link_table l USING (id)
             JOIN link ON (link.id = l.link)
             WHERE link.link_type = ?
         )",
        $id
    );

    for my $example (@$examples) {
        $self->sql->insert_row(
            $documentation_link_table,
            {
                name => $example->{name},
                id => $example->{relationship}{id},
                published => 1
            }
        );
    }
}

sub update
{
    my ($self, $id, $values) = @_;

    my $row = $self->_hash_to_row($values);
    if (%$row) {
        $self->sql->update_row('link_type', $row, { id => $id });
    }
    if (exists $values->{documentation}) {
        $self->sql->update_row(
            'documentation.link_type_documentation',
            { documentation => $values->{documentation} },
            { id => $id }
        );
    }

    if (exists $values->{examples}) {
        $self->set_examples($id, $values->{examples});
    }

    if (exists $values->{attributes}) {
        $self->sql->do('DELETE FROM link_type_attribute_type WHERE link_type = ?', $id);
        foreach my $attrib (@{$values->{attributes}}) {
            $self->sql->insert_row('link_type_attribute_type', {
                link_type      => $id,
                attribute_type => $attrib->{type},
                min            => $attrib->{min},
                max            => $attrib->{max},
            });
        }
    }
}

sub delete
{
    my ($self, $id) = @_;

    $self->sql->do('DELETE FROM documentation.link_type_documentation WHERE id = ?', $id);
    $self->sql->do('DELETE FROM link_type_attribute_type WHERE link_type = ?', $id);
    $self->sql->do('DELETE FROM link_type WHERE id = ?', $id);
}

sub _hash_to_row
{
    my ($self, $values) = @_;

    return hash_to_row($values, {
<<<<<<< HEAD
        parent              => 'parent_id',
        entity_type0        => 'entity0_type',
        entity_type1        => 'entity1_type',
        child_order         => 'child_order',
        name                => 'name',
        description         => 'description',
        link_phrase         => 'link_phrase',
        reverse_link_phrase => 'reverse_link_phrase',
        long_link_phrase    => 'long_link_phrase',
        priority            => 'priority',
        is_deprecated       => 'is_deprecated',
        has_dates           => 'has_dates',
=======
        parent          => 'parent_id',
        entity_type0     => 'entity0_type',
        entity_type1     => 'entity1_type',
        child_order      => 'child_order',
        name            => 'name',
        description     => 'description',
        link_phrase      => 'link_phrase',
        reverse_link_phrase     => 'reverse_link_phrase',
        long_link_phrase => 'long_link_phrase',
        priority        => 'priority',
        is_deprecated => 'is_deprecated',
        has_dates        => 'has_dates',
>>>>>>> 5d11fef3
        entity0_cardinality => 'entity0_cardinality',
        entity1_cardinality => 'entity1_cardinality',
    });
}

sub in_use {
    my ($self, $link_type_id) = @_;
    return $self->sql->select_single_value(
        'SELECT TRUE FROM link WHERE link_type = ? LIMIT 1',
        $link_type_id
    );
}

sub load_documentation {
    my ($self, @link_types) = @_;

    my $link_type_ids = [ map { $_->id } @link_types ];

    my %documentation_strings = map { @$_ } @{
        $self->sql->select_list_of_lists(
            'SELECT id, documentation
             FROM documentation.link_type_documentation
             WHERE id = any(?)', $link_type_ids
         );
    };

    my $all_examples_query =
        sprintf 'SELECT * FROM (%s) s WHERE link_type = any(?)',
            join(
                ' UNION ALL ',
                map {
                    my ($a, $b) = @$_;
                    my $t = "l_${a}_${b}";
                    "SELECT link_type, l.id, ex.name, ex.published, entity_type0,
                       entity_type1
                     FROM documentation.${t}_example ex
                     JOIN $t l USING (id)
                     JOIN link ON (l.link = link.id)
                     JOIN link_type ON (link.link_type = link_type.id)"
                }
                $self->c->model('Relationship')->all_pairs
            );

    my %examples;
    for my $example (@{
        $self->sql->select_list_of_hashes($all_examples_query, $link_type_ids)
    }) {
        push @{ $examples{ $example->{link_type} } //= [] },
            MusicBrainz::Server::Entity::ExampleRelationship->new(
                name => $example->{name},
                published => $example->{published},
                relationship => $self->c->model('Relationship')->get_by_id(
                    $example->{entity_type0}, $example->{entity_type1},
                    $example->{id}
                )
            )
    }

    my @relationships = map { $_->relationship } map { @$_ } values %examples;
    $self->c->model('Link')->load(@relationships);
    $self->c->model('LinkType')->load(map { $_->link } @relationships);
    $self->c->model('Relationship')->load_entities(@relationships);

    for my $link_type (@link_types) {
        my $id = $link_type->id;
        $link_type->documentation($documentation_strings{$id} // '');
        $link_type->examples($examples{$id} // []);
    }
}

__PACKAGE__->meta->make_immutable;
no Moose;
1;

=head1 COPYRIGHT

Copyright (C) 2009 Lukas Lalinsky

This program is free software; you can redistribute it and/or modify
it under the terms of the GNU General Public License as published by
the Free Software Foundation; either version 2 of the License, or
(at your option) any later version.

This program is distributed in the hope that it will be useful,
but WITHOUT ANY WARRANTY; without even the implied warranty of
MERCHANTABILITY or FITNESS FOR A PARTICULAR PURPOSE.  See the
GNU General Public License for more details.

You should have received a copy of the GNU General Public License
along with this program; if not, write to the Free Software
Foundation, Inc., 675 Mass Ave, Cambridge, MA 02139, USA.

=cut<|MERGE_RESOLUTION|>--- conflicted
+++ resolved
@@ -305,20 +305,6 @@
     my ($self, $values) = @_;
 
     return hash_to_row($values, {
-<<<<<<< HEAD
-        parent              => 'parent_id',
-        entity_type0        => 'entity0_type',
-        entity_type1        => 'entity1_type',
-        child_order         => 'child_order',
-        name                => 'name',
-        description         => 'description',
-        link_phrase         => 'link_phrase',
-        reverse_link_phrase => 'reverse_link_phrase',
-        long_link_phrase    => 'long_link_phrase',
-        priority            => 'priority',
-        is_deprecated       => 'is_deprecated',
-        has_dates           => 'has_dates',
-=======
         parent          => 'parent_id',
         entity_type0     => 'entity0_type',
         entity_type1     => 'entity1_type',
@@ -331,7 +317,6 @@
         priority        => 'priority',
         is_deprecated => 'is_deprecated',
         has_dates        => 'has_dates',
->>>>>>> 5d11fef3
         entity0_cardinality => 'entity0_cardinality',
         entity1_cardinality => 'entity1_cardinality',
     });
