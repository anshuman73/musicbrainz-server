package MusicBrainz::Server::Data::Role::Area;
use Moose::Role;

use MusicBrainz::Server::Data::Utils qw( query_to_list_limited );

requires '_columns', '_table', '_area_cols';

sub find_by_area
{
    my ($self, $area_id, $limit, $offset) = @_;
    my $area_cols = $self->_area_cols;
    my $name_column = $self->isa('MusicBrainz::Server::Data::Place') ? 'name' : 'name.name';
    my $query = "SELECT " . $self->_columns . "
                 FROM " . $self->_table . "
                 WHERE " . join(" OR ", map { $_ . " = ?" } @$area_cols ) . "
<<<<<<< HEAD
                 ORDER BY musicbrainz_collate($name_column), id
=======
                 ORDER BY musicbrainz_collate(name), id
>>>>>>> c3bb94c7
                 OFFSET ?";
    return query_to_list_limited(
        $self->c->sql, $offset, $limit, sub { $self->_new_from_row(@_) },
        $query, (map { $area_id } @$area_cols), $offset || 0);
}

no Moose::Role;
1;

=head1 COPYRIGHT

Copyright (C) 2013 MetaBrainz Foundation

This program is free software; you can redistribute it and/or modify
it under the terms of the GNU General Public License as published by
the Free Software Foundation; either version 2 of the License, or
(at your option) any later version.

This program is distributed in the hope that it will be useful,
but WITHOUT ANY WARRANTY; without even the implied warranty of
MERCHANTABILITY or FITNESS FOR A PARTICULAR PURPOSE.  See the
GNU General Public License for more details.

You should have received a copy of the GNU General Public License
along with this program; if not, write to the Free Software
Foundation, Inc., 675 Mass Ave, Cambridge, MA 02139, USA.

=cut
<|MERGE_RESOLUTION|>--- conflicted
+++ resolved
@@ -13,11 +13,7 @@
     my $query = "SELECT " . $self->_columns . "
                  FROM " . $self->_table . "
                  WHERE " . join(" OR ", map { $_ . " = ?" } @$area_cols ) . "
-<<<<<<< HEAD
-                 ORDER BY musicbrainz_collate($name_column), id
-=======
                  ORDER BY musicbrainz_collate(name), id
->>>>>>> c3bb94c7
                  OFFSET ?";
     return query_to_list_limited(
         $self->c->sql, $offset, $limit, sub { $self->_new_from_row(@_) },
