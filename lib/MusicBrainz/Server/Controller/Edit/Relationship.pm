package MusicBrainz::Server::Controller::Edit::Relationship;
use Moose;

BEGIN { extends 'MusicBrainz::Server::Controller' };

use MusicBrainz::Server::Constants qw(
    $EDIT_RELATIONSHIP_DELETE
    $EDIT_RELATIONSHIP_EDIT
    $EDIT_RELATIONSHIP_CREATE
    );
use MusicBrainz::Server::Data::Utils qw( type_to_model );
use MusicBrainz::Server::Edit::Relationship::Delete;
use MusicBrainz::Server::Edit::Relationship::Edit;
use MusicBrainz::Server::Translation qw( l ln );
use JSON;

sub build_type_info
{
    my ($tree) = @_;

    sub _builder
    {
        my ($root, $info) = @_;

        if ($root->id) {
            my %attrs = map { $_->type_id => [
                defined $_->min ? 0 + $_->min : undef,
                defined $_->max ? 0 + $_->max : undef,
            ] } $root->all_attributes;
            $info->{$root->id} = {
                descr => $root->description,
                attrs => \%attrs,
            };
        }
        foreach my $child ($root->all_children) {
            _builder($child, $info);
        }
    }

    my %type_info;
    _builder($tree, \%type_info);
    return %type_info;
}

sub edit : Local RequireAuth Edit
{
    my ($self, $c) = @_;

    my $id = $c->req->params->{id};
    my $type0 = $c->req->params->{type0};
    my $type1 = $c->req->params->{type1};

    my $rel = $c->model('Relationship')->get_by_id($type0, $type1, $id);
    $c->model('Link')->load($rel);
    $c->model('LinkType')->load($rel->link);
    $c->model('Relationship')->load_entities($rel);

    my $tree = $c->model('LinkType')->get_tree($type0, $type1);
    my %type_info = build_type_info($tree);

    $c->stash(
        root => $tree,
        type_info => JSON->new->latin1->encode(\%type_info),
    );

    my $attr_tree = $c->model('LinkAttributeType')->get_tree();
    $c->stash( attr_tree => $attr_tree );

    my $values = {
        link_type_id => $rel->link->type_id,
        begin_date => $rel->link->begin_date,
        end_date => $rel->link->end_date,
        attrs => {},
    };
    my %attr_multi;
    foreach my $attr ($attr_tree->all_children) {
        $attr_multi{$attr->id} = scalar $attr->all_children;
    }
    foreach my $attr ($rel->link->all_attributes) {
        my $name = $attr->root->name;
        if ($attr_multi{$attr->root->id}) {
            if (exists $values->{attrs}->{$name}) {
                push @{$values->{attrs}->{$name}}, $attr->id;
            }
            else {
                $values->{attrs}->{$name} = [ $attr->id ];
            }
        }
        else {
            $values->{attrs}->{$name} = 1;
        }
    }
<<<<<<< HEAD

    $values->{entity0}->{id} = $rel->entity0_id;
    $values->{entity1}->{id} = $rel->entity1_id;
    $values->{entity0}->{name} = $rel->entity0->name;
    $values->{entity1}->{name} = $rel->entity1->name;

    my $form = $c->form( form => 'Relationship', init_object => $values );
=======
    my $form = $c->form(
        form => 'Relationship',
        init_object => $values,
        attr_tree => $attr_tree
    );
>>>>>>> 22ae3735
    $form->field('link_type_id')->_load_options;

    $c->stash( relationship => $rel );

    if ($c->form_posted && $form->process( params => $c->req->params )) {
        my @attributes;
        for my $attr ($attr_tree->all_children) {
            my $value = $form->field('attrs')->field($attr->name)->value;
            next unless defined($value);

            push @attributes, scalar($attr->all_children)
                ? @$value
                : $value ? $attr->all_children : ();
        }

        my $values = $form->values;
        my $edit = $self->_insert_edit($c, $form,
            edit_type => $EDIT_RELATIONSHIP_EDIT,
            type0             => $type0,
            type1             => $type1,
            entity0_id        => $values->{entity0}->{id},
            entity1_id        => $values->{entity1}->{id},
            relationship      => $rel,
            link_type_id      => $values->{link_type_id},
            begin_date        => $values->{begin_date},
            end_date          => $values->{end_date},
            change_direction  => $values->{direction},
            attributes        => \@attributes
        );

        my $redirect = $c->req->params->{returnto} || $c->uri_for('/search');
        $c->response->redirect($redirect);
        $c->detach;
    }
}

sub create : Local RequireAuth Edit
{
    my ($self, $c) = @_;

    my $qp = $c->req->query_params;
    my ($type0, $type1)         = ($qp->{type0},  $qp->{type1});
    my ($source_gid, $dest_gid) = ($qp->{entity0}, $qp->{entity1});
    if (!$type0 || !$type1 || !$source_gid || !$dest_gid) {
        $c->stash( message => l('Invalid arguments') );
        $c->detach('/error_500');
    }

    if ($type0 gt $type1) {
        # FIXME We should really support entering relationships backwards
        # (ie work -> recording, not just recording -> work)
        ($type0, $type1) = ($type1, $type0);
        ($source_gid, $dest_gid) = ($dest_gid, $source_gid);
    }

    my $source_model = $c->model(type_to_model($type0));
    my $dest_model   = $c->model(type_to_model($type1));
    if (!$source_model || !$dest_model) {
        $c->stash( message => l('Invalid entities') );
        $c->detach('/error_500');
    }

    my $source = $source_model->get_by_gid($source_gid);
    my $dest   = $dest_model->get_by_gid($dest_gid);

    if ($source->id == $dest->id) {
        $c->stash( message => l('A relationship requires 2 different entities') );
        $c->detach('/error_500');
    }

    my $tree = $c->model('LinkType')->get_tree($type0, $type1);
    my %type_info = build_type_info($tree);

    $c->stash(
        root      => $tree,
        type_info => JSON->new->latin1->encode(\%type_info),
    );

    my $attr_tree = $c->model('LinkAttributeType')->get_tree();
    $c->stash( attr_tree => $attr_tree );

    my $form = $c->form(
        form => 'Relationship',
        attr_tree => $attr_tree
    );
    $c->stash(
        source => $source, source_type => $type0,
        dest   => $dest,   dest_type   => $type1
    );

    if ($c->form_posted && $form->submitted_and_valid($c->req->params)) {
        my @attributes;
        for my $attr ($attr_tree->all_children) {
            my $value = $form->field('attrs')->field($attr->name)->value;
            next unless defined($value);

            push @attributes, scalar($attr->all_children)
                ? @$value
                : $value ? $attr->all_children : ();
        }

        my $entity0 = $source;
        my $entity1 = $dest;

        if ($type0 eq $type1 && $form->field('direction')->value)
        {
            ($entity0, $entity1) = ($entity1, $entity0);
        }

        if ($c->model('Relationship')->exists($type0, $type1, {
            link_type_id => $form->field('link_type_id')->value,
            begin_date => $form->field('begin_date')->value,
            end_date => $form->field('end_date')->value,
            attributes => \@attributes,
            entity0 => $entity0->id,
            entity1 => $entity1->id,
        })) {
            $c->stash( exists => 1 );
            $c->detach;
        }

        $self->_insert_edit($c, $form,
            edit_type    => $EDIT_RELATIONSHIP_CREATE,
            type0        => $type0,
            type1        => $type1,
            entity0      => $entity0,
            entity1      => $entity1,
            begin_date   => $form->field('begin_date')->value,
            end_date     => $form->field('end_date')->value,
            link_type_id => $form->field('link_type_id')->value,
            attributes   => \@attributes,
        );

        my $redirect = $c->controller(type_to_model($type0))->action_for('show');
        $c->response->redirect($c->uri_for_action($redirect, [ $source_gid ]));
        $c->detach;
    }
}

sub create_url : Local RequireAuth Edit
{
    my ($self, $c) = @_;
    my $qp = $c->req->query_params;
    my $type = $qp->{type};
    my $gid = $qp->{entity};

    if ($type eq 'url') {
        $c->stash( message => l('Invalid type') );
        $c->detach('/error_500');
    }

    my @types = sort ($type, 'url');

    my $model = $c->model(type_to_model($type));
    unless (defined $model) {
        $c->stash( message => l('Invalid type') );
        $c->detach('/error_500');
    }
    
    my $entity = $model->get_by_gid($gid);
    unless (defined $entity) {
        $c->stash( message => l('Entity not found') );
        $c->detach('/error_404');
    }

    my $tree = $c->model('LinkType')->get_tree(@types);
    my %type_info = build_type_info($tree);

    $c->stash(
        root      => $tree,
        type_info => JSON->new->latin1->encode(\%type_info),
    );

    my $form = $c->form( form => 'Relationship::URL', reverse => $types[0] eq 'url' );

    $c->stash(
        entity => $entity,
        type => $type,
    );

    if ($c->form_posted && $form->submitted_and_valid($c->req->params)) {
        my $url = $c->model('URL')->find_or_insert($form->field('url')->value);

        my $e0 = $types[0] eq 'url' ? $url : $entity;
        my $e1 = $types[1] eq 'url' ? $url : $entity;

        $self->_insert_edit($c, $form,
            edit_type    => $EDIT_RELATIONSHIP_CREATE,
            type0        => $types[0],
            type1        => $types[1],
            entity0      => $e0,
            entity1      => $e1,
            link_type_id => $form->field('link_type_id')->value,
            attributes   => [],
        );
        my $redirect = $c->controller(type_to_model($type))->action_for('show');
        $c->response->redirect($c->uri_for_action($redirect, [ $gid ]));
        $c->detach;
    }
}

sub delete : Local RequireAuth Edit
{
    my ($self, $c) = @_;

    my $id = $c->req->params->{id};
    my $type0 = $c->req->params->{type0};
    my $type1 = $c->req->params->{type1};

    my $rel = $c->model('Relationship')->get_by_id($type0, $type1, $id);
    $c->model('Link')->load($rel);
    $c->model('LinkType')->load($rel->link);
    $c->model('Relationship')->load_entities($rel);

    my $form = $c->form( form => 'Confirm' );
    $c->stash( relationship => $rel );

    if ($c->form_posted && $form->process( params => $c->req->params )) {
        my $values = $form->values;

        my $edit = $self->_insert_edit($c, $form,
            edit_type    => $EDIT_RELATIONSHIP_DELETE,

            type0        => $type0,
            type1        => $type1,
            relationship => $rel,
        );

        my $redirect = $c->req->params->{returnto} || $c->uri_for('/search');
        $c->response->redirect($redirect);
        $c->detach;
    }

    $c->stash( relationship => $rel );
}

no Moose;
1;

=head1 COPYRIGHT

Copyright (C) 2009 Lukas Lalinsky

This program is free software; you can redistribute it and/or modify
it under the terms of the GNU General Public License as published by
the Free Software Foundation; either version 2 of the License, or
(at your option) any later version.

This program is distributed in the hope that it will be useful,
but WITHOUT ANY WARRANTY; without even the implied warranty of
MERCHANTABILITY or FITNESS FOR A PARTICULAR PURPOSE.  See the
GNU General Public License for more details.

You should have received a copy of the GNU General Public License
along with this program; if not, write to the Free Software
Foundation, Inc., 675 Mass Ave, Cambridge, MA 02139, USA.

=cut<|MERGE_RESOLUTION|>--- conflicted
+++ resolved
@@ -90,21 +90,17 @@
             $values->{attrs}->{$name} = 1;
         }
     }
-<<<<<<< HEAD
 
     $values->{entity0}->{id} = $rel->entity0_id;
     $values->{entity1}->{id} = $rel->entity1_id;
     $values->{entity0}->{name} = $rel->entity0->name;
     $values->{entity1}->{name} = $rel->entity1->name;
 
-    my $form = $c->form( form => 'Relationship', init_object => $values );
-=======
     my $form = $c->form(
         form => 'Relationship',
         init_object => $values,
         attr_tree => $attr_tree
     );
->>>>>>> 22ae3735
     $form->field('link_type_id')->_load_options;
 
     $c->stash( relationship => $rel );
