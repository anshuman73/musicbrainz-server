--- conflicted
+++ resolved
@@ -3,10 +3,7 @@
 
 BEGIN { extends 'MusicBrainz::Server::Controller' };
 
-<<<<<<< HEAD
-=======
-use MusicBrainz::Server::Constants qw( $EDIT_RELATIONSHIP_DELETE $EDIT_RELATIONSHIP_CREATE );
->>>>>>> c7bd5d12
+use MusicBrainz::Server::Constants qw( $EDIT_RELATIONSHIP_CREATE );
 use MusicBrainz::Server::Data::Utils qw( type_to_model );
 use MusicBrainz::Server::ControllerUtils::Delete qw( cancel_or_action );
 use MusicBrainz::Server::Edit::Relationship::Delete;
@@ -427,34 +424,20 @@
     $c->model('Relationship')->load_entities($rel);
     $c->stash( relationship => $rel );
 
-<<<<<<< HEAD
-    if ($c->form_posted && $form->process( params => $c->req->params )) {
-        $c->model('MB')->with_transaction(sub {
-            $self->delete_relationship(
-                $c, $form,
-                type0 => $type0,
-                type1 => $type1,
-                relationship => $rel
-            );
-        });
-=======
     my $edit = $c->model('Edit')->find_creation_edit($EDIT_RELATIONSHIP_CREATE, $rel->id);
     cancel_or_action($c, $edit, $c->req->params->{returnto}, sub {
         my $form = $c->form(
             form => 'Confirm',
             requires_edit_note => 1
         );
->>>>>>> c7bd5d12
 
         if ($c->form_posted && $form->process( params => $c->req->params )) {
             $c->model('MB')->with_transaction(sub {
-                my $edit = $self->_insert_edit(
+                $self->delete_relationship(
                     $c, $form,
-                    edit_type    => $EDIT_RELATIONSHIP_DELETE,
-
-                    type0        => $type0,
-                    type1        => $type1,
-                    relationship => $rel,
+                    type0 => $type0,
+                    type1 => $type1,
+                    relationship => $rel
                 );
             });
 
