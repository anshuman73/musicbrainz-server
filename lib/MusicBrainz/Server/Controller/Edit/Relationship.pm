--- conflicted
+++ resolved
@@ -248,7 +248,6 @@
                 : $value ? $attr->id : ();
         }
 
-<<<<<<< HEAD
         my @ids = $form->field('direction')->value
                 # User is changing the direction
                 ? ($form->field('entity1.id')->value
@@ -258,6 +257,9 @@
                 : ($form->field('entity0.id')->value
                   ,$form->field('entity1.id')->value);
 
+        my $model0 = $c->model(type_to_model($type0));
+        my $model1 = $c->model(type_to_model($type1));
+
         my @selected = (
             $model0->get_by_id($form->field('entity0.id')->value),
             $model1->get_by_id($form->field('entity1.id')->value)
@@ -265,55 +267,17 @@
 
         $c->stash( selected => \@selected );
 
-        if ($c->model('Relationship')->exists($type0, $type1, {
-            link_type_id => $form->field('link_type_id')->value,
-            begin_date   => $form->field('begin_date')->value,
-            end_date     => $form->field('end_date')->value,
-            attributes   => [uniq @attributes],
-            entity0_id   => $ids[0],
-            entity1_id   => $ids[1]
-        })) {
-            $c->stash( exists => 1 );
-            $c->detach;
-        }
-
-        my $link_type = $c->model('LinkType')->get_by_id(
-            $form->field('link_type_id')->value
-        );
-
-        my $values = $form->values;
-        my $edit = $self->_insert_edit($c, $form,
-            edit_type => $EDIT_RELATIONSHIP_EDIT,
-            type0             => $type0,
-            type1             => $type1,
-            entity0           => $selected[0],
-            entity1           => $selected[1],
-            relationship      => $rel,
-            link_type         => $link_type,
-            begin_date        => $form->field('begin_date')->value,
-            end_date          => $form->field('end_date')->value,
-            change_direction  => $form->field('direction')->value,
-            attributes        => [uniq @attributes],
-        );
-=======
         $self->try_and_edit(
             $c, $form,
             $type0, $type1, $rel,
-            $form->field('direction')->value
-                # User is changing the direction
-                ? (entity0_id   => $form->field('entity1.id')->value,
-                   entity1_id   => $form->field('entity0.id')->value)
-
-                # User is not changing the direction
-                : (entity0_id   => $form->field('entity0.id')->value,
-                   entity1_id   => $form->field('entity1.id')->value),
+            entity0_id       => $ids[0],
+            entity1_id       => $ids[1],
             attributes       => \@attributes,
             new_link_type_id => $form->field('link_type_id')->value,
             new_begin_date   => $form->field('begin_date')->value,
             new_end_date     => $form->field('end_date')->value,
         ) or
             $self->detach_existing($c);
->>>>>>> 8c4c3784
 
         my $redirect = $c->req->params->{returnto} || $c->uri_for('/search');
         $c->response->redirect($redirect);
