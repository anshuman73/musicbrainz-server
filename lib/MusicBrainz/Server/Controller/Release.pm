package MusicBrainz::Server::Controller::Release;
use Moose;
use MusicBrainz::Server::Track;

BEGIN { extends 'MusicBrainz::Server::Controller' }

with 'MusicBrainz::Server::Controller::Role::Load' => {
    entity_name => 'release',
    model       => 'Release',
};
with 'MusicBrainz::Server::Controller::Role::LoadWithRowID';
with 'MusicBrainz::Server::Controller::Role::Annotation';
with 'MusicBrainz::Server::Controller::Role::Details';
with 'MusicBrainz::Server::Controller::Role::Relationship';
with 'MusicBrainz::Server::Controller::Role::EditListing';
with 'MusicBrainz::Server::Controller::Role::Tag';

use List::MoreUtils qw( part uniq );
use List::UtilsBy 'nsort_by';
use MusicBrainz::Server::Constants qw( $EDIT_RELEASE_DELETE $EDIT_RELEASE_ADD_COVER_ART );
use MusicBrainz::Server::Translation qw ( l ln );

use MusicBrainz::Server::Constants qw(
    $EDIT_RELEASE_CHANGE_QUALITY
    $EDIT_RELEASE_MOVE
    $EDIT_RELEASE_MERGE
    $EDIT_RELEASE_REMOVE_COVER_ART
);

use aliased 'MusicBrainz::Server::Entity::Work';

# A duration lookup has to match within this many milliseconds
use constant DURATION_LOOKUP_RANGE => 10000;

=head1 NAME

MusicBrainz::Server::Controller::Release - Catalyst Controller for
working with Release entities

=head1 DESCRIPTION

This controller handles user interaction, both read and write, with
L<MusicBrainz::Server::Release> objects. This includes displaying
releases, editing releases and creating new releases.

=head1 METHODS

=head2 base

Base action to specify that all actions live in the C<label>
namespace

=cut

sub base : Chained('/') PathPart('release') CaptureArgs(0) { }

after 'load' => sub
{
    my ($self, $c) = @_;
    my $release = $c->stash->{release};
    $c->model('Release')->load_meta($release);

    # Load release group
    $c->model('ReleaseGroup')->load($release);
    $c->model('ReleaseGroup')->load_meta($release->release_group);
    $c->model('Relationship')->load_subset([ 'url' ], $release->release_group);
    if ($c->user_exists) {
        $c->model('ReleaseGroup')->rating->load_user_ratings($c->user->id, $release->release_group);
    }

    # We need to load more artist credits in 'show'
    if ($c->action->name ne 'show') {
        $c->model('ArtistCredit')->load($release);
    }

    # The release editor loads this stuff on its own
    if ($c->action->name ne 'edit') {
        $c->model('ReleaseStatus')->load($release);
        $c->model('ReleasePackaging')->load($release);
        $c->model('Country')->load($release);
        $c->model('Language')->load($release);
        $c->model('Script')->load($release);
        $c->model('ReleaseLabel')->load($release);
        $c->model('Label')->load($release->all_labels);
        $c->model('ReleaseGroupType')->load($release->release_group);
        $c->model('Medium')->load_for_releases($release);
        $c->model('MediumFormat')->load($release->all_mediums);
    }
};

# Stuff that has the side bar and thus needs to display collection information
after [qw( show collections details discids tags relationships )] => sub {
    my ($self, $c) = @_;

    my $release = $c->stash->{release};

    my @collections;
    my %containment;
    if ($c->user_exists) {
        # Make a list of collections and whether this release is contained in them
        @collections = $c->model('Collection')->find_all_by_editor($c->user->id);
        foreach my $collection (@collections) {
            $containment{$collection->id} = 1
                if ($c->model('Collection')->check_release($collection->id, $release->id));
        }
    }

    my @all_collections = $c->model('Collection')->find_all_by_release($release->id);

    $c->stash(
        collections => \@collections,
        containment => \%containment,
        all_collections => \@all_collections,
    );
};

after 'relationships' => sub
{
    my ($self, $c) = @_;
    my $release = $c->stash->{release};
    $c->model('Relationship')->load($release->release_group);
};

sub discids : Chained('load')
{
    my ($self, $c) = @_;

    my $release = $c->stash->{release};
    my @medium_cdtocs = $c->model('MediumCDTOC')->load_for_mediums($release->all_mediums);
    $c->model('CDTOC')->load(@medium_cdtocs);
    $c->stash( has_cdtocs => scalar(@medium_cdtocs) > 0 );
}

=head2 relations

Show all relationships attached to this release

=cut

sub relations : Chained('load')
{
    my ($self, $c) = @_;
    $c->stash->{relations} = $c->model('Relation')->load_relations($self->entity);
}

=head2 show

Display a release to the user.

This loads a release from the database (given a valid MBID or database row
ID) and displays it in full, including a summary of advanced relations,
tags, tracklisting, release events, etc.

=cut

sub show : Chained('load') PathPart('')
{
    my ($self, $c) = @_;

    my $release = $c->stash->{release};

    my @mediums = $release->all_mediums;
    my @tracklists = grep { defined } map { $_->tracklist } @mediums;
    $c->model('Track')->load_for_tracklists(@tracklists);

    my @tracks = map { $_->all_tracks } @tracklists;
    my @recordings = $c->model('Recording')->load(@tracks);
    $c->model('Recording')->load_meta(@recordings);
    if ($c->user_exists) {
        $c->model('Recording')->rating->load_user_ratings($c->user->id, @recordings);
    }
    $c->model('ArtistCredit')->load($release, @tracks);

    $c->model('Relationship')->load(@recordings);
    $c->model('Relationship')->load(
        $release,
        grep { $_->isa(Work) } map { $_->target }
            map { $_->all_relationships } @recordings);

    $c->stash(
        template     => 'release/index.tt',
        show_artists => $release->has_multiple_artists,
    );
}

=head2 show

Lookup a CD

Given a TOC, carry out a fuzzy TOC lookup and display the matches in a table

=cut

sub medium_sort
{
    ($a->medium->format_id || 99) <=> ($b->medium->format_id || 99)
        or
    ($a->medium->release->release_group->type_id || 99) <=> ($b->medium->release->release_group->type_id || 99)
        or
    ($a->medium->release->status_id || 99) <=> ($b->medium->release->status_id || 99)
        or
    ($a->medium->release->date->year || 9999) <=> ($b->medium->release->date->year || 9999)
        or
    ($a->medium->release->date->month || 12) <=> ($b->medium->release->date->month || 12)
        or
    ($a->medium->release->date->day || 31) <=> ($b->medium->release->date->day || 31)
}

sub lookup : Local
{
    my ($self, $c) = @_;

    my $toc = $c->req->query_params->{toc};
    $c->stash->{toc} = $toc;

    my $results = $c->model('DurationLookup')->lookup($toc, DURATION_LOOKUP_RANGE);
    if (defined $results)
    {
        $c->model('Release')->load(map { $_->medium } @{$results});
        if (scalar(@{$results}) == 1)
        {
             $c->response->redirect($c->uri_for("/release/" . $results->[0]->medium->release->gid));
        }
        else
        {
            $c->model('ReleaseGroup')->load(map { $_->medium->release } @{$results});
            $c->model('ReleaseGroupType')->load(map { $_->medium->release->release_group } @{$results});
            $c->model('ReleaseStatus')->load(map { $_->medium->release } @{$results});
            $c->model('MediumFormat')->load(map { $_->medium } @{$results});
            $c->model('ArtistCredit')->load(map { $_->medium->release } @{$results});
            my @sorted = sort medium_sort @{$results};
            $c->stash->{results} = \@sorted;
        }
    }
    else
    {
        $c->stash->{results} = [];
    }
}

=head2 duplicate

Duplicate a release into the add release editor

=cut

sub duplicate : Chained('load')
{
    my ($self, $c) = @_;
    $c->forward('/user/login');
    $c->forward('_load_related');
    $c->forward('/release_editor/duplicate_release');
}

sub _load_related : Private
{
    my ($self, $c) = @_;

    my $release = $self->entity;
    $c->stash->{artist}         = $c->model('Artist')->load($release->artist);
    $c->stash->{tracks}         = $c->model('Track')->load_from_release($release);
    $c->stash->{release_events} = $c->model('Release')->load_events($release, country_id => 1);
}

=head2 rating

Rate a release

=cut

sub rating : Chained('load') Args(2)
{
    my ($self, $c, $entity, $new_vote) = @_;
    #Need more validation here

    $c->forward('/user/login');
    $c->forward('/rating/do_rating', ['artist', $entity, $new_vote]);
    $c->response->redirect($c->entity_url($self->entity, 'show'));
}

sub change_quality : Chained('load') PathPart('change-quality') RequireAuth
{
    my ($self, $c) = @_;
    my $release = $c->stash->{release};
    $self->edit_action(
        $c,
        item => $release,
        form => 'ChangeReleaseQuality',
        type => $EDIT_RELEASE_CHANGE_QUALITY,
        edit_args => { to_edit => $release },
        on_creation => sub {
            my $uri = $c->uri_for_action('/release/show', [ $release->gid ]);
            $c->response->redirect($uri);
        }
    );
}

sub move : Chained('load') RequireAuth Edit ForbiddenOnSlaves
{
    my ($self, $c) = @_;
    my $release = $c->stash->{release};

    if ($c->req->query_params->{dest}) {
        my $release_group = $c->model('ReleaseGroup')->get_by_gid($c->req->query_params->{dest});
        $c->model('ArtistCredit')->load($release_group);
        if ($release->release_group_id == $release_group->id) {
            $c->stash( message => l('This release is already in the selected release group') );
            $c->detach('/error_400');
        }

        $c->stash(
            template => 'release/move_confirm.tt', 
            release_group => $release_group
        );

        $self->edit_action($c,
            form => 'Confirm',
            type => $EDIT_RELEASE_MOVE,
            edit_args => {
                release => $release,
                new_release_group => $release_group
            },
            on_creation => sub {
                $c->response->redirect(
                    $c->uri_for_action($self->action_for('show'), [ $release->gid ]));
            }
        );
    }
    else {
        my $query = $c->form( query_form => 'Search::Query', name => 'filter' );
        $query->field('query')->input($release->release_group->name);
        if ($query->submitted_and_valid($c->req->params)) {
            my $results = $self->_load_paged($c, sub {
                $c->model('Search')->search('release_group',
                                            $query->field('query')->value, shift, shift)
            });
            $c->model('ArtistCredit')->load(map { $_->entity } @$results);
            $results = [ grep { $release->release_group_id != $_->entity->id } @$results ];
            $c->stash( search_results => $results );
        }
        $c->stash( template => 'release/move_search.tt' );
    }
}

=head2 collections

View a list of collections that this release has been added to.

=cut

sub collections : Chained('load') RequireAuth
{
    my ($self, $c) = @_;

    my @all_collections = $c->model('Collection')->find_all_by_release($c->stash->{release}->id);
    my @public_collections;
    my $private_collections = 0;

    # Keep public collections;
    # count private collection
    foreach my $collection (@all_collections) {
        push (@public_collections, $collection)
            if ($collection->{'public'} == 1);
        $private_collections++
            if ($collection->{'public'} == 0);
    }

    $c->stash(
        public_collections => \@public_collections,
        private_collections => $private_collections,
    );
}

sub cover_art_uploaded : Chained('load') PathPart('cover-art-uploaded')
{
    my ($self, $c) = @_;

    # FIXME: remove Chained('load') ?
    $c->stash->{filename} = $c->req->params->{key};
}

sub cover_art_uploader : Chained('load') PathPart('cover-art-uploader') RequireAuth
{
    my ($self, $c) = @_;

    my $entity = $c->stash->{$self->{entity_name}};

    my $bucket = $c->model ('CoverArtArchive')->initialize_release ($entity->gid);
    my $redirect = $c->uri_for_action('/release/cover_art_uploaded', [ $entity->gid ])->as_string ();

    $c->stash->{form_action} = &DBDefs::COVER_ART_ARCHIVE_UPLOAD_PREFIX."/$bucket/";
    $c->stash->{s3fields} = $c->model ('CoverArtArchive')->post_fields ($bucket, $entity->gid, $redirect);
}

sub add_cover_art : Chained('load') PathPart('add-cover-art') RequireAuth
{
    my ($self, $c) = @_;
    my $entity = $c->stash->{$self->{entity_name}};

    $c->model('Release')->load_meta($entity);

    if (!$entity->may_have_cover_art) {
        $c->stash( template => 'release/caa_darkened.tt' );
        $c->detach;
    }

    my $form = $c->form( form => 'Release::AddCoverArt' );
    if ($c->form_posted && $form->submitted_and_valid($c->req->params)) {

        $self->_insert_edit(
            $c, $form,
            edit_type => $EDIT_RELEASE_ADD_COVER_ART,

            # FIXME: rename to "to_edit"
            release => $entity,
            cover_art_url => $form->field ("filename")->value,
            cover_art_type => $form->field ("type")->value,
            cover_art_page => $form->field ("page")->value,
        );

        $c->response->redirect($c->uri_for_action('/release/cover_art', [ $entity->gid ]));
        $c->detach;
    }
}

with 'MusicBrainz::Server::Controller::Role::Merge' => {
    edit_type => $EDIT_RELEASE_MERGE,
    confirmation_template => 'release/merge_confirm.tt',
    search_template => 'release/merge_search.tt',
    merge_form => 'Merge::Release',
};

sub _merge_form_arguments {
    my ($self, $c, @releases) = @_;
    $c->model('Medium')->load_for_releases(@releases);
    $c->model('Track')->load_for_tracklists(map { $_->tracklist } map { $_->all_mediums } @releases);
    $c->model('Recording')->load(map { $_->all_tracks } map { $_->tracklist } map { $_->all_mediums } @releases);
    $c->model('ArtistCredit')->load(map { $_->all_tracks } map { $_->tracklist } map { $_->all_mediums } @releases);

    my @mediums;
    my %medium_by_id;
    foreach my $release (@releases) {
        foreach my $medium ($release->all_mediums) {
            my $position = $medium->position;
            my $name = $medium->name;
            if ($release->medium_count == 1 && !$name) {
                # guess position from the old release name
                if ($medium->release->name =~ /\(disc (\d+)(?:: (.+?))?\)/) {
                    $position = $1;
                    $name = $2 || '';
                }
            }
            push @mediums, {
                id => $medium->id,
                release_id => $medium->release_id,
                position => $position,
                name => $name
            };
            $medium_by_id{$medium->id} = $medium;
        }
    }

    my @bad_recording_merges;
    my @recording_merges = $c->model('Release')->determine_recording_merges(@releases);
    for my $recordings (@recording_merges) {
        my @ac_ids = map { $_->artist_credit_id } @$recordings;
        if (uniq(@ac_ids) > 1) {
            push @bad_recording_merges, $recordings;
        }
    }
    if (@bad_recording_merges) {
        $c->model('ArtistCredit')->load(map { @$_ } @bad_recording_merges);
    }

    @mediums = nsort_by { $_->{position} } @mediums;

    $c->stash(
        mediums => [ map { $medium_by_id{$_->{id}} } @mediums ],
        xxx_releases => \@releases,
        bad_recording_merges => \@bad_recording_merges,
    );

    return (
        init_object => { medium_positions => { map => \@mediums } }
    );
}

sub _merge_parameters {
    my ($self, $c, $form, $releases) = @_;
    if ($form->field('merge_strategy')->value == $MusicBrainz::Server::Data::Release::MERGE_APPEND) {
        my %release_map = map {
            $_->id => $_
        } @$releases;
        my %medium_changes;
        for my $merge ($form->field('medium_positions.map')->fields) {
            my $release = $release_map{ $merge->field('release_id')->value }
                or die 'Couldnt find release to link with';

            my ($medium) = grep { $_->id == $merge->field('id')->value }
                $release->all_mediums
                    or die 'Couldnt find medium';

            $medium_changes{ $release->id } ||= [];
            push @{ $medium_changes{ $release->id } },
                { id => $merge->field('id')->value,
                  old_position => $medium->position,
                  new_position => $merge->field('position')->value,
                  old_name => $medium->name,
                  new_name => $merge->field('name')->value };
        }
        return (
            medium_changes => [
                map +{
                    release => {
                        id => $_,
                        name => $release_map{$_}->name
                    },
                    mediums => $medium_changes{$_}
                }, keys %medium_changes
            ]
        )
    }
    else {
        return ();
    }
}

around _merge_submit => sub {
    my ($orig, $self, $c, $form, $entities) = @_;
    my $new_id = $form->field('target')->value or die 'Coludnt figure out new_id';
    my ($new, $old) = part { $_->id == $new_id ? 0 : 1 } @$entities;

    my $strat = $form->field('merge_strategy')->value;
    my %merge_opts = (
        merge_strategy => $strat,
        new_id => $new_id,
        old_ids => [ map { $_->id } @$old ],
    );

    # XXX Ripped from Edit/Release/Merge.pm need to find a better solution.
    if ($strat == $MusicBrainz::Server::Data::Release::MERGE_APPEND) {
        my %extra_params = $self->_merge_parameters($c, $form, $entities);
        $merge_opts{ medium_positions } = {
            map { $_->{id} => $_->{new_position} }
            map { @{ $_->{mediums} } }
                @{ $extra_params{medium_changes} }
        };
    }

    if ($c->model('Release')->can_merge(%merge_opts)) {
        $self->$orig($c, $form, $entities);
    }
    else {
        $form->field('merge_strategy')->add_error(
            l('This merge strategy is not applicable to the releases you have selected.')
        );
    }
};

with 'MusicBrainz::Server::Controller::Role::Delete' => {
    edit_type      => $EDIT_RELEASE_DELETE,
};

sub remove_cover_art : Chained('load') PathPart('remove-cover-art') Args(2) Edit RequireAuth {
    my ($self, $c, $type, $page) = @_;

    my $release = $c->stash->{entity};
    my $artwork = $c->model ('CoverArtArchive')->find_artwork($release->gid, $type, $page)
        or $c->detach('/error_404');

    $c->stash( artwork => $artwork );

    $self->edit_action($c,
        form        => 'Confirm',
        type        => $EDIT_RELEASE_REMOVE_COVER_ART,
        edit_args   => {
            release       => $release,
            cover_art_type => $type,
            cover_art_page => $page
        },
        on_creation => sub {
            $c->response->redirect($c->uri_for_action('/release/cover_art', [ $release->gid ]));
            $c->detach;
        }
    )
}

sub cover_art : Chained('load') PathPart('cover-art') {
    my ($self, $c) = @_;
    my $release = $c->stash->{entity};
<<<<<<< HEAD
    $c->model('Release')->load_meta($release);
=======
    my %cover_art = $c->model ('CoverArtArchive')->find_available_artwork($release->gid);
    my $pending = delete $cover_art{pending};

>>>>>>> 8f96f0bc
    $c->stash(
        cover_art => \%cover_art,
        pending   => $pending
    );
}

__PACKAGE__->meta->make_immutable;
no Moose;
1;

=head1 COPYRIGHT

Copyright (C) 2010 MetaBrainz Foundation

This program is free software; you can redistribute it and/or modify
it under the terms of the GNU General Public License as published by
the Free Software Foundation; either version 2 of the License, or
(at your option) any later version.

This program is distributed in the hope that it will be useful,
but WITHOUT ANY WARRANTY; without even the implied warranty of
MERCHANTABILITY or FITNESS FOR A PARTICULAR PURPOSE.  See the
GNU General Public License for more details.

You should have received a copy of the GNU General Public License
along with this program; if not, write to the Free Software
Foundation, Inc., 675 Mass Ave, Cambridge, MA 02139, USA.

=cut<|MERGE_RESOLUTION|>--- conflicted
+++ resolved
@@ -588,13 +588,11 @@
 sub cover_art : Chained('load') PathPart('cover-art') {
     my ($self, $c) = @_;
     my $release = $c->stash->{entity};
-<<<<<<< HEAD
     $c->model('Release')->load_meta($release);
-=======
+
     my %cover_art = $c->model ('CoverArtArchive')->find_available_artwork($release->gid);
     my $pending = delete $cover_art{pending};
 
->>>>>>> 8f96f0bc
     $c->stash(
         cover_art => \%cover_art,
         pending   => $pending
