package MusicBrainz::Server::Controller::Release;
use Moose;
use MusicBrainz::Server::Track;

BEGIN { extends 'MusicBrainz::Server::Controller' }

with 'MusicBrainz::Server::Controller::Role::Load' => {
    entity_name => 'release',
    model       => 'Release',
};
with 'MusicBrainz::Server::Controller::Role::LoadWithRowID';
with 'MusicBrainz::Server::Controller::Role::Annotation';
with 'MusicBrainz::Server::Controller::Role::Details';
with 'MusicBrainz::Server::Controller::Role::Relationship';
with 'MusicBrainz::Server::Controller::Role::EditListing';
with 'MusicBrainz::Server::Controller::Role::Tag';

<<<<<<< HEAD
=======
use List::MoreUtils qw( part );
>>>>>>> 15da8154
use List::UtilsBy 'nsort_by';
use MusicBrainz::Server::Constants qw( $EDIT_RELEASE_DELETE );
use MusicBrainz::Server::Translation qw ( l ln );

use MusicBrainz::Server::Constants qw(
    $EDIT_RELEASE_CHANGE_QUALITY
    $EDIT_RELEASE_MOVE
    $EDIT_RELEASE_MERGE
);

# A duration lookup has to match within this many milliseconds
use constant DURATION_LOOKUP_RANGE => 10000;

=head1 NAME

MusicBrainz::Server::Controller::Release - Catalyst Controller for
working with Release entities

=head1 DESCRIPTION

This controller handles user interaction, both read and write, with
L<MusicBrainz::Server::Release> objects. This includes displaying
releases, editing releases and creating new releases.

=head1 METHODS

=head2 base

Base action to specify that all actions live in the C<label>
namespace

=cut

sub base : Chained('/') PathPart('release') CaptureArgs(0) { }

after 'load' => sub
{
    my ($self, $c) = @_;
    my $release = $c->stash->{release};
    $c->model('Release')->load_meta($release);

    # Load release group
    $c->model('ReleaseGroup')->load($release);
    $c->model('ReleaseGroup')->load_meta($release->release_group);
    if ($c->user_exists) {
        $c->model('ReleaseGroup')->rating->load_user_ratings($c->user->id, $release->release_group);
    }

    # We need to load more artist credits in 'show'
    if ($c->action->name ne 'show') {
        $c->model('ArtistCredit')->load($release);
    }
};

sub discids : Chained('load')
{
    my ($self, $c) = @_;

    my $release = $c->stash->{release};
    $c->model('Medium')->load_for_releases($release);
    $c->model('MediumFormat')->load($release->all_mediums);
    my @medium_cdtocs = $c->model('MediumCDTOC')->load_for_mediums($release->all_mediums);
    $c->model('CDTOC')->load(@medium_cdtocs);
    $c->stash( has_cdtocs => scalar(@medium_cdtocs) > 0 );
}

=head2 relations

Show all relationships attached to this release

=cut

sub relations : Chained('load')
{
    my ($self, $c) = @_;
    $c->stash->{relations} = $c->model('Relation')->load_relations($self->entity);
}

=head2 show

Display a release to the user.

This loads a release from the database (given a valid MBID or database row
ID) and displays it in full, including a summary of advanced relations,
tags, tracklisting, release events, etc.

=cut

sub show : Chained('load') PathPart('')
{
    my ($self, $c) = @_;

    my $release = $c->stash->{release};
    $c->model('ReleaseStatus')->load($release);
    $c->model('ReleasePackaging')->load($release);
    $c->model('Country')->load($release);
    $c->model('Language')->load($release);
    $c->model('Script')->load($release);
    $c->model('ReleaseLabel')->load($release);
    $c->model('Label')->load(@{ $release->labels });
    $c->model('ReleaseGroupType')->load($release->release_group);
    $c->model('Medium')->load_for_releases($release);

    my @mediums = $release->all_mediums;
    $c->model('MediumFormat')->load(@mediums);

    my @tracklists = grep { defined } map { $_->tracklist } @mediums;
    $c->model('Track')->load_for_tracklists(@tracklists);

    my @tracks = map { $_->all_tracks } @tracklists;
    my @recordings = $c->model('Recording')->load(@tracks);
    $c->model('Recording')->load_meta(@recordings);
    if ($c->user_exists) {
        $c->model('Recording')->rating->load_user_ratings($c->user->id, @recordings);
    }
    $c->model('ArtistCredit')->load($release, @tracks);

    my @collections;
    my %containment;
    if ($c->user_exists) {
        # Make a list of collections and whether this release is contained in them
        @collections = $c->model('Collection')->find_all_by_editor($c->user->id);

        foreach my $collection (@collections) {
            $containment{$collection->id} = 1
                if ($c->model('Collection')->check_release($collection->id, $release->id));
        }
    }

    $c->stash(
        collections       => \@collections,
        containment => \%containment,
        template     => 'release/index.tt',
        show_artists => $release->has_multiple_artists,
    );
}

=head2 show

Lookup a CD

Given a TOC, carry out a fuzzy TOC lookup and display the matches in a table

=cut

sub medium_sort
{
    ($a->medium->format_id || 99) <=> ($b->medium->format_id || 99)
        or
    ($a->medium->release->release_group->type_id || 99) <=> ($b->medium->release->release_group->type_id || 99)
        or
    ($a->medium->release->status_id || 99) <=> ($b->medium->release->status_id || 99)
        or
    ($a->medium->release->date->year || 9999) <=> ($b->medium->release->date->year || 9999)
        or
    ($a->medium->release->date->month || 12) <=> ($b->medium->release->date->month || 12)
        or
    ($a->medium->release->date->day || 31) <=> ($b->medium->release->date->day || 31)
}

sub lookup : Local
{
    my ($self, $c) = @_;

    my $toc = $c->req->query_params->{toc};
    $c->stash->{toc} = $toc;

    my $results = $c->model('DurationLookup')->lookup($toc, DURATION_LOOKUP_RANGE);
    if (defined $results)
    {
        $c->model('Release')->load(map { $_->medium } @{$results});
        if (scalar(@{$results}) == 1)
        {
             $c->response->redirect($c->uri_for("/release/" . $results->[0]->medium->release->gid));
        }
        else
        {
            $c->model('ReleaseGroup')->load(map { $_->medium->release } @{$results});
            $c->model('ReleaseGroupType')->load(map { $_->medium->release->release_group } @{$results});
            $c->model('ReleaseStatus')->load(map { $_->medium->release } @{$results});
            $c->model('MediumFormat')->load(map { $_->medium } @{$results});
            $c->model('ArtistCredit')->load(map { $_->medium->release } @{$results});
            my @sorted = sort medium_sort @{$results};
            $c->stash->{results} = \@sorted;
        }
    }
    else
    {
        $c->stash->{results} = [];
    }
}

=head2 duplicate

Duplicate a release into the add release editor

=cut

sub duplicate : Chained('load')
{
    my ($self, $c) = @_;
    $c->forward('/user/login');
    $c->forward('_load_related');
    $c->forward('/release_editor/duplicate_release');
}

sub _load_related : Private
{
    my ($self, $c) = @_;

    my $release = $self->entity;
    $c->stash->{artist}         = $c->model('Artist')->load($release->artist);
    $c->stash->{tracks}         = $c->model('Track')->load_from_release($release);
    $c->stash->{release_events} = $c->model('Release')->load_events($release, country_id => 1);
}

=head2 rating

Rate a release

=cut

sub rating : Chained('load') Args(2)
{
    my ($self, $c, $entity, $new_vote) = @_;
    #Need more validation here

    $c->forward('/user/login');
    $c->forward('/rating/do_rating', ['artist', $entity, $new_vote]);
    $c->response->redirect($c->entity_url($self->entity, 'show'));
}

sub change_quality : Chained('load') PathPart('change-quality') RequireAuth
{
    my ($self, $c) = @_;
    my $release = $c->stash->{release};
    $self->edit_action(
        $c,
        item => $release,
        form => 'ChangeReleaseQuality',
        type => $EDIT_RELEASE_CHANGE_QUALITY,
        edit_args => { to_edit => $release },
        on_creation => sub {
            my $uri = $c->uri_for_action('/release/show', [ $release->gid ]);
            $c->response->redirect($uri);
        }
    );
}

sub move : Chained('load') RequireAuth Edit ForbiddenOnSlaves
{
    my ($self, $c) = @_;
    my $release = $c->stash->{release};

    if ($c->req->query_params->{dest}) {
        my $release_group = $c->model('ReleaseGroup')->get_by_gid($c->req->query_params->{dest});
        $c->model('ArtistCredit')->load($release_group);
        if ($release->release_group_id == $release_group->id) {
            $c->stash( message => l('This release is already in the selected release group') );
            $c->detach('/error_400');
        }

        $c->stash(
            template => 'release/move_confirm.tt', 
            release_group => $release_group
        );

        $self->edit_action($c,
            form => 'Confirm',
            type => $EDIT_RELEASE_MOVE,
            edit_args => {
                release => $release,
                new_release_group => $release_group
            },
            on_creation => sub {
                $c->response->redirect(
                    $c->uri_for_action($self->action_for('show'), [ $release->gid ]));
            }
        );
    }
    else {
        my $query = $c->form( query_form => 'Search::Query', name => 'filter' );
        $query->field('query')->input($release->release_group->name);
        if ($query->submitted_and_valid($c->req->params)) {
            my $results = $self->_load_paged($c, sub {
                $c->model('Search')->search('release_group',
                                            $query->field('query')->value, shift, shift)
            });
            $c->model('ArtistCredit')->load(map { $_->entity } @$results);
            $results = [ grep { $release->release_group_id != $_->entity->id } @$results ];
            $c->stash( search_results => $results );
        }
        $c->stash( template => 'release/move_search.tt' );
    }
}

with 'MusicBrainz::Server::Controller::Role::Merge' => {
    edit_type => $EDIT_RELEASE_MERGE,
    confirmation_template => 'release/merge_confirm.tt',
    search_template => 'release/merge_search.tt',
    merge_form => 'Merge::Release',
};

sub _merge_form_arguments {
    my ($self, $c, @releases) = @_;
    $c->model('Medium')->load_for_releases(@releases);
    $c->model('Track')->load_for_tracklists(map { $_->tracklist } map { $_->all_mediums } @releases);
    $c->model('Recording')->load(map { $_->all_tracks } map { $_->tracklist } map { $_->all_mediums } @releases);
    $c->model('ArtistCredit')->load(map { $_->all_tracks } map { $_->tracklist } map { $_->all_mediums } @releases);

    my @mediums =
        nsort_by { $_->position }
        map { $_->all_mediums } @releases;

    $c->stash(
        mediums => \@mediums
    );

    return (
        init_object => { medium_positions => { map => \@mediums } }
    );
}

<<<<<<< HEAD
=======
around _merge_submit => sub {
    my ($orig, $self, $c, $form, $entities) = @_;
    my $new_id = $form->field('target')->value or die 'Coludnt figure out new_id';
    my ($new, $old) = part { $_->id == $new_id ? 0 : 1 } @$entities;
    if ($c->model('Release')->can_merge(
        $form->field('merge_strategy')->value,
        $new_id, map { $_->id } @$old)) {
        $self->$orig($c, $form, $entities);
    }
    else {
        $form->field('merge_strategy')->add_error(
            l('This merge strategy is not applicable to the releases you have selected.')
        );
    }
};

>>>>>>> 15da8154
with 'MusicBrainz::Server::Controller::Role::Delete' => {
    edit_type      => $EDIT_RELEASE_DELETE,
};

__PACKAGE__->meta->make_immutable;
no Moose;
1;

=head1 COPYRIGHT

Copyright (C) 2010 MetaBrainz Foundation

This program is free software; you can redistribute it and/or modify
it under the terms of the GNU General Public License as published by
the Free Software Foundation; either version 2 of the License, or
(at your option) any later version.

This program is distributed in the hope that it will be useful,
but WITHOUT ANY WARRANTY; without even the implied warranty of
MERCHANTABILITY or FITNESS FOR A PARTICULAR PURPOSE.  See the
GNU General Public License for more details.

You should have received a copy of the GNU General Public License
along with this program; if not, write to the Free Software
Foundation, Inc., 675 Mass Ave, Cambridge, MA 02139, USA.

=cut<|MERGE_RESOLUTION|>--- conflicted
+++ resolved
@@ -15,10 +15,7 @@
 with 'MusicBrainz::Server::Controller::Role::EditListing';
 with 'MusicBrainz::Server::Controller::Role::Tag';
 
-<<<<<<< HEAD
-=======
 use List::MoreUtils qw( part );
->>>>>>> 15da8154
 use List::UtilsBy 'nsort_by';
 use MusicBrainz::Server::Constants qw( $EDIT_RELEASE_DELETE );
 use MusicBrainz::Server::Translation qw ( l ln );
@@ -342,8 +339,6 @@
     );
 }
 
-<<<<<<< HEAD
-=======
 around _merge_submit => sub {
     my ($orig, $self, $c, $form, $entities) = @_;
     my $new_id = $form->field('target')->value or die 'Coludnt figure out new_id';
@@ -360,7 +355,6 @@
     }
 };
 
->>>>>>> 15da8154
 with 'MusicBrainz::Server::Controller::Role::Delete' => {
     edit_type      => $EDIT_RELEASE_DELETE,
 };
