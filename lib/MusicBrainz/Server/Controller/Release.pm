package MusicBrainz::Server::Controller::Release;
use Moose;
use MusicBrainz::Server::Track;

BEGIN { extends 'MusicBrainz::Server::Controller' }

with 'MusicBrainz::Server::Controller::Role::Load' => {
    entity_name => 'release',
    model       => 'Release',
};
with 'MusicBrainz::Server::Controller::Role::LoadWithRowID';
with 'MusicBrainz::Server::Controller::Role::Annotation';
with 'MusicBrainz::Server::Controller::Role::Details';
with 'MusicBrainz::Server::Controller::Role::Relationship';
with 'MusicBrainz::Server::Controller::Role::EditListing';
with 'MusicBrainz::Server::Controller::Role::Tag';

use MusicBrainz::Server::Constants qw( $EDIT_RELEASE_DELETE );
use MusicBrainz::Server::Translation qw ( l ln );

use MusicBrainz::Server::Constants qw(
    $EDIT_RELEASE_CHANGE_QUALITY
    $EDIT_RELEASE_MOVE
    $EDIT_RELEASE_MERGE
);

# A duration lookup has to match within this many milliseconds
use constant DURATION_LOOKUP_RANGE => 10000;

=head1 NAME

MusicBrainz::Server::Controller::Release - Catalyst Controller for
working with Release entities

=head1 DESCRIPTION

This controller handles user interaction, both read and write, with
L<MusicBrainz::Server::Release> objects. This includes displaying
releases, editing releases and creating new releases.

=head1 METHODS

=head2 base

Base action to specify that all actions live in the C<label>
namespace

=cut

sub base : Chained('/') PathPart('release') CaptureArgs(0) { }

after 'load' => sub
{
    my ($self, $c) = @_;
    my $release = $c->stash->{release};
    $c->model('Release')->load_meta($release);

    # Load release group
    $c->model('ReleaseGroup')->load($release);
    $c->model('ReleaseGroup')->load_meta($release->release_group);
    if ($c->user_exists) {
        $c->model('ReleaseGroup')->rating->load_user_ratings($c->user->id, $release->release_group);
    }

    # We need to load more artist credits in 'show'
    if ($c->action->name ne 'show') {
        $c->model('ArtistCredit')->load($release);
    }
};

sub discids : Chained('load')
{
    my ($self, $c) = @_;

    my $release = $c->stash->{release};
    $c->model('Medium')->load_for_releases($release);
    $c->model('MediumFormat')->load($release->all_mediums);
    my @medium_cdtocs = $c->model('MediumCDTOC')->load_for_mediums($release->all_mediums);
    $c->model('CDTOC')->load(@medium_cdtocs);
    $c->stash( has_cdtocs => scalar(@medium_cdtocs) > 0 );
}

=head2 relations

Show all relationships attached to this release

=cut

sub relations : Chained('load')
{
    my ($self, $c) = @_;
    $c->stash->{relations} = $c->model('Relation')->load_relations($self->entity);
}

=head2 show

Display a release to the user.

This loads a release from the database (given a valid MBID or database row
ID) and displays it in full, including a summary of advanced relations,
tags, tracklisting, release events, etc.

=cut

sub show : Chained('load') PathPart('')
{
    my ($self, $c) = @_;

    my $release = $c->stash->{release};
    $c->model('ReleaseStatus')->load($release);
    $c->model('ReleasePackaging')->load($release);
    $c->model('Country')->load($release);
    $c->model('Language')->load($release);
    $c->model('Script')->load($release);
    $c->model('ReleaseLabel')->load($release);
    $c->model('Label')->load(@{ $release->labels });
    $c->model('ReleaseGroupType')->load($release->release_group);
    $c->model('Medium')->load_for_releases($release);

    my @mediums = $release->all_mediums;
    $c->model('MediumFormat')->load(@mediums);

    my @tracklists = grep { defined } map { $_->tracklist } @mediums;
    $c->model('Track')->load_for_tracklists(@tracklists);

    my @tracks = map { $_->all_tracks } @tracklists;
    my @recordings = $c->model('Recording')->load(@tracks);
    $c->model('Recording')->load_meta(@recordings);
    if ($c->user_exists) {
        $c->model('Recording')->rating->load_user_ratings($c->user->id, @recordings);
    }
    $c->model('ArtistCredit')->load($release, @tracks);

    my @collections;
    my %containment;
    if ($c->user_exists) {
        # Make a list of collections and whether this release is contained in them
        @collections = $c->model('Collection')->find_all_by_editor($c->user->id);

        foreach my $collection (@collections) {
            $containment{$collection->id} = 1
                if ($c->model('Collection')->check_release($collection->id, $release->id));
        }
    }

    $c->stash(
        collections       => \@collections,
        containment => \%containment,
        template     => 'release/index.tt',
        show_artists => $release->has_multiple_artists,
    );
}

=head2 show

Lookup a CD

Given a TOC, carry out a fuzzy TOC lookup and display the matches in a table

=cut

sub medium_sort
{
    ($a->medium->format_id || 99) <=> ($b->medium->format_id || 99)
        or
    ($a->medium->release->release_group->type_id || 99) <=> ($b->medium->release->release_group->type_id || 99)
        or
    ($a->medium->release->status_id || 99) <=> ($b->medium->release->status_id || 99)
        or
    ($a->medium->release->date->year || 9999) <=> ($b->medium->release->date->year || 9999)
        or
    ($a->medium->release->date->month || 12) <=> ($b->medium->release->date->month || 12)
        or
    ($a->medium->release->date->day || 31) <=> ($b->medium->release->date->day || 31)
}

sub lookup : Local
{
    my ($self, $c) = @_;

    my $toc = $c->req->query_params->{toc};
    $c->stash->{toc} = $toc;

    my $results = $c->model('DurationLookup')->lookup($toc, DURATION_LOOKUP_RANGE);
    if (defined $results)
    {
        $c->model('Release')->load(map { $_->medium } @{$results});
        if (scalar(@{$results}) == 1)
        {
             $c->response->redirect($c->uri_for("/release/" . $results->[0]->medium->release->gid));
        }
        else
        {
            $c->model('ReleaseGroup')->load(map { $_->medium->release } @{$results});
            $c->model('ReleaseGroupType')->load(map { $_->medium->release->release_group } @{$results});
            $c->model('ReleaseStatus')->load(map { $_->medium->release } @{$results});
            $c->model('MediumFormat')->load(map { $_->medium } @{$results});
            $c->model('ArtistCredit')->load(map { $_->medium->release } @{$results});
            my @sorted = sort medium_sort @{$results};
            $c->stash->{results} = \@sorted;
        }
    }
    else
    {
        $c->stash->{results} = [];
    }
}

=head2 duplicate

Duplicate a release into the add release editor

=cut

sub duplicate : Chained('load')
{
    my ($self, $c) = @_;
    $c->forward('/user/login');
    $c->forward('_load_related');
    $c->forward('/release_editor/duplicate_release');
}

sub _load_related : Private
{
    my ($self, $c) = @_;

    my $release = $self->entity;
    $c->stash->{artist}         = $c->model('Artist')->load($release->artist);
    $c->stash->{tracks}         = $c->model('Track')->load_from_release($release);
    $c->stash->{release_events} = $c->model('Release')->load_events($release, country_id => 1);
}

=head2 rating

Rate a release

=cut

sub rating : Chained('load') Args(2)
{
    my ($self, $c, $entity, $new_vote) = @_;
    #Need more validation here

    $c->forward('/user/login');
    $c->forward('/rating/do_rating', ['artist', $entity, $new_vote]);
    $c->response->redirect($c->entity_url($self->entity, 'show'));
}

sub change_quality : Chained('load') PathPart('change-quality') RequireAuth
{
    my ($self, $c) = @_;
    my $release = $c->stash->{release};
    $self->edit_action(
        $c,
        item => $release,
        form => 'ChangeReleaseQuality',
        type => $EDIT_RELEASE_CHANGE_QUALITY,
        edit_args => { to_edit => $release },
        on_creation => sub {
            my $uri = $c->uri_for_action('/release/show', [ $release->gid ]);
            $c->response->redirect($uri);
        }
    );
}

sub move : Chained('load') RequireAuth Edit ForbiddenOnSlaves
{
    my ($self, $c) = @_;
    my $release = $c->stash->{release};

    if ($c->req->query_params->{dest}) {
        my $release_group = $c->model('ReleaseGroup')->get_by_gid($c->req->query_params->{dest});
        $c->model('ArtistCredit')->load($release_group);
        if ($release->release_group_id == $release_group->id) {
            $c->stash( message => l('This release is already in the selected release group') );
            $c->detach('/error_400');
        }

        $c->stash(
            template => 'release/move_confirm.tt', 
            release_group => $release_group
        );

        $self->edit_action($c,
            form => 'Confirm',
            type => $EDIT_RELEASE_MOVE,
            edit_args => {
                release => $release,
                new_release_group => $release_group
            },
            on_creation => sub {
                $c->response->redirect(
                    $c->uri_for_action($self->action_for('show'), [ $release->gid ]));
            }
        );
    }
    else {
        my $query = $c->form( query_form => 'Search::Query', name => 'filter' );
        $query->field('query')->input($release->release_group->name);
        if ($query->submitted_and_valid($c->req->params)) {
            my $results = $self->_load_paged($c, sub {
                $c->model('Search')->search('release_group',
                                            $query->field('query')->value, shift, shift)
            });
            $c->model('ArtistCredit')->load(map { $_->entity } @$results);
            $results = [ grep { $release->release_group_id != $_->entity->id } @$results ];
            $c->stash( search_results => $results );
        }
        $c->stash( template => 'release/move_search.tt' );
    }
}

<<<<<<< HEAD
with 'MusicBrainz::Server::Controller::Role::Merge' => {
    edit_type => $EDIT_RELEASE_MERGE,
    confirmation_template => 'release/merge_confirm.tt',
    search_template => 'release/merge_search.tt',
    merge_form => 'Merge::Release',
=======
with 'MusicBrainz::Server::Controller::Role::Delete' => {
    edit_type      => $EDIT_RELEASE_DELETE,
>>>>>>> d4f337da
};

__PACKAGE__->meta->make_immutable;
no Moose;
1;

=head1 COPYRIGHT

Copyright (C) 2010 MetaBrainz Foundation

This program is free software; you can redistribute it and/or modify
it under the terms of the GNU General Public License as published by
the Free Software Foundation; either version 2 of the License, or
(at your option) any later version.

This program is distributed in the hope that it will be useful,
but WITHOUT ANY WARRANTY; without even the implied warranty of
MERCHANTABILITY or FITNESS FOR A PARTICULAR PURPOSE.  See the
GNU General Public License for more details.

You should have received a copy of the GNU General Public License
along with this program; if not, write to the Free Software
Foundation, Inc., 675 Mass Ave, Cambridge, MA 02139, USA.

=cut<|MERGE_RESOLUTION|>--- conflicted
+++ resolved
@@ -310,16 +310,15 @@
     }
 }
 
-<<<<<<< HEAD
 with 'MusicBrainz::Server::Controller::Role::Merge' => {
     edit_type => $EDIT_RELEASE_MERGE,
     confirmation_template => 'release/merge_confirm.tt',
     search_template => 'release/merge_search.tt',
     merge_form => 'Merge::Release',
-=======
+};
+
 with 'MusicBrainz::Server::Controller::Role::Delete' => {
     edit_type      => $EDIT_RELEASE_DELETE,
->>>>>>> d4f337da
 };
 
 __PACKAGE__->meta->make_immutable;
