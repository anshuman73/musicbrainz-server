--- conflicted
+++ resolved
@@ -63,13 +63,8 @@
         $c->model('ReleaseGroup')->rating->load_user_ratings($c->user->id, $release->release_group);
     }
 
-<<<<<<< HEAD
     # FIXME: replace this with a proper MusicBrainz::Server::Entity::Artwork object
-    my $prefix = DBDefs::COVER_ART_ARCHIVE_DOWNLOAD_PREFIX . "/release/" . $release->gid;
-=======
-    # FIXME: replace this with a proper Net::CoverArtArchive::CoverArt::Front object.
     my $prefix = DBDefs->COVER_ART_ARCHIVE_DOWNLOAD_PREFIX . "/release/" . $release->gid;
->>>>>>> a0e130e5
     $c->stash->{release_artwork} = {
         image => $prefix.'/front',
         large_thumbnail => $prefix.'/front-500',
