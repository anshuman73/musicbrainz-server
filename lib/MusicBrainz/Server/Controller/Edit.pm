--- conflicted
+++ resolved
@@ -88,30 +88,15 @@
 {
     my ($self, $c) = @_;
 
-<<<<<<< HEAD
     $c->model('MB')->with_transaction(sub {
         my $edit = $c->model('Edit')->get_by_id_and_lock($c->stash->{edit}->id);
+        $c->model('Vote')->load_for_edits($edit);
+
         if (!$edit->can_approve($c->user)) {
             $c->stash( template => 'edit/cannot_approve.tt' );
             return;
-=======
-    my $edit = $c->stash->{edit};
-    if (!$edit->can_approve($c->user)) {
-        $c->stash( template => 'edit/cannot_approve.tt' );
-        $c->detach;
-    }
-
-    $c->model('Vote')->load_for_edits($edit);
-    if($edit->approval_requires_comment($c->user)) {
-        $c->model('EditNote')->load_for_edits($edit);
-        my $left_note;
-        for my $note (@{ $edit->edit_notes }) {
-            next if $note->editor_id != $c->user->id;
-            $left_note = 1;
-            last;
->>>>>>> e4ac8106
         }
-        elsif($edit->no_votes > 0) {
+        elsif($edit->approval_requires_comment($c->user)) {
             $c->model('EditNote')->load_for_edits($edit);
             my $left_note;
             for my $note (@{ $edit->edit_notes }) {
