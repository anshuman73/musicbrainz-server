package MusicBrainz::Server::Controller::Role::Tag;
use Moose::Role -traits => 'MooseX::MethodAttributes::Role::Meta::Role';
use Readonly;

use List::MoreUtils qw( uniq );

requires 'load', '_load_paged';

Readonly my $TOP_TAGS_COUNT => 5;

after 'load' => sub
{
    my ($self, $c) = @_;

    my $entity = $c->stash->{$self->{entity_name}};
    my $tags_model = $c->model($self->{model})->tags;
    my @tags = $tags_model->find_top_tags($entity->id, $TOP_TAGS_COUNT);
    my $count = $tags_model->find_tag_count($entity->id);
    my @user_tags = $tags_model->find_user_tags($c->user->id, $entity->id)
        if $c->user_exists;

    $c->stash(
        top_tags => \@tags,
        more_tags => $count > @tags,
        sidebar_user_tags => [ map { $_->tag->name } @user_tags ]
    );
};

sub tags : Chained('load') PathPart('tags')
{
    my ($self, $c) = @_;

    my $entity = $c->stash->{$self->{entity_name}};
    my $tags_model = $c->model($self->{model})->tags;

<<<<<<< HEAD
    my @user_tags = $c->user_exists
        ? $tags_model->find_user_tags($c->user->id, $entity->id)
        : ();
=======
    my @user_tags = $tags_model->find_user_tags($c->user->id, $entity->id)
        if $c->user_exists;

>>>>>>> f9c29871
    my $tags = $self->_load_paged($c, sub {
        $tags_model->find_tags($entity->id, shift, shift);
    });

    $c->stash(
        tags => $tags,
        user_tags => \@user_tags,
    );

    my @user_tag_names = map { $_->tag->name } @user_tags;
    my $form = $c->form( tag_form => 'Tag', init_object => {
        tags => join(', ', sort @user_tag_names)
    });

    if ($c->form_posted && $form->submitted_and_valid($c->req->params)) {
        my $tags = $form->field('tags')->value;
        $tags_model->update($c->user->id, $entity->id, $tags);

        my $redirect = $c->uri_for_action($c->action, [ $entity->gid ], { saved => 1});
        $c->response->redirect($redirect);
        $c->detach;
    }
}

sub tag_async : Chained('load') PathPart('ajax/tag')
{
    my ($self, $c) = @_;
 
    my $entity = $c->stash->{$self->{entity_name}};
    my $tags_model = $c->model($self->{model})->tags;
    $tags_model->update($c->user->id, $entity->id, $c->req->params->{tags});

    my @user_tags = $tags_model->find_user_tags($c->user->id, $entity->id);
    my @tags = $c->model($self->{model})->tags->find_top_tags($entity->id, $TOP_TAGS_COUNT);
    my $count = $tags_model->find_tag_count($entity->id);

    my $response = {
        tags => [
            uniq sort map { $_->tag->name } @user_tags, @tags 
        ],
        more => $count > @tags
    };

    $c->res->body(JSON::Any->new(utf8 => 1)->encode($response));
}

no Moose::Role;
1;

=head1 COPYRIGHT

Copyright (C) 2009 Oliver Charles
Copyright (C) 2009 Lukas Lalinsky

This program is free software; you can redistribute it and/or modify
it under the terms of the GNU General Public License as published by
the Free Software Foundation; either version 2 of the License, or
(at your option) any later version.

This program is distributed in the hope that it will be useful,
but WITHOUT ANY WARRANTY; without even the implied warranty of
MERCHANTABILITY or FITNESS FOR A PARTICULAR PURPOSE.  See the
GNU General Public License for more details.

You should have received a copy of the GNU General Public License
along with this program; if not, write to the Free Software
Foundation, Inc., 675 Mass Ave, Cambridge, MA 02139, USA.

=cut<|MERGE_RESOLUTION|>--- conflicted
+++ resolved
@@ -33,15 +33,9 @@
     my $entity = $c->stash->{$self->{entity_name}};
     my $tags_model = $c->model($self->{model})->tags;
 
-<<<<<<< HEAD
-    my @user_tags = $c->user_exists
-        ? $tags_model->find_user_tags($c->user->id, $entity->id)
-        : ();
-=======
     my @user_tags = $tags_model->find_user_tags($c->user->id, $entity->id)
         if $c->user_exists;
 
->>>>>>> f9c29871
     my $tags = $self->_load_paged($c, sub {
         $tags_model->find_tags($entity->id, shift, shift);
     });
