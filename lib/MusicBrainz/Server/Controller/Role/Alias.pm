--- conflicted
+++ resolved
@@ -7,49 +7,6 @@
 use MusicBrainz::Server::Constants qw( :alias entities_with );
 
 my %model_to_edit_type = (
-<<<<<<< HEAD
-    add => {
-        Artist => $EDIT_ARTIST_ADD_ALIAS,
-        Area => $EDIT_AREA_ADD_ALIAS,
-        Event => $EDIT_EVENT_ADD_ALIAS,
-        Instrument => $EDIT_INSTRUMENT_ADD_ALIAS,
-        Label  => $EDIT_LABEL_ADD_ALIAS,
-        Place  => $EDIT_PLACE_ADD_ALIAS,
-        Series => $EDIT_SERIES_ADD_ALIAS,
-        Work   => $EDIT_WORK_ADD_ALIAS,
-    },
-    delete => {
-        Artist => $EDIT_ARTIST_DELETE_ALIAS,
-        Area => $EDIT_AREA_DELETE_ALIAS,
-        Event => $EDIT_EVENT_DELETE_ALIAS,
-        Instrument => $EDIT_INSTRUMENT_DELETE_ALIAS,
-        Label  => $EDIT_LABEL_DELETE_ALIAS,
-        Place  => $EDIT_PLACE_DELETE_ALIAS,
-        Series => $EDIT_SERIES_DELETE_ALIAS,
-        Work   => $EDIT_WORK_DELETE_ALIAS,
-    },
-    edit => {
-        Artist => $EDIT_ARTIST_EDIT_ALIAS,
-        Area => $EDIT_AREA_EDIT_ALIAS,
-        Event => $EDIT_EVENT_EDIT_ALIAS,
-        Instrument => $EDIT_INSTRUMENT_EDIT_ALIAS,
-        Label  => $EDIT_LABEL_EDIT_ALIAS,
-        Place  => $EDIT_PLACE_EDIT_ALIAS,
-        Series => $EDIT_SERIES_EDIT_ALIAS,
-        Work   => $EDIT_WORK_EDIT_ALIAS,
-    }
-);
-
-my %model_to_search_hint_type_id = (
-    Artist => 3,
-    Area => 3,
-    Event => 2,
-    Label => 2,
-    Instrument => 2,
-    Place => 2,
-    Series => 2,
-    Work => 2
-=======
     add => { entities_with('aliases',
         take => sub {
             my (undef, $info) = @_;
@@ -75,7 +32,6 @@
         my (undef, $info) = @_;
         return ($info->{model} => $info->{aliases}{search_hint_type} )
     }
->>>>>>> 03fb6174
 );
 
 sub aliases : Chained('load') PathPart('aliases')
