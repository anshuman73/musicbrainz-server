--- conflicted
+++ resolved
@@ -71,57 +71,6 @@
         my $model = $self->config->{model};
         my $source_type = model_to_type($model);
         my $source = $c->stash->{$self->{entity_name}};
-<<<<<<< HEAD
-
-        my $submitted_rel_data = sub {
-            my @rels = grep {
-                $_ && ($_->{text} || (($_->{target} || $_->{removed}) && $_->{link_type_id}))
-            } @_;
-
-            my @result;
-            my $entity_map = load_entities($c, $source_type, @rels);
-
-            for (@rels) {
-                my $target_type = $_->{target_type};
-                my $target;
-
-                next unless $target_type;
-
-                if ($target_type eq 'url') {
-                    $target = { name => $_->{text}, entityType => 'url' };
-                } elsif ($_->{target}) {
-                    my $entity = $entity_map->{type_to_model($target_type)}->{$_->{target}};
-                    next unless $entity;
-                    $target = serialize_entity($entity, $target_type);
-                }
-
-                push @result, {
-                    id          => $_->{relationship_id},
-                    linkTypeID  => $_->{link_type_id},
-                    removed     => $_->{removed} ? \1 : \0,
-                    attributes  => [ map +{
-                        type => {
-                            gid => $_->{type}{gid},
-                        },
-                        non_empty($_->{credited_as}) ? (credit => $_->{credited_as}) : (),
-                        non_empty($_->{text_value}) ? (textValue => $_->{text_value}) : (),
-                    }, @{ $_->{attributes} // [] } ],
-                    beginDate   => $_->{period}->{begin_date} // {},
-                    endDate     => $_->{period}->{end_date} // {},
-                    ended       => $_->{period}->{ended} ? \1 : \0,
-                    target      => $target // { entityType => $target_type },
-                    linkOrder   => $_->{link_order} // 0,
-                    $_->{backward} ? (direction => "backward") : (),
-                };
-            }
-
-            # Convert body/query params to the data format used by the
-            # JavaScript (same as JSONSerializer->serialize_relationship).
-            return \@result;
-        };
-
-=======
->>>>>>> 5f79f029
         my $source_entity = $source ? serialize_entity($source, $source_type) :
                                     { entityType => $source_type };
 
