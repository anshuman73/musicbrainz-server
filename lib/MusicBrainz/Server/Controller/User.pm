--- conflicted
+++ resolved
@@ -514,7 +514,7 @@
     $c->stash->{show_flags} = 1 if ($c->user_exists && $c->user->is_account_admin);
 }
 
-<<<<<<< HEAD
+
 =head2 profile
 
 Display a users profile page.
@@ -554,8 +554,6 @@
     );
 }
 
-=======
->>>>>>> 50138af7
 =head2 contact
 
 Allows users to contact other users via email
