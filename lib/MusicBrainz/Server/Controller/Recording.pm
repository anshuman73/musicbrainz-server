package MusicBrainz::Server::Controller::Recording;
use Moose;

BEGIN { extends 'MusicBrainz::Server::Controller'; }

with 'MusicBrainz::Server::Controller::Role::Load' => {
    entity_name => 'recording',
    model       => 'Recording',
};
with 'MusicBrainz::Server::Controller::Role::LoadWithRowID';
with 'MusicBrainz::Server::Controller::Role::Annotation';
with 'MusicBrainz::Server::Controller::Role::Details';
with 'MusicBrainz::Server::Controller::Role::Relationship';
with 'MusicBrainz::Server::Controller::Role::Rating';
with 'MusicBrainz::Server::Controller::Role::Tag';
with 'MusicBrainz::Server::Controller::Role::EditListing';

use MusicBrainz::Server::Constants qw(
    $EDIT_RECORDING_CREATE
    $EDIT_RECORDING_DELETE
    $EDIT_RECORDING_EDIT
    $EDIT_RECORDING_MERGE
    $EDIT_RECORDING_ADD_ISRCS
    $EDIT_RECORDING_REMOVE_ISRC
    $EDIT_PUID_DELETE
);
use MusicBrainz::Server::ControllerUtils::Release qw( load_release_events );
use MusicBrainz::Server::Entity::Util::Release qw(
    group_by_release_status_nested
);

use aliased 'MusicBrainz::Server::Entity::ArtistCredit';
use List::AllUtils qw( any );
use MusicBrainz::Server::Entity::Recording;
use MusicBrainz::Server::Translation qw( l );
use Set::Scalar;

=head1 NAME

MusicBrainz::Server::Controller::Recording

=head1 DESCRIPTION

Handles user interaction with C<MusicBrainz::Server::Entity::Recording> entities.

=head1 METHODS

=head2 READ ONLY METHODS

=head2 base

Base action to specify that all actions live in the C<recording>
namespace

=cut

sub base : Chained('/') PathPart('recording') CaptureArgs(0) { }

after 'load' => sub
{
    my ($self, $c) = @_;

    my $recording = $c->stash->{recording};
    $c->model('Recording')->load_meta($recording);
    if ($c->user_exists) {
        $c->model('Recording')->rating->load_user_ratings($c->user->id, $recording);
    }
    $c->model('ISRC')->load_for_recordings($recording);
    $c->model('ArtistCredit')->load($recording);
};

sub _row_id_to_gid
{
    my ($self, $c, $track_id) = @_;
    my $track = $c->model('Track')->get_by_id($track_id) or return;
    $c->model('Recording')->load($track);
    return $track->recording->gid;
}

after 'tags' => sub
{
    my ($self, $c) = @_;
    my $recording = $c->stash->{recording};
};

after 'relationships' => sub {
    my ($self, $c) = @_;

    my $recording = $c->stash->{recording};
    $c->model('Relationship')->load($recording->related_works);
};

=head2 details

Show details of a recording

=cut

after 'details' => sub
{
    my ($self, $c) = @_;
    # XXX Load PUID count?
    my $recording = $c->stash->{recording};
};

sub show : Chained('load') PathPart('')
{
    my ($self, $c) = @_;
    my $recording = $c->stash->{recording};
    my $tracks = $self->_load_paged($c, sub {
        $c->model('Track')->find_by_recording($recording->id, shift, shift);
    });

    my @releases = map { $_->medium->release } @$tracks;
    $c->model('ArtistCredit')->load($recording, @$tracks, @releases);
    load_release_events($c, @releases);
    $c->model('ReleaseLabel')->load(@releases);
    $c->model('Label')->load(map { $_->all_labels } @releases);
    $c->model('ReleaseStatus')->load(@releases);

    $self->relationships($c);
    $c->stash(
        tracks =>
            group_by_release_status_nested(
                sub { shift->medium->release },
                @$tracks),
        template => 'recording/index.tt',
    );
}

sub fingerprints : Chained('load') PathPart('fingerprints')
{
    my ($self, $c) = @_;

    my $recording = $c->stash->{recording};
    my @puids = $c->model('RecordingPUID')->find_by_recording($recording->id);
    $c->stash(
        puids    => \@puids,
        template => 'recording/fingerprints.tt',
    );
}

=head2 DESTRUCTIVE METHODS

This methods alter data

=head2 edit

Edit recording details (sequence number, recording time and title)

=cut

with 'MusicBrainz::Server::Controller::Role::IdentifierSet' => {
    entity_type => 'recording',
    identifier_type => 'isrc',
    add_edit => $EDIT_RECORDING_ADD_ISRCS,
    remove_edit => $EDIT_RECORDING_REMOVE_ISRC,
    include_source => 1
};

with 'MusicBrainz::Server::Controller::Role::Edit' => {
    form           => 'Recording',
    edit_type      => $EDIT_RECORDING_EDIT,
    edit_arguments => sub {
        my ($self, $c, $recording) = @_;

        return (
            post_creation => $self->edit_with_identifiers($c, $recording)
        );
    }
};

with 'MusicBrainz::Server::Controller::Role::Merge' => {
    edit_type => $EDIT_RECORDING_MERGE,
    search_template => 'recording/merge_search.tt',
    confirmation_template => 'recording/merge_confirm.tt'
};

with 'MusicBrainz::Server::Controller::Role::Create' => {
    form      => 'Recording::Standalone',
    edit_type => $EDIT_RECORDING_CREATE,
    edit_arguments => sub {
        my ($self, $c) = @_;
        my $artist_gid = $c->req->query_params->{artist};
        my %ret;
        if ( my $artist = $c->model('Artist')->get_by_gid($artist_gid) ) {
            my $rg = MusicBrainz::Server::Entity::Recording->new(
                artist_credit => ArtistCredit->from_artist($artist)
            );
            $c->stash( initial_artist => $artist );
            $ret{item} = $rg;
        }
        $ret{post_creation} = $self->create_with_identifiers($c);
        return %ret;
    }
};

before '_merge_confirm' => sub {
    my ($self, $c) = @_;
    if ($c->stash->{to_merge}) {
        my @recordings = @{ $c->stash->{to_merge} };
        $c->model('ISRC')->load_for_recordings(@recordings);

        my @recordings_with_isrcs = grep { $_->all_isrcs > 0 } @recordings;
        if (@recordings_with_isrcs > 1) {
            my ($comparator, @tail) = @recordings_with_isrcs;
            my $get_isrc_set = sub { Set::Scalar->new(map { $_->isrc } shift->all_isrcs) };
            my $expect = $get_isrc_set->($comparator);
            $c->stash(
                isrcs_differ => any { $get_isrc_set->($_) != $expect } @tail
            );
        }
    }
};

around '_merge_search' => sub {
    my $orig = shift;
    my ($self, $c, $query) = @_;

    my $results = $self->$orig($c, $query);
    $c->model('ArtistCredit')->load(map { $_->entity } @$results);
    return $results;
};

<<<<<<< HEAD
sub delete_puid : Chained('load') PathPart('remove-puid') RequireAuth
=======
sub add_isrc : Chained('load') PathPart('add-isrc') RequireAuth Edit
{
    my ($self, $c) = @_;

    my $recording = $c->stash->{recording};
    my $form = $c->form(form => 'AddISRC');
    if ($c->form_posted && $form->submitted_and_valid($c->req->params)) {
        $c->model('MB')->with_transaction(sub {
            $self->_insert_edit(
                $c, $form,
                edit_type => $EDIT_RECORDING_ADD_ISRCS,
                isrcs => [ {
                    isrc      => $form->field('isrc')->value,
                    recording => {
                        id => $recording->id,
                        name => $recording->name
                    },
                    source    => 0
                } ]
            );
        });

        if ($c->stash->{makes_no_changes}) {
            $form->field('isrc')->add_error(l('This ISRC already exists for this recording'));
        }
        else {
            $c->response->redirect($c->uri_for_action('/recording/show', [ $recording->gid ]));
            $c->detach;
        }
    }
}

sub delete_puid : Chained('load') PathPart('remove-puid') RequireAuth Edit
>>>>>>> c3020fde
{
    my ($self, $c) = @_;
    my $puid_str = $c->req->query_params->{puid};
    my $recording = $c->stash->{recording};
    my $puid = $c->model('RecordingPUID')->get_by_recording_puid($recording->id, $puid_str);

    if (!$puid) {
        $c->stash( message => 'Not a valid PUID' );
        $c->detach('/error_500');
    }
    else
    {
        $c->stash( puid => $puid );

        $self->edit_action($c,
            form => 'Confirm',
            type => $EDIT_PUID_DELETE,
            edit_args => {
                puid => $puid,
            },
            on_creation => sub {
                $c->response->redirect(
                    $c->uri_for_action('/recording/fingerprints', [ $recording->gid ]));
            }
        );
    }
}

with 'MusicBrainz::Server::Controller::Role::Delete' => {
    edit_type => $EDIT_RECORDING_DELETE,
};

=head1 LICENSE

This software is provided "as is", without warranty of any kind, express or
implied, including  but not limited  to the warranties of  merchantability,
fitness for a particular purpose and noninfringement. In no event shall the
authors or  copyright  holders be  liable for any claim,  damages or  other
liability, whether  in an  action of  contract, tort  or otherwise, arising
from,  out of  or in  connection with  the software or  the  use  or  other
dealings in the software.

GPL - The GNU General Public License    http://www.gnu.org/licenses/gpl.txt
Permits anyone the right to use and modify the software without limitations
as long as proper  credits are given  and the original  and modified source
code are included. Requires  that the final product, software derivate from
the original  source or any  software  utilizing a GPL  component, such  as
this, is also licensed under the GPL license.

=cut

1;<|MERGE_RESOLUTION|>--- conflicted
+++ resolved
@@ -222,43 +222,7 @@
     return $results;
 };
 
-<<<<<<< HEAD
-sub delete_puid : Chained('load') PathPart('remove-puid') RequireAuth
-=======
-sub add_isrc : Chained('load') PathPart('add-isrc') RequireAuth Edit
-{
-    my ($self, $c) = @_;
-
-    my $recording = $c->stash->{recording};
-    my $form = $c->form(form => 'AddISRC');
-    if ($c->form_posted && $form->submitted_and_valid($c->req->params)) {
-        $c->model('MB')->with_transaction(sub {
-            $self->_insert_edit(
-                $c, $form,
-                edit_type => $EDIT_RECORDING_ADD_ISRCS,
-                isrcs => [ {
-                    isrc      => $form->field('isrc')->value,
-                    recording => {
-                        id => $recording->id,
-                        name => $recording->name
-                    },
-                    source    => 0
-                } ]
-            );
-        });
-
-        if ($c->stash->{makes_no_changes}) {
-            $form->field('isrc')->add_error(l('This ISRC already exists for this recording'));
-        }
-        else {
-            $c->response->redirect($c->uri_for_action('/recording/show', [ $recording->gid ]));
-            $c->detach;
-        }
-    }
-}
-
 sub delete_puid : Chained('load') PathPart('remove-puid') RequireAuth Edit
->>>>>>> c3020fde
 {
     my ($self, $c) = @_;
     my $puid_str = $c->req->query_params->{puid};
