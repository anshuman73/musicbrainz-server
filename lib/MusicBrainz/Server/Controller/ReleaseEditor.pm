package MusicBrainz::Server::Controller::ReleaseEditor;
use Moose;
use TryCatch;
use Encode;
use JSON::Any;
use aliased 'MusicBrainz::Server::Entity::ArtistCredit';
use aliased 'MusicBrainz::Server::Entity::Track';
use aliased 'MusicBrainz::Server::Entity::TrackChangesPreview';
use aliased 'MusicBrainz::Server::Entity::SearchResult';
use MusicBrainz::Server::Data::Search;

BEGIN { extends 'MusicBrainz::Server::Controller' }

use MusicBrainz::Server::Constants qw(
    $EDIT_RELEASE_CREATE
    $EDIT_RELEASE_EDIT
    $EDIT_RELEASE_ADDRELEASELABEL
    $EDIT_RELEASE_DELETERELEASELABEL
    $EDIT_RELEASE_EDITRELEASELABEL
    $EDIT_RELEASEGROUP_CREATE
    $EDIT_TRACK_EDIT
    $EDIT_TRACKLIST_DELETETRACK
    $EDIT_TRACKLIST_ADDTRACK
    $EDIT_TRACKLIST_CREATE
    $EDIT_MEDIUM_CREATE
    $EDIT_MEDIUM_DELETE
    $EDIT_MEDIUM_EDIT
);

has 'c' => (
    is => 'rw',
    isa => 'Object'
);

sub search_result
{
    my ($self, $recording) = @_;

    my @extra;

    my ($tracks, $hits) = $self->c->model('Track')->find_by_recording ($recording->id, 6, 0);

    $self->c->model('ReleaseGroup')->load(map { $_->tracklist->medium->release } @{ $tracks });

    my %rgs = map {
        $_->tracklist->medium->release->release_group_id =>
            $_->tracklist->medium->release->release_group
    } @{ $tracks };

    my @rgs = sort { $a->name cmp $b->name } values %rgs;

    $self->c->model('ArtistCredit')->load ($recording);

    return SearchResult->new ({
        entity => $recording,
        position => 1,
        score => 100,
        extra => \@rgs,
    });
}

sub recording_suggestions
{
    my ($self, $changes, @prepend) = @_;

    my $query = MusicBrainz::Server::Data::Search::escape_query ($changes->track->name);
    my $artist = MusicBrainz::Server::Data::Search::escape_query ($changes->track->artist_credit->name);
    my $limit = 10;

    # FIXME: can we include track length too?  Might be useful in some searches... --warp.
    my $response = $self->c->model ('Search')->external_search (
        $self->c, 'recording', "$query artist:\"$artist\"", $limit, 1, 1);

    my @results;
    @results = @{ $response->{results} } if $response->{results};

    $changes->suggestions ([ @prepend, @results ]);
}

sub track_add
{
    my ($self, $newdata) = @_;

    delete $newdata->{id};

    $newdata->{artist_credit} = ArtistCredit->from_array ($newdata->{artist_credit});
    my $new = Track->new($newdata);

    my $t = TrackChangesPreview->new (track => $new);

    $self->recording_suggestions ($t);

    return $t;
}

sub track_compare
{
    my ($self, $newdata, $old) = @_;

    $newdata->{artist_credit} = ArtistCredit->from_array ($newdata->{artist_credit});

    my $new = Track->new($newdata);
    my $preview = TrackChangesPreview->new (track => $new);

    $preview->deleted(1) if $newdata->{deleted};
    $preview->renamed(1) if $old->name ne $new->name;

    my @suggest;
    if ($old->id == $new->id)
    {
        # if this track is already linked to a recording, add that recording as
        # the first suggestion.
        @suggest = ( $self->search_result ($old->recording) );
    }

    if ($preview->renamed)
    {
        # the track was renamed, tying it to the old recording (which probably still
        # has the old track name) may be a mistake.  Search for similar recordings to
        # offer the user a choice.

        $self->recording_suggestions ($preview, @suggest);
    }
    else
    {
        $preview->suggestions (\@suggest);
    }

    return $preview;
}

sub tracklist_compare
{
    my ($self, $new_medium, $old_medium) = @_;

    my @new;
    my @old;

    # first, only check moves/deletes.
    @new = @{ $new_medium->{tracklist}->{tracks} };
    @old = @{ $old_medium->tracklist->tracks } if $old_medium;

    my $maxnew = scalar @new;
    my $maxold = scalar @old;

    my @to_delete;
    for (my $i = $maxold; $i < $maxnew; $i++)
    {
        my $trackpos = $new[$i]->{position} - 1;

        next if ($i == $trackpos);

        if ($new[$trackpos]->{deleted})
        {
            my $recording_backup = $new[$trackpos]->{id};
            $new[$trackpos] = $new[$i];
            $new[$trackpos]->{id} = $recording_backup;

            push @to_delete, $i;
        }
    }

    # delete new tracks which replace existing tracks (moves/renames).
    while (@to_delete)
    {
        delete($new[pop @to_delete]);
    }

    my @ret;
    while (@old)
    {
        push @ret, $self->track_compare (shift @new, shift @old);
    }

    # any tracks left over after removing new tracks which replace existing
    # tracks are added tracks.
    while (@new)
    {
        push @ret, $self->track_add (shift @new);
    }

    return \@ret;
}

sub suggest_recordings
{
    my ($self, $data, $release) = @_;

    my @old_media;
    my @new_media;

    @old_media = @{ $release->mediums } if $release;
    @new_media = @{ $data->{mediums} };

    if (scalar @old_media > scalar @new_media)
    {
        die ("removing discs is not yet supported.\n");
    }

    my @ret;
    while (@old_media)
    {
        push @ret, $self->tracklist_compare (shift @new_media, shift @old_media);
    }

    while (@new_media)
    {
        push @ret, $self->tracklist_compare (shift @new_media);
    }

    return \@ret;
}

sub _load_tracklist
{
    my ($self, $release) = @_;

    $self->c->model('Medium')->load_for_releases($release);

    my @mediums = $release->all_mediums;
    my @tracklists = grep { defined } map { $_->tracklist } @mediums;

    $self->c->model('Track')->load_for_tracklists(@tracklists);

    my @tracks = map { $_->all_tracks } @tracklists;

    $self->c->model('ArtistCredit')->load(@tracks, $release);
}

# this just loads the remaining bits of a release, not yet loaded by
# 'load' and '_load_tracklist'.
sub _load_release
{
    my ($self, $release) = @_;

    $self->c->model('ReleaseLabel')->load($release);
    $self->c->model('Label')->load(@{ $release->labels });
    $self->c->model('ReleaseGroupType')->load($release->release_group);

    $self->c->model('MediumFormat')->load($release->all_mediums);
}


sub _serialize_artistcredit
{
    my $self = shift;
    my $ac = shift;

    my $credits = [];

    for (@{ $ac->names })
    {
        push @$credits, {
            name => $_->name,
            join => $_->join_phrase,
            id => $_->artist_id,
        };
    }

    return {
        preview => $ac->name,
        names => $credits,
    };
}

sub _serialize_track
{
    my ($self, $track) = @_;

    return {
        length => MusicBrainz::Server::Track::FormatTrackLength($track->length),
        title => $track->name,
        id => $track->id,
        artist => $self->_serialize_artistcredit ($track->artist_credit),
    };
}

sub _serialize_tracklists
{
    my ($self, $release) = @_;

    my $tracklists = [];

    if ($release)
    {
        for ($release->all_mediums)
        {
            my $tracklist = $_->tracklist;

            my $tracks = [];
            for my $track (@{ $tracklist->tracks })
            {
                push @$tracks, $self->_serialize_track ($track);
            }

            push @$tracklists, $tracks;
        }
    }

    # It seems JSON libraries encode things to UTF-8, but the json
    # string will be included in a page which will again be encoded
    # to UTF-8.  So this string has to be decoded back to the internal
    # perl unicode :(.  --warp.
    return decode ("UTF-8", JSON::Any->objToJson ($tracklists));
}

sub _preview_edit
{
    my ($self, $type, $editnote, %args) = @_;

    return unless %args;

    my $edit;
    try {
        $edit = $self->c->model('Edit')->preview(
            edit_type => $type,
            editor_id => $self->c->user->id,
            %args,
       );
    }
    catch (MusicBrainz::Server::Edit::Exceptions::NoChanges $e) {
    }

    push @{ $self->c->stash->{edits} }, $edit if defined $edit;

    return $edit;
}

sub _create_edit
{
<<<<<<< HEAD
    my ($self, $preview, $type, $editnote, %args) = @_;
=======
    my ($self, $type, $editnote, %args) = @_;
>>>>>>> c7551f41

    return unless %args;

    my $method = $preview ? 'preview' : 'create';

    my $edit;
    try {
<<<<<<< HEAD
        $edit = $self->c->model('Edit')->$method(
=======
        $edit = $self->c->model('Edit')->create(
>>>>>>> c7551f41
            edit_type => $type,
            editor_id => $self->c->user->id,
            %args,
       );
    }
    catch (MusicBrainz::Server::Edit::Exceptions::NoChanges $e) {
    }

    return unless defined $edit;

    if (!$preview && defined $editnote)
    {
        $self->c->model('EditNote')->add_note($edit->id, {
            text      => $editnote,
            editor_id => $self->c->user->id,
        });
    }

    $self->c->stash->{changes} = 1;

    return $edit;
}

sub _edit_release_labels
{
    my ($self, $preview, $editnote, $data, $release) = @_;
<<<<<<< HEAD
=======

    my $edit = $preview ? '_preview_edit' : '_create_edit';
>>>>>>> c7551f41

    my $max = scalar @{ $data->{'labels'} } - 1;

    for (0..$max)
    {
        my $new_label = $data->{'labels'}->[$_];
        my $old_label = $release->labels->[$_] if $release;

        if ($old_label)
        {
            if ($new_label->{'deleted'})
            {
                # Delete ReleaseLabel
<<<<<<< HEAD
                $self->_create_edit(
                    $preview, $EDIT_RELEASE_DELETERELEASELABEL,
                    $editnote, release_label => $old_label
                );
=======
                $self->$edit(
                    $EDIT_RELEASE_DELETERELEASELABEL,
                    $editnote, release_label => $old_label
                    );
>>>>>>> c7551f41
            }
            else
            {
                # Edit ReleaseLabel
<<<<<<< HEAD
                $self->_create_edit(
                    $preview, $EDIT_RELEASE_EDITRELEASELABEL, $editnote,
                    release_label => $old_label,
                    label_id => $new_label->{'label_id'},
                    catalog_number => $new_label->{'catalog_number'},
                );
=======
                $self->$edit(
                    $EDIT_RELEASE_EDITRELEASELABEL, $editnote,
                    release_label => $old_label,
                    label_id => $new_label->{'label_id'},
                    catalog_number => $new_label->{'catalog_number'},
                    );
>>>>>>> c7551f41
            }
        }
        else
        {
            # Add ReleaseLabel
            $self->$edit(
                $EDIT_RELEASE_ADDRELEASELABEL, $editnote,
                release_id => $release ? $release->id : 0,
                label_id => $new_label->{'label_id'},
                catalog_number => $new_label->{'catalog_number'},
            );
        }
    }
}

sub _edit_release_track_edits
{
    my ($self, $preview, $editnote, $data, $release) = @_;
<<<<<<< HEAD
=======

    my $edit = $preview ? '_preview_edit' : '_create_edit';
>>>>>>> c7551f41

    my $medium_idx = 0;
    for my $medium (@{ $data->{'mediums'} })
    {
        my $tracklist_id = $medium->{'tracklist'}->{'id'};

        my $track_idx = 0;
        for my $track (@{ $medium->{'tracklist'}->{'tracks'} })
        {
            my $rec_gid = $data->{'preview_mediums'}->[$medium_idx]->{'associations'}->[$track_idx]->{'gid'};

            my $recording;
            $recording = $self->c->model ('Recording')->get_by_gid ($rec_gid) if $rec_gid;

            if ($track->{'id'})
            {
                if ($track->{'deleted'})
                {
                    # Delete a track
<<<<<<< HEAD
                    $self->_create_edit (
                        $preview, $EDIT_TRACKLIST_DELETETRACK, $editnote,
=======
                    $self->$edit(
                        $EDIT_TRACKLIST_DELETETRACK, $editnote,
>>>>>>> c7551f41
                        track => $self->c->model('Track')->get_by_id ($track->{'id'}));
                }
                else
                {
                    # Editing an existing track
<<<<<<< HEAD
                    $self->_create_edit(
                        $preview, $EDIT_TRACK_EDIT, $editnote,
=======
                    $self->$edit(
                        $EDIT_TRACK_EDIT, $editnote,
>>>>>>> c7551f41
                        position => $track->{'position'},
                        name => $track->{'name'},
                        recording_id => $recording->id,
                        artist_credit => $track->{'artist_credit'},
                        length => $track->{'length'},
                        to_edit => $self->c->model('Track')->get_by_id ($track->{'id'}),
                        );
                }
            }
            elsif ($tracklist_id)
            {
                my %edit = (
                    position => $track->{'position'},
                    name => $track->{'name'},
                    artist_credit => $track->{'artist_credit'},
                    length => $track->{'length'},
                    tracklist_id => $tracklist_id,
                    );

                $edit{recording_id} = $recording->id if $recording;
                $edit{recording_id} = 0 if !$edit{recording_id} && $preview;

                # We are creating a new track (and not a new tracklist)
<<<<<<< HEAD
                $self->_create_edit($preview, $EDIT_TRACKLIST_ADDTRACK, $editnote, %edit);
=======
                $self->$edit($EDIT_TRACKLIST_ADDTRACK, $editnote, %edit);
>>>>>>> c7551f41
            }

            $track_idx++;
        }

        if (!$tracklist_id && scalar @{ $medium->{'tracklist'}->{'tracks'} })
        {
            my @tracks;
            my $track_idx = 0;
            for (@{ $medium->{'tracklist'}->{'tracks'} })
            {
                my $rec_gid = $data->{'preview_mediums'}->[$medium_idx]->{'associations'}->[$track_idx]->{'gid'};

                my $recording;
                $recording = $self->c->model ('Recording')->get_by_gid ($rec_gid) if $rec_gid;

                my $trk = {
                    name => $_->{name},
                    length => $_->{length},
                    artist_credit => $_->{artist_credit},
                    position => $_->{position},
                };

                $trk->{recording_id} = $recording->id if $recording;

                $trk->{recording_id} = 0 if !$trk->{recording_id} && $preview;

                push @tracks, $trk;

                $track_idx++;
            }

            # We have some tracks but no tracklist ID - so create a new tracklist
<<<<<<< HEAD
            my $create_tl = $self->_create_edit(
                $preview, $EDIT_TRACKLIST_CREATE, $editnote, tracks => \@tracks);
=======
            my $create_tl = $self->$edit(
                $EDIT_TRACKLIST_CREATE, $editnote, tracks => \@tracks);
>>>>>>> c7551f41

            $tracklist_id = $create_tl->tracklist_id || 0;
        }

        if ($medium->{'id'})
        {
            if ($medium->{'deleted'})
            {
                # Delete medium
<<<<<<< HEAD
                $self->_create_edit(
                    $preview, $EDIT_MEDIUM_DELETE, $editnote,
                    medium => $self->c->model('Medium')->get_by_id ($medium->{'id'}));
            }
            else
            {
                # Edit medium
                $self->_create_edit(
                    $preview, $EDIT_MEDIUM_EDIT, $editnote,
=======
                $self->$edit(
                    $EDIT_MEDIUM_DELETE, $editnote,
                    medium => $self->c->model('Medium')->get_by_id ($medium->{'id'}));}
            else
            {
                # Edit medium
                $self->$edit(
                    $EDIT_MEDIUM_EDIT, $editnote,
>>>>>>> c7551f41
                    name => $medium->{'name'},
                    format_id => $medium->{'format_id'},
                    position => $medium->{'position'},
                    to_edit => $self->c->model('Medium')->get_by_id ($medium->{'id'})
                );
            }
        }
        else
        {
            my $opts = {
                position => $medium->{'position'},
                tracklist_id => $tracklist_id,
                release_id => $release ? $release->id : 0,
            };

            $opts->{name} = $medium->{'name'} if $medium->{'name'};
            $opts->{format_id} = $medium->{'format_id'} if $medium->{'format_id'};

            # Add medium
<<<<<<< HEAD
            $self->_create_edit($preview, $EDIT_MEDIUM_CREATE, $editnote, %$opts);
=======
            $self->$edit($EDIT_MEDIUM_CREATE, $editnote, %$opts);
>>>>>>> c7551f41
        }

        $medium_idx++;
    }
}

sub release_add
{
    my ($self, $wizard, $release) = @_;

    $wizard->process;

    if ($wizard->cancelled)
    {
        # FIXME: detach to artist, label or release group page if started from there.
        $self->c->detach ();
    }

    if ($wizard->loading || $wizard->submitted || $wizard->current_page eq 'tracklist' ||
        $wizard->current_page eq 'recordings')
    {
        $self->c->stash( serialized_tracklists => $self->_serialize_tracklists () );
    }

    if ($wizard->current_page eq 'recordings')
    {
        my $suggestions = $self->suggest_recordings ($wizard->value);

        my $associations = [];
        for my $medium (@$suggestions)
        {
            my $medium_assoc = [];
            for my $track (@$medium)
            {
                my $rec;

                if (scalar @{ $track->suggestions } == 1 || $track->renamed)
                {
                    $rec = $track->suggestions->[0]->entity->gid;
                }

                push @$medium_assoc, $rec ? { gid => $rec } : { gid => '' };
            }

            push @$associations, { associations => $medium_assoc };
        }

        $self->c->stash->{suggestions} = $suggestions;

        $wizard->load_page('recordings', { 'preview_mediums' => $associations });
    }

<<<<<<< HEAD
    if ($wizard->submitted || $wizard->current_page eq 'editnote')
=======
    if ($wizard->current_page eq 'editnote')
    {
        my $data = $wizard->value;

        my @fields;
        my %args;
        my $editnote;
        my $edit;

        $self->c->stash->{edits} = [];

        # add release group
        # ----------------------------------------

        unless ($data->{release_group_id})
        {
            @fields = qw( name artist_credit type_id );
            %args = map { $_ => $data->{$_} } grep { defined $data->{$_} } @fields;

            $edit = $self->_preview_edit($EDIT_RELEASEGROUP_CREATE, $editnote, %args);
        }

        # add release
        # ----------------------------------------

        @fields = qw( name comment packaging_id status_id script_id language_id
                         country_id barcode artist_credit date );
        %args = map { $_ => $data->{$_} } grep { defined $data->{$_} } @fields;

        $args{release_group_id} = $data->{release_group_id} || 0;

        $edit = $self->_preview_edit($EDIT_RELEASE_CREATE, $editnote, %args);

        # release labels edit
        # ----------------------------------------

        $self->_edit_release_labels (1, $editnote, $data);

        # medium / tracklist / track edits
        # ----------------------------------------

        $self->_edit_release_track_edits (1, $editnote, $data, $edit->entity);

        $self->c->model ('Edit')->load_all (@{ $self->c->stash->{edits} });
    }
 
    if ($wizard->submitted)
>>>>>>> c7551f41
    {
        # The user is done with the wizard and wants to submit the new data.
        # So let's create some edits :)

        # If this is the tab where we just preview the edits, create the edits
        # in memory but not in the database yet.
        my $preview = $wizard->current_page eq 'editnote';

        my $data = $wizard->value;

        my @fields;
        my %args;
        my $editnote;
        my $edit;

        # add release group
        # ----------------------------------------

        unless ($data->{release_group_id})
        {
            @fields = qw( name artist_credit type_id );
            %args = map { $_ => $data->{$_} } grep { defined $data->{$_} } @fields;

            $editnote = $data->{'editnote'};
            $edit = $self->_create_edit(
                $preview, $EDIT_RELEASEGROUP_CREATE, $editnote, %args);
        }

        # add release
        # ----------------------------------------

        @fields = qw( name comment packaging_id status_id script_id language_id
                         country_id barcode artist_credit date );
        %args = map { $_ => $data->{$_} } grep { defined $data->{$_} } @fields;

        $args{release_group_id} = $edit ? $edit->entity->id : $data->{release_group_id};

        $edit = $self->_create_edit(
            $preview, $EDIT_RELEASE_CREATE, $editnote, %args);

        my $release_id = $edit->entity->id;
        my $gid = $edit->entity->gid;

        # release labels edit
        # ----------------------------------------

<<<<<<< HEAD
        $self->_edit_release_labels ($preview, $editnote, $data);
=======
        $self->_edit_release_labels (0, $editnote, $data);
>>>>>>> c7551f41

        # medium / tracklist / track edits
        # ----------------------------------------

<<<<<<< HEAD
        $self->_edit_release_track_edits ($preview, $editnote, $data, $edit->entity);
=======
        $self->_edit_release_track_edits (0, $editnote, $data, $edit->entity);
>>>>>>> c7551f41

        if ($wizard->submitted)
        {
            $self->c->response->redirect($self->c->uri_for_action('/release/show', [ $gid ]));
            $self->c->detach;
        }
        else
        {
            $wizard->render;
        }
    }
    elsif ($wizard->loading)
    {
        # There was no existing wizard, provide the wizard with
        # the $release to initialize the forms.

        my $rg_gid = $self->c->req->query_params->{'release-group'};
        my $label_gid = $self->c->req->query_params->{'label'};
        my $artist_gid = $self->c->req->query_params->{'artist'};

        my $release = MusicBrainz::Server::Entity::Release->new;
        $release->add_medium (MusicBrainz::Server::Entity::Medium->new ( position => 1 ));

        if ($rg_gid)
        {
            $self->c->detach () unless MusicBrainz::Server::Validation::IsGUID($rg_gid);
            my $rg = $self->c->model('ReleaseGroup')->get_by_gid($rg_gid);
            $self->c->detach () unless $rg;

            $release->release_group_id ($rg->id);
            $release->release_group ($rg);
            $release->name ($rg->name);

            $self->c->model('ArtistCredit')->load ($rg);

            $release->artist_credit ($rg->artist_credit);
        }
        elsif ($label_gid)
        {
            # FIXME: label

            $release->artist_credit (MusicBrainz::Server::Entity::ArtistCredit->new);
            $release->artist_credit->add_name (MusicBrainz::Server::Entity::ArtistCreditName->new);
            $release->artist_credit->names->[0]->artist (MusicBrainz::Server::Entity::Artist->new);
        }
        elsif ($artist_gid)
        {
            $self->c->detach () unless MusicBrainz::Server::Validation::IsGUID($artist_gid);
            my $artist = $self->c->model('Artist')->get_by_gid($artist_gid);
            $self->c->detach () unless $artist;

            $release->artist_credit (
                MusicBrainz::Server::Entity::ArtistCredit->from_artist ($artist));
        }
        else
        {
            $release->artist_credit (MusicBrainz::Server::Entity::ArtistCredit->new);
            $release->artist_credit->add_name (MusicBrainz::Server::Entity::ArtistCreditName->new);
            $release->artist_credit->names->[0]->artist (MusicBrainz::Server::Entity::Artist->new);
        }


        $wizard->render ($release);
    }
    else
    {
        # wizard processed correctly, it's not loading, cancelled or submitted.
        # so all data is in the session and the wizard just needs to be rendered.
        $wizard->render;
    }
}

sub release_edit
{
    my ($self, $wizard, $release) = @_;

    $wizard->process;

    if ($wizard->cancelled)
    {
        $self->c->detach ('show');
    }

    if ($wizard->loading || $wizard->submitted ||
        $wizard->current_page eq 'tracklist' || $wizard->current_page eq 'recordings')
    {
        # if we're on the tracklist page, load the tracklist so that the trackparser
        # can compare the entered tracks against the original to figure out what edits
        # have been made.

        $self->_load_tracklist ($release);

        $self->c->stash( serialized_tracklists => $self->_serialize_tracklists ($release) );
    }

    if ($wizard->current_page eq 'recordings')
    {
        # we're on the changes preview page, load recordings so that the user can
        # confirm track <-> recording associations.
        my @tracks = map { $_->all_tracks } map { $_->tracklist } $release->all_mediums;
        $self->c->model('Recording')->load (@tracks);

        my $suggestions = $self->suggest_recordings ($wizard->value, $release);

        my $associations = [];
        for my $medium (@$suggestions)
        {
            my $medium_assoc = [];
            for my $track (@$medium)
            {
                my $rec;

                # If there is only one suggestion, use that as the default.
                # Use the first suggestion (which is the current association) as a
                # default if the track is renamed.
                if (scalar @{ $track->suggestions } == 1 || $track->renamed)
                {
                    $rec = $track->suggestions->[0]->entity->gid;
                }

                push @$medium_assoc, $rec ? { gid => $rec } : { gid => '' };
            }

            push @$associations, { associations => $medium_assoc };
        }

        $self->c->stash->{suggestions} = $suggestions;

        $wizard->load_page('recordings', { 'preview_mediums' => $associations });
    }

    if ($wizard->loading || $wizard->submitted)
    {
        # we're either just starting the wizard, or submitting it.  In
        # both cases the release we're editting needs to be loaded
        # from the database.

        $self->_load_release ($release);

        $self->c->stash( medium_formats => [ $self->c->model('MediumFormat')->get_all ] );
    }

    if ($wizard->submitted)
    {
        # The user is done with the wizard and wants to submit the new data.
        # So let's create some edits :)

        # If this is the tab where we just preview the edits, create the edits
        # in memory but not in the database yet.
        my $preview = $wizard->current_page eq 'editnote';

        my $data = $wizard->value;

        # release edit
        # ----------------------------------------

        my @fields = qw( name comment packaging_id status_id script_id language_id
                         country_id barcode artist_credit date );
        my %args = map { $_ => $data->{$_} } grep { defined $data->{$_} } @fields;

        $args{'to_edit'} = $release;
        my $editnote = $data->{'editnote'};
        $self->c->stash->{changes} = 0;

<<<<<<< HEAD
        $self->_create_edit($preview, $EDIT_RELEASE_EDIT, $editnote, %args);
=======
        $self->_create_edit($EDIT_RELEASE_EDIT, $editnote, %args);
>>>>>>> c7551f41

        # release labels edit
        # ----------------------------------------

<<<<<<< HEAD
        $self->_edit_release_labels ($preview, $editnote, $data, $release);
=======
        $self->_edit_release_labels (0, $editnote, $data, $release);
>>>>>>> c7551f41

        # medium / tracklist / track edits
        # ----------------------------------------

<<<<<<< HEAD
        $self->_edit_release_track_edits ($preview, $editnote, $data, $release);
=======
        $self->_edit_release_track_edits (0, $editnote, $data, $release);
>>>>>>> c7551f41

        $self->c->response->redirect($self->c->uri_for_action('/release/show', [ $release->gid ]));
        $self->c->detach;
    }
    elsif ($wizard->loading)
    {
        # There was no existing wizard, provide the wizard with
        # the $release to initialize the forms.
        $wizard->render ($release);
    }
    else
    {
        # wizard processed correctly, it's not loading, cancelled or submitted.
        # so all data is in the session and the wizard just needs to be rendered.
        $wizard->render;
    }
}


__PACKAGE__->meta->make_immutable;
no Moose;
1;

=head1 COPYRIGHT

Copyright (C) 2010 MetaBrainz Foundation

This program is free software; you can redistribute it and/or modify
it under the terms of the GNU General Public License as published by
the Free Software Foundation; either version 2 of the License, or
(at your option) any later version.

This program is distributed in the hope that it will be useful,
but WITHOUT ANY WARRANTY; without even the implied warranty of
MERCHANTABILITY or FITNESS FOR A PARTICULAR PURPOSE.  See the
GNU General Public License for more details.

You should have received a copy of the GNU General Public License
along with this program; if not, write to the Free Software
Foundation, Inc., 675 Mass Ave, Cambridge, MA 02139, USA.

=cut<|MERGE_RESOLUTION|>--- conflicted
+++ resolved
@@ -328,23 +328,13 @@
 
 sub _create_edit
 {
-<<<<<<< HEAD
-    my ($self, $preview, $type, $editnote, %args) = @_;
-=======
     my ($self, $type, $editnote, %args) = @_;
->>>>>>> c7551f41
 
     return unless %args;
-
-    my $method = $preview ? 'preview' : 'create';
 
     my $edit;
     try {
-<<<<<<< HEAD
-        $edit = $self->c->model('Edit')->$method(
-=======
         $edit = $self->c->model('Edit')->create(
->>>>>>> c7551f41
             edit_type => $type,
             editor_id => $self->c->user->id,
             %args,
@@ -355,7 +345,7 @@
 
     return unless defined $edit;
 
-    if (!$preview && defined $editnote)
+    if (defined $editnote)
     {
         $self->c->model('EditNote')->add_note($edit->id, {
             text      => $editnote,
@@ -371,11 +361,8 @@
 sub _edit_release_labels
 {
     my ($self, $preview, $editnote, $data, $release) = @_;
-<<<<<<< HEAD
-=======
 
     my $edit = $preview ? '_preview_edit' : '_create_edit';
->>>>>>> c7551f41
 
     my $max = scalar @{ $data->{'labels'} } - 1;
 
@@ -389,36 +376,20 @@
             if ($new_label->{'deleted'})
             {
                 # Delete ReleaseLabel
-<<<<<<< HEAD
-                $self->_create_edit(
-                    $preview, $EDIT_RELEASE_DELETERELEASELABEL,
-                    $editnote, release_label => $old_label
-                );
-=======
                 $self->$edit(
                     $EDIT_RELEASE_DELETERELEASELABEL,
                     $editnote, release_label => $old_label
                     );
->>>>>>> c7551f41
             }
             else
             {
                 # Edit ReleaseLabel
-<<<<<<< HEAD
-                $self->_create_edit(
-                    $preview, $EDIT_RELEASE_EDITRELEASELABEL, $editnote,
-                    release_label => $old_label,
-                    label_id => $new_label->{'label_id'},
-                    catalog_number => $new_label->{'catalog_number'},
-                );
-=======
                 $self->$edit(
                     $EDIT_RELEASE_EDITRELEASELABEL, $editnote,
                     release_label => $old_label,
                     label_id => $new_label->{'label_id'},
                     catalog_number => $new_label->{'catalog_number'},
                     );
->>>>>>> c7551f41
             }
         }
         else
@@ -437,11 +408,8 @@
 sub _edit_release_track_edits
 {
     my ($self, $preview, $editnote, $data, $release) = @_;
-<<<<<<< HEAD
-=======
 
     my $edit = $preview ? '_preview_edit' : '_create_edit';
->>>>>>> c7551f41
 
     my $medium_idx = 0;
     for my $medium (@{ $data->{'mediums'} })
@@ -461,25 +429,15 @@
                 if ($track->{'deleted'})
                 {
                     # Delete a track
-<<<<<<< HEAD
-                    $self->_create_edit (
-                        $preview, $EDIT_TRACKLIST_DELETETRACK, $editnote,
-=======
                     $self->$edit(
                         $EDIT_TRACKLIST_DELETETRACK, $editnote,
->>>>>>> c7551f41
                         track => $self->c->model('Track')->get_by_id ($track->{'id'}));
                 }
                 else
                 {
                     # Editing an existing track
-<<<<<<< HEAD
-                    $self->_create_edit(
-                        $preview, $EDIT_TRACK_EDIT, $editnote,
-=======
                     $self->$edit(
                         $EDIT_TRACK_EDIT, $editnote,
->>>>>>> c7551f41
                         position => $track->{'position'},
                         name => $track->{'name'},
                         recording_id => $recording->id,
@@ -503,11 +461,7 @@
                 $edit{recording_id} = 0 if !$edit{recording_id} && $preview;
 
                 # We are creating a new track (and not a new tracklist)
-<<<<<<< HEAD
-                $self->_create_edit($preview, $EDIT_TRACKLIST_ADDTRACK, $editnote, %edit);
-=======
                 $self->$edit($EDIT_TRACKLIST_ADDTRACK, $editnote, %edit);
->>>>>>> c7551f41
             }
 
             $track_idx++;
@@ -541,13 +495,8 @@
             }
 
             # We have some tracks but no tracklist ID - so create a new tracklist
-<<<<<<< HEAD
-            my $create_tl = $self->_create_edit(
-                $preview, $EDIT_TRACKLIST_CREATE, $editnote, tracks => \@tracks);
-=======
             my $create_tl = $self->$edit(
                 $EDIT_TRACKLIST_CREATE, $editnote, tracks => \@tracks);
->>>>>>> c7551f41
 
             $tracklist_id = $create_tl->tracklist_id || 0;
         }
@@ -557,26 +506,15 @@
             if ($medium->{'deleted'})
             {
                 # Delete medium
-<<<<<<< HEAD
-                $self->_create_edit(
-                    $preview, $EDIT_MEDIUM_DELETE, $editnote,
+                $self->$edit(
+                    $EDIT_MEDIUM_DELETE, $editnote,
                     medium => $self->c->model('Medium')->get_by_id ($medium->{'id'}));
             }
             else
             {
                 # Edit medium
-                $self->_create_edit(
-                    $preview, $EDIT_MEDIUM_EDIT, $editnote,
-=======
-                $self->$edit(
-                    $EDIT_MEDIUM_DELETE, $editnote,
-                    medium => $self->c->model('Medium')->get_by_id ($medium->{'id'}));}
-            else
-            {
-                # Edit medium
                 $self->$edit(
                     $EDIT_MEDIUM_EDIT, $editnote,
->>>>>>> c7551f41
                     name => $medium->{'name'},
                     format_id => $medium->{'format_id'},
                     position => $medium->{'position'},
@@ -596,11 +534,7 @@
             $opts->{format_id} = $medium->{'format_id'} if $medium->{'format_id'};
 
             # Add medium
-<<<<<<< HEAD
-            $self->_create_edit($preview, $EDIT_MEDIUM_CREATE, $editnote, %$opts);
-=======
             $self->$edit($EDIT_MEDIUM_CREATE, $editnote, %$opts);
->>>>>>> c7551f41
         }
 
         $medium_idx++;
@@ -653,9 +587,6 @@
         $wizard->load_page('recordings', { 'preview_mediums' => $associations });
     }
 
-<<<<<<< HEAD
-    if ($wizard->submitted || $wizard->current_page eq 'editnote')
-=======
     if ($wizard->current_page eq 'editnote')
     {
         my $data = $wizard->value;
@@ -703,7 +634,6 @@
     }
  
     if ($wizard->submitted)
->>>>>>> c7551f41
     {
         # The user is done with the wizard and wants to submit the new data.
         # So let's create some edits :)
@@ -750,20 +680,12 @@
         # release labels edit
         # ----------------------------------------
 
-<<<<<<< HEAD
-        $self->_edit_release_labels ($preview, $editnote, $data);
-=======
         $self->_edit_release_labels (0, $editnote, $data);
->>>>>>> c7551f41
 
         # medium / tracklist / track edits
         # ----------------------------------------
 
-<<<<<<< HEAD
-        $self->_edit_release_track_edits ($preview, $editnote, $data, $edit->entity);
-=======
         $self->_edit_release_track_edits (0, $editnote, $data, $edit->entity);
->>>>>>> c7551f41
 
         if ($wizard->submitted)
         {
@@ -911,10 +833,6 @@
         # The user is done with the wizard and wants to submit the new data.
         # So let's create some edits :)
 
-        # If this is the tab where we just preview the edits, create the edits
-        # in memory but not in the database yet.
-        my $preview = $wizard->current_page eq 'editnote';
-
         my $data = $wizard->value;
 
         # release edit
@@ -928,29 +846,17 @@
         my $editnote = $data->{'editnote'};
         $self->c->stash->{changes} = 0;
 
-<<<<<<< HEAD
-        $self->_create_edit($preview, $EDIT_RELEASE_EDIT, $editnote, %args);
-=======
         $self->_create_edit($EDIT_RELEASE_EDIT, $editnote, %args);
->>>>>>> c7551f41
 
         # release labels edit
         # ----------------------------------------
 
-<<<<<<< HEAD
-        $self->_edit_release_labels ($preview, $editnote, $data, $release);
-=======
         $self->_edit_release_labels (0, $editnote, $data, $release);
->>>>>>> c7551f41
 
         # medium / tracklist / track edits
         # ----------------------------------------
 
-<<<<<<< HEAD
-        $self->_edit_release_track_edits ($preview, $editnote, $data, $release);
-=======
         $self->_edit_release_track_edits (0, $editnote, $data, $release);
->>>>>>> c7551f41
 
         $self->c->response->redirect($self->c->uri_for_action('/release/show', [ $release->gid ]));
         $self->c->detach;
