--- conflicted
+++ resolved
@@ -256,27 +256,14 @@
         $c->model('ReleaseGroupType')->load(map { $_->release_group } @releases);
         $c->model('Script')->load(@releases);
         $c->model('Language')->load(@releases);
-        $c->model('Medium')->load_for_releases(@releases);
-        $c->model('Track')->load_for_tracklists(
-            map { $_->tracklist } map { $_->all_mediums } @releases
-        );
 
         $c->stash->{data}{releases} = \@releases;
         $c->stash->{data}{track_map} = {
             map {
-<<<<<<< HEAD
-                $_->id => first { $_->recording_id == $track->id }
-                    map { $_->tracklist->all_tracks }
-                        map { $_->all_mediums } @releases
-            } @releases
-        };
-        $c->stash->{inc}->tracklist(1);
-=======
                 my ($release, $track) = @$_;
                 $release->id => $track
             } map { @$_ } values %recording_release_map
         };
->>>>>>> 013df528
 
         unless ($c->stash->{inc}->artist) {
             $c->model('ArtistCredit')->load($track);
