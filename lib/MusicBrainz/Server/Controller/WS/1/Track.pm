--- conflicted
+++ resolved
@@ -18,7 +18,7 @@
 my $ws_defs = Data::OptList::mkopt([
     track => {
         method   => 'GET',
-        inc      => [ qw( artist tags isrcs releases _relations ratings user-ratings user-tags  ) ],
+        inc      => [ qw( artist tags isrcs puids releases _relations ratings user-ratings user-tags  ) ],
     },
     track => {
         method => 'POST',
@@ -43,9 +43,6 @@
     my ($self, $c) = @_;
 
     $c->detach('submit') if $c->req->method eq 'POST';
-<<<<<<< HEAD
-    $self->$orig($c);
-=======
 
     if (my $puid = $c->req->query_params->{puid}) {
         $self->bad_req($c, 'Invalid argument "puid": not a valid PUID')
@@ -62,7 +59,6 @@
     else {
         $self->$orig($c);
     }
->>>>>>> 124e6931
 };
 
 sub submit : Private
