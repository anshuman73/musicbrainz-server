--- conflicted
+++ resolved
@@ -57,10 +57,7 @@
     }
 
     $c->model('Area')->load($label);
-<<<<<<< HEAD
-=======
     $c->model('Area')->load_codes($label->area);
->>>>>>> f90aa117
     $c->model('LabelType')->load($label);
 
     $c->res->content_type($c->stash->{serializer}->mime_type . '; charset=utf-8');
