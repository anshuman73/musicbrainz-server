--- conflicted
+++ resolved
@@ -83,17 +83,12 @@
     $EDIT_MEDIUM_CREATE => sub { process_medium(@_) },
 
     $EDIT_MEDIUM_EDIT => sub { process_medium(@_) },
-<<<<<<< HEAD
+
+    $EDIT_RECORDING_EDIT => sub { process_artist_credit(@_) },
 
     $EDIT_RELATIONSHIP_CREATE => sub { process_relationship(@_) },
 
     $EDIT_RELATIONSHIP_EDIT => sub { process_relationship(@_) },
-};
-
-=======
->>>>>>> e4144bee
-
-    $EDIT_RECORDING_EDIT => sub { process_artist_credit(@_) },
 };
 
 
