--- conflicted
+++ resolved
@@ -428,28 +428,14 @@
 sub cdstub : Chained('root') PathPart Args(1) {
     my ($self, $c, $id) = @_;
 
-<<<<<<< HEAD
-    my $toc = $c->model('CDStubTOC')->get_by_discid($id);
-=======
     my @ret;
     my $toc = $c->model('CDStubTOC')->get_by_discid($id);
 
->>>>>>> b234394f
     if ($toc)
     {
         $c->model('CDStub')->load ($toc);
         $c->model('CDStubTrack')->load_for_cdstub ($toc->cdstub);
         $toc->update_track_lengths;
-<<<<<<< HEAD
-    }
-
-    my @ret = map {
-        {
-            name => $_->title,
-            length => format_track_length($_->length),
-        }
-    } $toc->cdstub->all_tracks;
-=======
 
         @ret = map {
             {
@@ -458,7 +444,6 @@
             }
         } $toc->cdstub->all_tracks;
     }
->>>>>>> b234394f
 
     $c->res->content_type($c->stash->{serializer}->mime_type . '; charset=utf-8');
     $c->res->body($c->stash->{serializer}->serialize('generic', \@ret));
