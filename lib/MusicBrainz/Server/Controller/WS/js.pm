--- conflicted
+++ resolved
@@ -70,294 +70,6 @@
     $self->validate($c, \%serializers) or $c->detach('bad_req');
 }
 
-<<<<<<< HEAD
-sub _autocomplete_entity {
-    my ($self, $c, $type) = @_;
-
-    my $query = trim $c->stash->{args}->{q};
-    my $limit = $c->stash->{args}->{limit} || 10;
-    my $page = $c->stash->{args}->{page} || 1;
-    my $direct = $c->stash->{args}->{direct};
-
-    unless ($query) {
-        $c->detach('bad_req');
-    }
-
-    if ($direct eq 'true')
-    {
-        $self->_autocomplete_direct ($c, $type, $query, $page, $limit);
-    }
-    else
-    {
-        $self->_autocomplete_indexed($c, $type, $query, $page, $limit);
-    }
-}
-
-sub _autocomplete_direct {
-    my ($self, $c, $type, $query, $page, $limit) = @_;
-
-    my $offset = ($page - 1) * $limit;  # page is not zero based.
-
-    my ($search_results, $hits) = $c->model ('Search')->search (
-        $type, $query, $limit, $offset);
-
-    my @output;
-
-    for (@$search_results)
-    {
-        my $entity = $_->entity;
-
-        my $item = {
-            name => $entity->name,
-            id => $entity->id,
-            gid => $entity->gid,
-            comment => $entity->comment,
-        };
-
-        if ($entity->meta->has_attribute ('sort_name'))
-        {
-            $item->{sortname} = $entity->sort_name;
-        }
-
-        push @output, $item;
-    }
-
-    my $pager = Data::Page->new ();
-    $pager->entries_per_page ($limit);
-    $pager->current_page ($page);
-    $pager->total_entries ($hits);
-
-    push @output, {
-        pages => $pager->last_page,
-        current => $pager->current_page
-    };
-
-    $c->res->content_type($c->stash->{serializer}->mime_type . '; charset=utf-8');
-    $c->res->body($c->stash->{serializer}->serialize('generic', \@output));
-}
-
-sub _autocomplete_indexed {
-    my ($self, $c, $type, $query, $page, $limit) = @_;
-
-    $query = decode ("utf-16", unac_string_utf16 (encode ("utf-16", $query)));
-    $query = escape_query ($query);
-    $query = $query.'*';
-
-    if (grep ($type eq $_, 'artist', 'label', 'work'))
-    {
-        $query = alias_query ($type, $query);
-    }
-
-    my $model = type_to_model ($type);
-
-    my $no_redirect = 1;
-    my $response = $c->model ('Search')->external_search (
-        $type, $query, $limit, $page, 1, undef);
-
-    my @output;
-
-    if ($response->{pager})
-    {
-        my $pager = $response->{pager};
-
-        for my $result (@{ $response->{results} })
-        {
-            my $entity = $c->model($model)->get_by_gid ($result->{entity}->gid);
-
-            next unless $entity;
-
-            my $item = {
-                name => $result->{entity}->name,
-                id => $entity->id,
-                gid => $result->{entity}->gid,
-                comment => $result->{entity}->comment,
-            };
-
-            if ($entity->meta->has_attribute ('sort_name'))
-            {
-                $item->{sortname} = $entity->sort_name;
-            }
-
-            push @output, $item;
-        }
-
-        push @output, {
-            pages => $pager->last_page,
-            current => $pager->current_page
-        };
-    }
-    else
-    {
-        # If an error occurred just ignore it for now and return an
-        # empty list.  The javascript code for autocomplete doesn't
-        # have any way to gracefully report or deal with
-        # errors. --warp.
-
-        push @output, { pages => 1, current => 1 };
-    }
-
-    $c->res->content_type($c->stash->{serializer}->mime_type . '; charset=utf-8');
-    $c->res->body($c->stash->{serializer}->serialize('generic', \@output));
-}
-
-sub artist : Chained('root') PathPart('artist') Args(0)
-{
-    my ($self, $c) = @_;
-
-    $self->_autocomplete_entity($c, 'artist');
-}
-
-sub label : Chained('root') PathPart('label') Args(0)
-{
-    my ($self, $c) = @_;
-
-    $self->_autocomplete_entity($c, 'label');
-}
-
-sub release_group : Chained('root') PathPart('release-group') Args(0)
-{
-    my ($self, $c) = @_;
-
-    $self->_autocomplete_entity($c, 'release_group');
-}
-
-sub release : Chained('root') PathPart('release') Args(0)
-{
-    my ($self, $c) = @_;
-
-    $self->_autocomplete_entity($c, 'release');
-}
-
-sub work : Chained('root') PathPart('work') Args(0)
-{
-    my ($self, $c) = @_;
-
-    $self->_autocomplete_entity($c, 'work');
-}
-
-sub recording : Chained('root') PathPart('recording') Args(0)
-{
-    my ($self, $c) = @_;
-
-    my $query = trim $c->stash->{args}->{q};
-    my $artist = $c->stash->{args}->{a} || '';
-    my $limit = $c->stash->{args}->{limit} || 10;
-    my $page = $c->stash->{args}->{page} || 1;
-    my $direct = $c->stash->{args}->{direct};
-
-    unless ($query) {
-        $c->detach('bad_req');
-    }
-
-    if ($direct eq 'true')
-    {
-        $self->_recording_direct($c, $query, $artist, $page, $limit);
-    }
-    else
-    {
-        $self->_recording_indexed($c, $query, $artist, $page, $limit);
-    }
-}
-
-sub _recording_direct {
-    my ($self, $c, $query, $artist, $page, $limit) = @_;
-
-    my $offset = ($page - 1) * $limit;  # page is not zero based.
-
-    my $where = {};
-    $where->{artist} = $artist if $artist;
-
-    my ($search_results, $hits) = $c->model ('Search')->search (
-        'recording', $query, $limit, $offset, $where);
-
-    my @entities = map { $_->entity } @$search_results;
-
-    $c->model ('ArtistCredit')->load (@entities);
-    $c->model('ISRC')->load_for_recordings (@entities);
-
-    my %appears_on = $c->model('Recording')->appears_on (\@entities, 3);
-
-    my @output = map {
-        {
-            recording => $_,
-            appears_on => $appears_on{$_->id}
-        }
-    } @entities;
-
-    my $pager = Data::Page->new ();
-    $pager->entries_per_page ($limit);
-    $pager->current_page ($page);
-    $pager->total_entries ($hits);
-
-    $c->res->content_type($c->stash->{serializer}->mime_type . '; charset=utf-8');
-    $c->res->body($c->stash->{serializer}->serialize('autocomplete_recording', \@output, $pager));
-}
-
-sub _recording_indexed {
-    my ($self, $c, $query, $artist, $page, $limit) = @_;
-
-    $query = decode ("utf-16", unac_string_utf16 (encode ("utf-16", $query)));
-    $query = escape_query ($query);
-    $artist = escape_query ($artist);
-
-    my $lucene_query = "recording:($query*)";
-    $lucene_query .= " AND artist:($artist)" if $artist;
-
-    my $no_redirect = 1;
-    my $response = $c->model ('Search')->external_search (
-        'recording', $lucene_query, $limit, $page, 1, undef);
-
-    my @output;
-    my $pager;
-
-    if ($response->{pager})
-    {
-        $pager = $response->{pager};
-
-        my @entities;
-
-        for my $result (@{ $response->{results} })
-        {
-            my $entity = $c->model('Recording')->get_by_gid ($result->{entity}->gid)
-                if $result->{entity}->gid;
-
-            next unless $entity;
-
-            $c->model('ISRC')->load_for_recordings ($entity);
-
-            $entity->artist_credit ($result->{entity}->artist_credit);
-
-            push @entities, $entity;
-        }
-
-        my %appears_on = $c->model('Recording')->appears_on (\@entities, 3);
-
-        @output = map {
-            {
-                recording => $_,
-                appears_on => $appears_on{$_->id}
-            }
-        } @entities;
-    }
-    else
-    {
-        # If an error occurred just ignore it for now and return an
-        # empty list.  The javascript code for autocomplete doesn't
-        # have any way to gracefully report or deal with
-        # errors. --warp.
-
-        $pager = Data::Page->new ();
-        $pager->entries_per_page ($limit);
-        $pager->current_page ($page);
-        $pager->total_entries (0);
-    }
-
-    $c->res->content_type($c->stash->{serializer}->mime_type . '; charset=utf-8');
-    $c->res->body($c->stash->{serializer}->serialize('autocomplete_recording', \@output, $pager));
-}
-
-=======
->>>>>>> 2dbe33d3
 sub tracklist : Chained('root') PathPart Args(1) {
     my ($self, $c, $id) = @_;
 
