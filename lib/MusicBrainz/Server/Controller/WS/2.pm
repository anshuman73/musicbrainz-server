package MusicBrainz::Server::Controller::WS::2;
use Moose;
use aliased 'MusicBrainz::Server::WebService::WebServiceStash';

BEGIN { extends 'MusicBrainz::Server::Controller'; }

use MusicBrainz::Server::WebService::XMLSerializer;
use MusicBrainz::Server::WebService::XMLSearch qw( xml_search );
use MusicBrainz::Server::WebService::Validator;
use MusicBrainz::Server::Data::Utils qw( type_to_model );
use MusicBrainz::Server::Validation qw( is_valid_isrc is_valid_iswc is_valid_discid );
use MusicBrainz::Server::Data::Utils qw( object_to_ids );
use Readonly;
use Data::OptList;
use Scalar::Util qw( looks_like_number );

Readonly our $MAX_ITEMS => 25;

# This defines what options are acceptable for WS calls.
# Note that the validator will automatically add inc= arguments to the allowed list
# based on other inc= arguments.  (puids are allowed if recordings are allowed, etc..)
my $ws_defs = Data::OptList::mkopt([
     artist => {
                         method   => 'GET',
                         required => [ qw(query) ],
                         optional => [ qw(limit offset) ],
     },
     artist => {
                         method   => 'GET',
                         linked   => [ qw(recording release release-group work) ],
                         inc      => [ qw(aliases
                                          _relations tags user-tags ratings user-ratings) ],
                         optional => [ qw(limit offset) ]
     },
     artist => {
                         method   => 'GET',
                         inc      => [ qw(recordings releases release-groups works
                                          aliases various-artists
                                          _relations tags user-tags ratings user-ratings) ],
     },
     label => {
                         method   => 'GET',
                         required => [ qw(query) ],
                         optional => [ qw(limit offset) ],
     },
     label => {
                         method   => 'GET',
                         linked   => [ qw(release) ],
                         inc      => [ qw(aliases
                                          _relations tags user-tags ratings user-ratings) ],
                         optional => [ qw(limit offset) ],
     },
     label => {
                         method   => 'GET',
                         inc      => [ qw(releases aliases
                                          _relations tags user-tags ratings user-ratings) ],
     },
     recording => {
                         method   => 'GET',
                         required => [ qw(query) ],
                         optional => [ qw(limit offset) ],
     },
     recording => {
                         method   => 'GET',
                         linked   => [ qw(artist release) ],
                         inc      => [ qw(artist-credits puids isrcs
                                          _relations tags user-tags ratings user-ratings) ],
                         optional => [ qw(limit offset) ],
     },
     recording => {
                         method   => 'GET',
                         inc      => [ qw(artists releases artist-credits puids isrcs aliases
                                          _relations tags user-tags ratings user-ratings) ]
     },
     release => {
                         method   => 'GET',
                         required => [ qw(query) ],
                         optional => [ qw(limit offset) ],
     },
     release => {
                         method   => 'GET',
                         linked   => [ qw(artist label recording release-group) ],
                         inc      => [ qw(artist-credits labels discids media _relations) ],
                         optional => [ qw(limit offset) ],
     },
     release => {
                         method   => 'GET',
                         inc      => [ qw(artists labels recordings release-groups aliases
                                          tags user-tags ratings user-ratings
                                          artist-credits discids media _relations) ]
     },
     "release-group" => {
                         method   => 'GET',
                         required => [ qw(query) ],
                         optional => [ qw(limit offset) ],
     },
     "release-group" => {
                         method   => 'GET',
                         linked   => [ qw(artist release) ],
                         inc      => [ qw(artist-credits
                                          _relations tags user-tags ratings user-ratings) ],
                         optional => [ qw(limit offset) ],
     },
     "release-group" => {
                         method   => 'GET',
                         inc      => [ qw(artists releases artist-credits aliases
                                          _relations tags user-tags ratings user-ratings) ]
     },
     work => {
                         method   => 'GET',
                         required => [ qw(query) ],
                         optional => [ qw(limit offset) ],
     },
     work => {
                         method   => 'GET',
                         linked   => [ qw(artist) ],
                         inc      => [ qw(artists aliases artist-credits
                                          _relations tags user-tags ratings user-ratings) ],
                         optional => [ qw(limit offset) ],
     },
     work => {
                         method   => 'GET',
                         inc      => [ qw(artists aliases artist-credits
                                          _relations tags user-tags ratings user-ratings) ],
     },
     discid => {
                         method   => 'GET',
                         inc      => [ qw(artists labels recordings release-groups artist-credits
                                          aliases puids isrcs _relations) ]
     },
     puid => {
                         method   => 'GET',
                         inc      => [ qw(artists releases puids isrcs artist-credits aliases
                                          _relations tags user-tags ratings user-ratings) ]
     },
     isrc => {
                         method   => 'GET',
                         inc      => [ qw(artists releases puids isrcs artist-credits aliases
                                          _relations tags user-tags ratings user-ratings) ]
     },
     iswc => {
                         method   => 'GET',
                         inc      => [ qw(artists aliases artist-credits
                                          _relations tags user-tags ratings user-ratings) ],
     },
     tag => {
                         method   => 'GET',
                         required => [ qw(query) ],
                         optional => [ qw(limit offset) ],
     },
     tag => {
                         method   => 'GET',
                         required => [ qw(id entity) ],
     },
     tag => {
                         method   => 'POST',
                         optional => [ qw(client) ],
     },
     rating => {
                         method   => 'GET',
                         required => [ qw(id entity) ],
     },
     rating => {
                         method   => 'POST',
                         optional => [ qw(client) ],
     },
     cdstub => {
                         method   => 'GET',
                         required => [ qw(query) ],
                         optional => [ qw(limit offset) ],
     },
     freedb => {
                         method   => 'GET',
                         required => [ qw(query) ],
                         optional => [ qw(limit offset) ],
     },
]);

with 'MusicBrainz::Server::WebService::Validator' =>
{
     defs => $ws_defs,
};

Readonly my %serializers => (
    xml => 'MusicBrainz::Server::WebService::XMLSerializer',
);

sub bad_req : Private
{
    my ($self, $c) = @_;
    $c->res->status(400);
    $c->res->content_type("application/xml; charset=UTF-8");
    $c->res->body($c->stash->{serializer}->output_error($c->stash->{error}));
}

sub success : Private
{
    my ($self, $c) = @_;
    $c->res->content_type("application/xml; charset=UTF-8");
    $c->res->body($c->stash->{serializer}->output_success);
}

sub unauthorized : Private
{
    my ($self, $c) = @_;
    $c->res->status(401);
    $c->res->content_type("text/plain; charset=utf-8");
    $c->res->body($c->stash->{serializer}->output_error("Your credentials ".
        "could not be verified.\nEither you supplied the wrong credentials ".
        "(e.g., bad password), or your client doesn't understand how to ".
        "supply the credentials required."));
}

sub not_found : Private
{
    my ($self, $c) = @_;
    $c->res->status(404);
    $c->res->content_type("text/plain; charset=utf-8");
    $c->res->body($c->stash->{serializer}->output_error("Not Found"));
}

sub begin : Private
{
}

sub end : Private
{
}

sub root : Chained('/') PathPart("ws/2") CaptureArgs(0)
{
    my ($self, $c) = @_;

    $self->validate($c, \%serializers) or $c->detach('bad_req');

    $c->authenticate({}, 'webservice') if ($c->stash->{authorization_required});
}

sub _error
{
    my ($c, $error) = @_;

    $c->stash->{error} = $error;
    $c->detach('bad_req');
}

sub _search
{
    my ($self, $c, $entity) = @_;

    my $result = xml_search($entity, $c->stash->{args});
    $c->res->content_type($c->stash->{serializer}->mime_type . '; charset=utf-8');
    if (exists $result->{xml})
    {
        $c->res->body($result->{xml});
    }
    else
    {
        $c->res->status($result->{code});
        $c->res->body($c->stash->{serializer}->output_error($result->{error}));
    }
}

sub _tags_and_ratings
{
    my ($self, $c, $modelname, $entities, $stash) = @_;

    my %map = object_to_ids (@$entities);
    my $model = $c->model($modelname);

    if ($c->stash->{inc}->tags)
    {
        my @tags = $model->tags->find_tags_for_entities (map { $_->id } @$entities);

        for (@tags)
        {
            my $opts = $stash->store ($map{$_->entity_id}->[0]);

            $opts->{tags} = [] unless $opts->{tags};
            push @{ $opts->{tags} }, $_;
        }
    }

    if ($c->stash->{inc}->user_tags)
    {
        my @tags = $model->tags->find_user_tags_for_entities (
            $c->user->id, map { $_->id } @$entities);

        for (@tags)
        {
            my $opts = $stash->store ($map{$_->entity_id}->[0]);

            $opts->{user_tags} = [] unless $opts->{user_tags};
            push @{ $opts->{user_tags} }, $_;
        }
    }

    if ($c->stash->{inc}->ratings)
    {
        $model->load_meta(@$entities);

        for (@$entities)
        {
            if ($_->rating_count)
            {
                $stash->store ($_)->{ratings} = {
                    rating => $_->rating * 5 / 100,
                    count => $_->rating_count,
                };
            }
        }
    }

    if ($c->stash->{inc}->user_ratings)
    {
        $model->rating->load_user_ratings($c->user->id, @$entities);
        for (@$entities)
        {
            $stash->store ($_)->{user_ratings} = $_->user_rating * 5 / 100
                if $_->user_rating;
        }
    }
}

sub _limit_and_offset
{
    my ($self, $c) = @_;

    my $args = $c->stash->{args};
    my $limit = $args->{limit} ? $args->{limit} : 25;
    my $offset = $args->{offset} ? $args->{offset} : 0;

    return ($limit > 100 ? 100 : $limit, $offset);
}

sub make_list
{
    my ($self, $results, $total, $offset) = @_;

    return {
        items => $results,
        total => defined $total ? $total : scalar @$results,
        offset => defined $offset ? $offset : 0
    };
}

sub linked_artists
{
    my ($self, $c, $stash, $artists) = @_;

<<<<<<< HEAD
    $self->_tags_and_ratings($c, 'Artist', $artists, $stash);
=======
    if ($c->stash->{inc}->aliases)
    {
        my @aliases = @{ $c->model('Artist')->alias->find_by_entity_id(map { $_->id } @$artists) };

        my %alias_per_artist;
        foreach (@aliases)
        {
            $alias_per_artist{$_->artist_id} = [] unless $alias_per_artist{$_->artist_id};
            push @{ $alias_per_artist{$_->artist_id} }, $_;
        }

        foreach (@$artists)
        {
            $stash->store ($_)->{aliases} = $alias_per_artist{$_->id};
        }
    }
>>>>>>> efede20c
}

sub linked_labels
{
    my ($self, $c, $stash, $labels) = @_;

<<<<<<< HEAD
    $self->_tags_and_ratings($c, 'Label', $labels, $stash);
=======
    if ($c->stash->{inc}->aliases)
    {
        my @aliases = @{ $c->model('Label')->alias->find_by_entity_id(map { $_->id } @$labels) };

        my %alias_per_label;
        foreach (@aliases)
        {
            $alias_per_label{$_->label_id} = [] unless $alias_per_label{$_->label_id};
            push @{ $alias_per_label{$_->label_id} }, $_;
        }

        foreach (@$labels)
        {
            $stash->store ($_)->{aliases} = $alias_per_label{$_->id};
        }
    }
>>>>>>> efede20c
}

sub linked_recordings
{
    my ($self, $c, $stash, $recordings) = @_;

    if ($c->stash->{inc}->isrcs)
    {
        my @isrcs = $c->model('ISRC')->find_by_recording(map { $_->id } @$recordings);

        my %isrc_per_recording;
        for (@isrcs)
        {
            $isrc_per_recording{$_->recording_id} = [] unless $isrc_per_recording{$_->recording_id};
            push @{ $isrc_per_recording{$_->recording_id} }, $_;
        };

        for (@$recordings)
        {
            $stash->store ($_)->{isrcs} = $isrc_per_recording{$_->id};
        }
    }

    if ($c->stash->{inc}->puids)
    {
        my @puids = $c->model('RecordingPUID')->find_by_recording(map { $_->id } @$recordings);

        my %puid_per_recording;
        for (@puids)
        {
            $puid_per_recording{$_->recording_id} = [] unless $puid_per_recording{$_->recording_id};
            push @{ $puid_per_recording{$_->recording_id} }, $_;
        };

        for (@$recordings)
        {
            $stash->store ($_)->{puids} = $puid_per_recording{$_->id};
        }
    }

    if ($c->stash->{inc}->artist_credits)
    {
        $c->model('ArtistCredit')->load(@$recordings);
    }

    $self->_tags_and_ratings($c, 'Recording', $recordings, $stash);
}

sub linked_releases
{
    my ($self, $c, $stash, $releases) = @_;

    $c->model('ReleaseStatus')->load(@$releases);
    $c->model('ReleasePackaging')->load(@$releases);

    $c->model('Language')->load(@$releases);
    $c->model('Script')->load(@$releases);
    $c->model('Country')->load(@$releases);

    my @mediums;
    if ($c->stash->{inc}->media)
    {
        @mediums = map { $_->all_mediums } @$releases;

        unless (@mediums)
        {
            $c->model('Medium')->load_for_releases(@$releases);
            @mediums = map { $_->all_mediums } @$releases;
        }

        $c->model('MediumFormat')->load(@mediums);
    }

    if ($c->stash->{inc}->discids)
    {
        my @medium_cdtocs = $c->model('MediumCDTOC')->load_for_mediums(@mediums);
        $c->model('CDTOC')->load(@medium_cdtocs);
    }

    if ($c->stash->{inc}->artist_credits)
    {
        $c->model('ArtistCredit')->load(@$releases);
    }
}

sub linked_release_groups
{
    my ($self, $c, $stash, $release_groups) = @_;

    $c->model('ReleaseGroupType')->load(@$release_groups);

    if ($c->stash->{inc}->artist_credits)
    {
        $c->model('ArtistCredit')->load(@$release_groups);
    }

    $self->_tags_and_ratings($c, 'ReleaseGroup', $release_groups, $stash);
}

sub linked_works
{
    my ($self, $c, $stash, $works) = @_;

    if ($c->stash->{inc}->aliases)
    {
        my @aliases = @{ $c->model('Work')->alias->find_by_entity_id(map { $_->id } @$works) };

        my %alias_per_work;
        foreach (@aliases)
        {
            $alias_per_work{$_->work_id} = [] unless $alias_per_work{$_->work_id};
            push @{ $alias_per_work{$_->work_id} }, $_;
        }

        foreach (@$works)
        {
            $stash->store ($_)->{aliases} = $alias_per_work{$_->id};
        }
    }

    if ($c->stash->{inc}->artist_credits)
    {
        $c->model('ArtistCredit')->load(@$works);
    }

    $self->_tags_and_ratings($c, 'Work', $works, $stash);
}


sub artist : Chained('root') PathPart('artist') Args(1)
{
    my ($self, $c, $gid) = @_;

    if (!$gid || !MusicBrainz::Server::Validation::IsGUID($gid))
    {
        $c->stash->{error} = "Invalid mbid.";
        $c->detach('bad_req');
    }

    my $artist = $c->model('Artist')->get_by_gid($gid);
    unless ($artist) {
        $c->detach('not_found');
    }

    my $stash = WebServiceStash->new;
    my $opts = $stash->store ($artist);

    $self->artist_toplevel ($c, $stash, $artist);

    $c->res->content_type($c->stash->{serializer}->mime_type . '; charset=utf-8');
    $c->res->body($c->stash->{serializer}->serialize('artist', $artist, $c->stash->{inc}, $stash));
}

sub artist_toplevel
{
    my ($self, $c, $stash, $artist) = @_;

    my $opts = $stash->store ($artist);

    $self->linked_artists ($c, $stash, [ $artist ]);

    $c->model('ArtistType')->load($artist);
    $c->model('Gender')->load($artist);
    $c->model('Country')->load($artist);

    if ($c->stash->{inc}->recordings)
    {
        my @results = $c->model('Recording')->find_by_artist($artist->id, $MAX_ITEMS);
        $opts->{recordings} = $self->make_list (@results);

        $self->linked_recordings ($c, $stash, $opts->{recordings}->{items});
    }

    if ($c->stash->{inc}->releases)
    {
        my @results;
        if ($c->stash->{inc}->various_artists)
        {
            @results = $c->model('Release')->find_for_various_artists(
                $artist->id, $MAX_ITEMS, 0, $c->stash->{status}, $c->stash->{type});
        }
        else
        {
            @results = $c->model('Release')->find_by_artist(
                $artist->id, $MAX_ITEMS, 0, $c->stash->{status}, $c->stash->{type});
        }

        $opts->{releases} = $self->make_list (@results);

        $self->linked_releases ($c, $stash, $opts->{releases}->{items});
    }

    if ($c->stash->{inc}->release_groups)
    {
        my @results = $c->model('ReleaseGroup')->find_by_artist(
            $artist->id, $MAX_ITEMS, 0, $c->stash->{type});
        $opts->{release_groups} = $self->make_list (@results);

        $self->linked_release_groups ($c, $stash, $opts->{release_groups}->{items});
    }

    if ($c->stash->{inc}->works)
    {
        my @results = $c->model('Work')->find_by_artist($artist->id, $MAX_ITEMS);
        $opts->{works} = $self->make_list (@results);

        $self->linked_works ($c, $stash, $opts->{works}->{items});
    }

    if ($c->stash->{inc}->has_rels)
    {
        my $types = $c->stash->{inc}->get_rel_types();
        my @rels = $c->model('Relationship')->load_subset($types, $artist);
    }
}

sub artist_browse : Private
{
    my ($self, $c) = @_;

    my ($resource, $id) = @{ $c->stash->{linked} };
    my ($limit, $offset) = $self->_limit_and_offset ($c);

    if (!MusicBrainz::Server::Validation::IsGUID($id))
    {
        $c->stash->{error} = "Invalid mbid.";
        $c->detach('bad_req');
    }

    my $artists;
    my $total;
    if ($resource eq 'recording')
    {
        my $recording = $c->model('Recording')->get_by_gid($id);
        $c->detach('not_found') unless ($recording);

        my @tmp = $c->model('Artist')->find_by_recording ($recording->id, $limit, $offset);
        $artists = $self->make_list (@tmp, $offset);
    }
    elsif ($resource eq 'release')
    {
        my $release = $c->model('Release')->get_by_gid($id);
        $c->detach('not_found') unless ($release);

        my @tmp = $c->model('Artist')->find_by_release ($release->id, $limit, $offset);
        $artists = $self->make_list (@tmp, $offset);
    }
    elsif ($resource eq 'release-group')
    {
        my $rg = $c->model('ReleaseGroup')->get_by_gid($id);
        $c->detach('not_found') unless ($rg);

        my @tmp = $c->model('Artist')->find_by_release_group ($rg->id, $limit, $offset);
        $artists = $self->make_list (@tmp, $offset);
    }
    elsif ($resource eq 'work')
    {
        my $work = $c->model('Work')->get_by_gid($id);
        $c->detach('not_found') unless ($work);

        my @tmp = $c->model('Artist')->find_by_work ($work->id, $limit, $offset);
        $artists = $self->make_list (@tmp, $offset);
    }

    my $stash = WebServiceStash->new;

    for (@{ $artists->{items} })
    {
        $self->artist_toplevel ($c, $stash, $_);
    }

    $c->res->content_type($c->stash->{serializer}->mime_type . '; charset=utf-8');
    $c->res->body($c->stash->{serializer}->serialize('artist-list', $artists, $c->stash->{inc}, $stash));
}

sub artist_search : Chained('root') PathPart('artist') Args(0)
{
    my ($self, $c) = @_;

    $c->detach('artist_browse') if ($c->stash->{linked});
    $self->_search ($c, 'artist');
}

sub release_group_toplevel
{
    my ($self, $c, $stash, $rg) = @_;

    my $opts = $stash->store ($rg);

    $self->linked_release_groups ($c, $stash, [ $rg ]);

    if ($c->stash->{inc}->releases)
    {
        my @results = $c->model('Release')->find_by_release_group(
            $rg->id, $MAX_ITEMS, 0, $c->stash->{status});
        $opts->{releases} = $self->make_list (@results);

        $self->linked_releases ($c, $stash, $opts->{releases}->{items});
    }

    if ($c->stash->{inc}->artists)
    {
        $c->model('ArtistCredit')->load($rg);

        my @artists = map { $c->model('Artist')->load ($_); $_->artist } @{ $rg->artist_credit->names };

        $self->linked_artists ($c, $stash, \@artists);
    }

    if ($c->stash->{inc}->has_rels)
    {
        my $types = $c->stash->{inc}->get_rel_types();
        my @rels = $c->model('Relationship')->load_subset($types, $rg);
    }
}

sub release_group : Chained('root') PathPart('release-group') Args(1)
{
    my ($self, $c, $gid) = @_;

    if (!MusicBrainz::Server::Validation::IsGUID($gid))
    {
        $c->stash->{error} = "Invalid mbid.";
        $c->detach('bad_req');
    }

    my $rg = $c->model('ReleaseGroup')->get_by_gid($gid);
    unless ($rg) {
        $c->detach('not_found');
    }

    my $stash = WebServiceStash->new;

    $self->release_group_toplevel ($c, $stash, $rg);

    $c->res->content_type($c->stash->{serializer}->mime_type . '; charset=utf-8');
    $c->res->body($c->stash->{serializer}->serialize('release-group', $rg, $c->stash->{inc}, $stash));
}

sub release_group_browse : Private
{
    my ($self, $c) = @_;

    my ($resource, $id) = @{ $c->stash->{linked} };
    my ($limit, $offset) = $self->_limit_and_offset ($c);

    if (!MusicBrainz::Server::Validation::IsGUID($id))
    {
        $c->stash->{error} = "Invalid mbid.";
        $c->detach('bad_req');
    }

    my $rgs;
    my $total;
    if ($resource eq 'artist')
    {
        my $artist = $c->model('Artist')->get_by_gid($id);
        $c->detach('not_found') unless ($artist);

        my @tmp = $c->model('ReleaseGroup')->find_by_artist (
            $artist->id, $limit, $offset, $c->stash->{type});
        $rgs = $self->make_list (@tmp, $offset);
    }
    elsif ($resource eq 'release')
    {
        my $release = $c->model('Release')->get_by_gid($id);
        $c->detach('not_found') unless ($release);

        my @tmp = $c->model('ReleaseGroup')->find_by_release ($release->id, $limit, $offset);
        $rgs = $self->make_list (@tmp, $offset);
    }

    my $stash = WebServiceStash->new;

    for (@{ $rgs->{items} })
    {
        $self->release_group_toplevel ($c, $stash, $_);
    }

    $c->res->content_type($c->stash->{serializer}->mime_type . '; charset=utf-8');
    $c->res->body($c->stash->{serializer}->serialize('release-group-list', $rgs, $c->stash->{inc}, $stash));
}

sub release_group_search : Chained('root') PathPart('release-group') Args(0)
{
    my ($self, $c) = @_;

    $c->detach('release_group_browse') if ($c->stash->{linked});

    $self->_search ($c, 'release-group');
}

sub release_toplevel
{
    my ($self, $c, $stash, $release) = @_;

    $c->model('Release')->load_meta($release);
    $self->linked_releases ($c, $stash, [ $release ]);

    if ($c->stash->{inc}->artists)
    {
        $c->model('ArtistCredit')->load($release);

        my @artists = map { $c->model('Artist')->load ($_); $_->artist } @{ $release->artist_credit->names };

        $self->linked_artists ($c, $stash, \@artists);
    }

    if ($c->stash->{inc}->labels)
    {
        $c->model('ReleaseLabel')->load($release);
        $c->model('Label')->load($release->all_labels);

        my @labels = map { $_->label } $release->all_labels;

        $self->linked_labels ($c, $stash, \@labels);
    }

    if ($c->stash->{inc}->release_groups)
    {
         $c->model('ReleaseGroup')->load($release);

         my $rg = $release->release_group;

         $self->linked_release_groups ($c, $stash, [ $rg ]);
    }

    if ($c->stash->{inc}->recordings)
    {
        my @mediums;
        if (!$c->stash->{inc}->media)
        {
            $c->model('Medium')->load_for_releases($release);
        }

        @mediums = $release->all_mediums;

        my @tracklists = grep { defined } map { $_->tracklist } @mediums;
        $c->model('Track')->load_for_tracklists(@tracklists);

        my @recordings = $c->model('Recording')->load(map { $_->all_tracks } @tracklists);
        $c->model('Recording')->load_meta(@recordings);

        $self->linked_recordings ($c, $stash, \@recordings);
    }

    if ($c->stash->{inc}->has_rels)
    {
        my $types = $c->stash->{inc}->get_rel_types();
        my @rels = $c->model('Relationship')->load_subset($types, $release);
    }
}

sub release: Chained('root') PathPart('release') Args(1)
{
    my ($self, $c, $gid) = @_;

    if (!MusicBrainz::Server::Validation::IsGUID($gid))
    {
        $c->stash->{error} = "Invalid mbid.";
        $c->detach('bad_req');
    }

    my $release = $c->model('Release')->get_by_gid($gid);
    unless ($release) {
        $c->detach('not_found');
    }

    my $stash = WebServiceStash->new;

    $self->release_toplevel ($c, $stash, $release);

    $c->res->content_type($c->stash->{serializer}->mime_type . '; charset=utf-8');
    $c->res->body($c->stash->{serializer}->serialize('release', $release, $c->stash->{inc}, $stash));
}

sub release_browse : Private
{
    my ($self, $c) = @_;

    my ($resource, $id) = @{ $c->stash->{linked} };
    my ($limit, $offset) = $self->_limit_and_offset ($c);

    if (!MusicBrainz::Server::Validation::IsGUID($id))
    {
        $c->stash->{error} = "Invalid mbid.";
        $c->detach('bad_req');
    }

    my $releases;
    my $total;
    if ($resource eq 'artist')
    {
        my $artist = $c->model('Artist')->get_by_gid($id);
        $c->detach('not_found') unless ($artist);

        my @tmp = $c->model('Release')->find_by_artist (
            $artist->id, $limit, $offset, $c->stash->{status}, $c->stash->{type});
        $releases = $self->make_list (@tmp, $offset);
    }
    elsif ($resource eq 'label')
    {
        my $label = $c->model('Label')->get_by_gid($id);
        $c->detach('not_found') unless ($label);

        my @tmp = $c->model('Release')->find_by_label (
            $label->id, $limit, $offset, $c->stash->{status}, $c->stash->{type});
        $releases = $self->make_list (@tmp, $offset);
    }
    elsif ($resource eq 'release-group')
    {
        my $rg = $c->model('ReleaseGroup')->get_by_gid($id);
        $c->detach('not_found') unless ($rg);

        my @tmp = $c->model('Release')->find_by_release_group (
            $rg->id, $limit, $offset, $c->stash->{status});
        $releases = $self->make_list (@tmp, $offset);
    }
    elsif ($resource eq 'recording')
    {
        my $recording = $c->model('Recording')->get_by_gid($id);
        $c->detach('not_found') unless ($recording);

        my @tmp = $c->model('Release')->find_by_recording (
            $recording->id, $limit, $offset, $c->stash->{status}, $c->stash->{type});
        $releases = $self->make_list (@tmp, $offset);
    }

    my $stash = WebServiceStash->new;

    for (@{ $releases->{items} })
    {
        $self->release_toplevel ($c, $stash, $_);
    }

    $c->res->content_type($c->stash->{serializer}->mime_type . '; charset=utf-8');
    $c->res->body($c->stash->{serializer}->serialize('release-list', $releases, $c->stash->{inc}, $stash));
}

sub release_search : Chained('root') PathPart('release') Args(0)
{
    my ($self, $c) = @_;

    $c->detach('release_browse') if ($c->stash->{linked});
    $self->_search ($c, 'release');
}

sub recording_toplevel
{
    my ($self, $c, $stash, $recording) = @_;

    my $opts = $stash->store ($recording);

    $self->linked_recordings ($c, $stash, [ $recording ]);

    if ($c->stash->{inc}->releases)
    {
        my @results;
        if ($c->stash->{inc}->media)
        {
            @results = $c->model('Release')->load_with_tracklist_for_recording(
                $recording->id, $MAX_ITEMS, 0, $c->stash->{status}, $c->stash->{type});
        }
        else
        {
            @results = $c->model('Release')->find_by_recording(
                $recording->id, $MAX_ITEMS, 0, $c->stash->{status}, $c->stash->{type});
        }

        $self->linked_releases ($c, $stash, $results[0]);

        $opts->{releases} = $self->make_list (@results);
    }

    if ($c->stash->{inc}->artists)
    {
        $c->model('ArtistCredit')->load($recording);

        my @artists = map { $c->model('Artist')->load ($_); $_->artist } @{ $recording->artist_credit->names };

        $self->linked_artists ($c, $opts, \@artists);
    }

    if ($c->stash->{inc}->has_rels)
    {
        my $types = $c->stash->{inc}->get_rel_types();
        my @rels = $c->model('Relationship')->load_subset($types, $recording);
    }
}

sub recording: Chained('root') PathPart('recording') Args(1)
{
    my ($self, $c, $gid) = @_;

    if (!MusicBrainz::Server::Validation::IsGUID($gid))
    {
        $c->stash->{error} = "Invalid mbid.";
        $c->detach('bad_req');
    }

    my $recording = $c->model('Recording')->get_by_gid($gid);
    unless ($recording) {
        $c->detach('not_found');
    }

    my $stash = WebServiceStash->new;

    $self->recording_toplevel ($c, $stash, $recording);

    $c->res->content_type($c->stash->{serializer}->mime_type . '; charset=utf-8');
    $c->res->body($c->stash->{serializer}->serialize('recording', $recording, $c->stash->{inc}, $stash));
}

sub recording_browse : Private
{
    my ($self, $c) = @_;

    my ($resource, $id) = @{ $c->stash->{linked} };
    my ($limit, $offset) = $self->_limit_and_offset ($c);

    if (!MusicBrainz::Server::Validation::IsGUID($id))
    {
        $c->stash->{error} = "Invalid mbid.";
        $c->detach('bad_req');
    }

    my $recordings;
    my $total;
    if ($resource eq 'artist')
    {
        my $artist = $c->model('Artist')->get_by_gid($id);
        $c->detach('not_found') unless ($artist);

        my @tmp = $c->model('Recording')->find_by_artist ($artist->id, $limit, $offset);
        $recordings = $self->make_list (@tmp, $offset);
    }
    elsif ($resource eq 'release')
    {
        my $release = $c->model('Release')->get_by_gid($id);
        $c->detach('not_found') unless ($release);

        my @tmp = $c->model('Recording')->find_by_release ($release->id, $limit, $offset);
        $recordings = $self->make_list (@tmp, $offset);
    }

    my $stash = WebServiceStash->new;

    for (@{ $recordings->{items} })
    {
        $self->recording_toplevel ($c, $stash, $_);
    }

    $c->res->content_type($c->stash->{serializer}->mime_type . '; charset=utf-8');
    $c->res->body($c->stash->{serializer}->serialize('recording-list', $recordings, $c->stash->{inc}, $stash));
}

sub recording_search : Chained('root') PathPart('recording') Args(0)
{
    my ($self, $c) = @_;

    $c->detach('recording_browse') if ($c->stash->{linked});

    my $result = xml_search('recording', $c->stash->{args});
    $self->_search ($c, 'recording');
}

sub label_toplevel
{
    my ($self, $c, $stash, $label) = @_;

    my $opts = $stash->store ($label);

    $self->linked_labels ($c, $stash, [ $label ]);

    $c->model('LabelType')->load($label);
    $c->model('Country')->load($label);

    if ($c->stash->{inc}->aliases)
    {
        my $aliases = $c->model('Label')->alias->find_by_entity_id($label->id);
        $opts->{aliases} = $aliases;
    }

    if ($c->stash->{inc}->releases)
    {
        my @results = $c->model('Release')->find_by_label(
            $label->id, $MAX_ITEMS, 0, $c->stash->{status}, $c->stash->{type});
        $opts->{releases} = $self->make_list (@results);

        $self->linked_releases ($c, $stash, $opts->{releases}->{items});
    }

    if ($c->stash->{inc}->has_rels)
    {
        my $types = $c->stash->{inc}->get_rel_types();
        my @rels = $c->model('Relationship')->load_subset($types, $label);
    }
}

sub label : Chained('root') PathPart('label') Args(1)
{
    my ($self, $c, $gid) = @_;

    if (!$gid || !MusicBrainz::Server::Validation::IsGUID($gid))
    {
        $c->stash->{error} = "Invalid mbid.";
        $c->detach('bad_req');
    }

    my $label = $c->model('Label')->get_by_gid($gid);
    unless ($label) {
        $c->detach('not_found');
    }

    my $stash = WebServiceStash->new;
    my $opts = $stash->store ($label);

    $self->label_toplevel ($c, $stash, $label);

    $c->res->content_type($c->stash->{serializer}->mime_type . '; charset=utf-8');
    $c->res->body($c->stash->{serializer}->serialize('label', $label, $c->stash->{inc}, $stash));
}

sub label_browse : Private
{
    my ($self, $c) = @_;

    my ($resource, $id) = @{ $c->stash->{linked} };
    my ($limit, $offset) = $self->_limit_and_offset ($c);

    if (!MusicBrainz::Server::Validation::IsGUID($id))
    {
        $c->stash->{error} = "Invalid mbid.";
        $c->detach('bad_req');
    }

    my $labels;
    my $total;
    if ($resource eq 'release')
    {
        my $release = $c->model('Release')->get_by_gid($id);
        $c->detach('not_found') unless ($release);

        my @tmp = $c->model('Label')->find_by_release ($release->id, $limit, $offset);
        $labels = $self->make_list (@tmp, $offset);
    }

    my $stash = WebServiceStash->new;

    for (@{ $labels->{items} })
    {
        $self->label_toplevel ($c, $stash, $_);
    }

    $c->res->content_type($c->stash->{serializer}->mime_type . '; charset=utf-8');
    $c->res->body($c->stash->{serializer}->serialize('label-list', $labels, $c->stash->{inc}, $stash));
}

sub label_search : Chained('root') PathPart('label') Args(0)
{
    my ($self, $c) = @_;

    $c->detach('label_browse') if ($c->stash->{linked});
    $self->_search ($c, 'label');
}


sub work_toplevel
{
    my ($self, $c, $stash, $work) = @_;

    my $opts = $stash->store ($work);

    if ($c->stash->{inc}->artists)
    {
        $c->model('ArtistCredit')->load($work);

        my @artists = map { $c->model('Artist')->load ($_); $_->artist } @{ $work->artist_credit->names };

        $self->linked_artists ($c, $stash, \@artists);
    }

    if ($c->stash->{inc}->has_rels)
    {
        my $types = $c->stash->{inc}->get_rel_types();
        my @rels = $c->model('Relationship')->load_subset($types, $work);
    }

    $c->model('WorkType')->load($work);
}

sub work : Chained('root') PathPart('work') Args(1)
{
    my ($self, $c, $gid) = @_;

    if (!MusicBrainz::Server::Validation::IsGUID($gid))
    {
        $c->stash->{error} = "Invalid mbid.";
        $c->detach('bad_req');
    }

    my $work = $c->model('Work')->get_by_gid($gid);
    unless ($work) {
        $c->detach('not_found');
    }

    my $stash = WebServiceStash->new;
    my $opts = $stash->store ($work);

    $self->work_toplevel ($c, $stash, $work);

    $c->res->content_type($c->stash->{serializer}->mime_type . '; charset=utf-8');
    $c->res->body($c->stash->{serializer}->serialize('work', $work, $c->stash->{inc}, $stash));
}

sub work_browse : Private
{
    my ($self, $c) = @_;

    my ($resource, $id) = @{ $c->stash->{linked} };
    my ($limit, $offset) = $self->_limit_and_offset ($c);

    if (!MusicBrainz::Server::Validation::IsGUID($id))
    {
        $c->stash->{error} = "Invalid mbid.";
        $c->detach('bad_req');
    }

    my $works;
    my $total;
    if ($resource eq 'artist')
    {
        my $artist = $c->model('Artist')->get_by_gid($id);
        $c->detach('not_found') unless ($artist);

        my @tmp = $c->model('Work')->find_by_artist ($artist->id, $limit, $offset);
        $works = $self->make_list (@tmp, $offset);
    }

    my $stash = WebServiceStash->new;

    for (@{ $works->{items} })
    {
        $self->work_toplevel ($c, $stash, $_);
    }

    $c->res->content_type($c->stash->{serializer}->mime_type . '; charset=utf-8');
    $c->res->body($c->stash->{serializer}->serialize('work-list', $works, $c->stash->{inc}, $stash));
}

sub work_search : Chained('root') PathPart('work') Args(0)
{
    my ($self, $c) = @_;

    $c->detach('work_browse') if ($c->stash->{linked});
    $self->_search ($c, 'work');
}

sub puid : Chained('root') PathPart('puid') Args(1)
{
    my ($self, $c, $id) = @_;

    if (!MusicBrainz::Server::Validation::IsGUID($id))
    {
        $c->stash->{error} = "Invalid puid.";
        $c->detach('bad_req');
    }

    my $stash = WebServiceStash->new;
    my $puid = $c->model('PUID')->get_by_puid($id);
    unless ($puid) {
        $c->detach('not_found');
    }

    my $opts = $stash->store ($puid);

    my @recording_puids = $c->model('RecordingPUID')->find_by_puid($puid->id);
    my @recordings = map { $_->recording } @recording_puids;
    $opts->{recordings} = $self->make_list (\@recordings);

    for (@recordings)
    {
        $self->recording_toplevel ($c, $stash, $_);
    }

    $c->res->content_type($c->stash->{serializer}->mime_type . '; charset=utf-8');
    $c->res->body($c->stash->{serializer}->serialize('puid', $puid, $c->stash->{inc}, $stash));
}

sub isrc : Chained('root') PathPart('isrc') Args(1)
{
    my ($self, $c, $isrc) = @_;

    if (!is_valid_isrc($isrc))
    {
        $c->stash->{error} = "Invalid isrc.";
        $c->detach('bad_req');
    }

    my @isrcs = $c->model('ISRC')->find_by_isrc($isrc);
    unless (@isrcs) {
        $c->detach('not_found');
    }

    my $stash = WebServiceStash->new;

    my @recordings = $c->model('Recording')->load(@isrcs);
    my $recordings = $self->make_list (\@recordings);

    for (@recordings)
    {
        $self->recording_toplevel ($c, $stash, $_);
    }

    for (@isrcs)
    {
        $stash->store ($_)->{recordings} = $recordings;
    }

    $c->res->content_type($c->stash->{serializer}->mime_type . '; charset=utf-8');
    $c->res->body($c->stash->{serializer}->serialize('isrc', \@isrcs, $c->stash->{inc}, $stash));
}

sub discid : Chained('root') PathPart('discid') Args(1)
{
    my ($self, $c, $id) = @_;

    if (!is_valid_discid($id))
    {
        $c->stash->{error} = "Invalid discid.";
        $c->detach('bad_req');
    }

    my $cdtoc = $c->model('CDTOC')->get_by_discid($id);
    unless ($cdtoc) {
        $c->detach('not_found');
    }

    my @mediumcdtocs = $c->model('MediumCDTOC')->find_by_cdtoc($cdtoc->id);
    $c->model('Medium')->load(@mediumcdtocs);

    my $stash = WebServiceStash->new;
    my $opts = $stash->store ($cdtoc);

    my @releases = $c->model('Release')->find_by_medium(
        [ map { $_->medium_id } @mediumcdtocs ], $c->stash->{status}, $c->stash->{type});
    $opts->{releases} = $self->make_list (\@releases);

    for (@releases)
    {
        $self->release_toplevel ($c, $stash, $_);
    }

    $c->res->content_type($c->stash->{serializer}->mime_type . '; charset=utf-8');
    $c->res->body($c->stash->{serializer}->serialize('discid', $cdtoc, $c->stash->{inc}, $stash));
}

sub iswc : Chained('root') PathPart('iswc') Args(1)
{
    my ($self, $c, $iswc) = @_;

    if (!is_valid_iswc($iswc))
    {
        $c->stash->{error} = "Invalid iswc.";
        $c->detach('bad_req');
    }

    my @works = $c->model('Work')->find_by_iswc($iswc);
    unless (@works) {
        $c->detach('not_found');
    }

    my $stash = WebServiceStash->new;
    my $opts = $stash->store ($iswc);
    $opts->{works} = $self->make_list (\@works);

    for (@works)
    {
        $self->work_toplevel ($c, $stash, $_);
    }

    $c->res->content_type($c->stash->{serializer}->mime_type . '; charset=utf-8');
    $c->res->body($c->stash->{serializer}->serialize('isrc', \@works, $c->stash->{inc}, $stash));
}

sub tag_lookup : Private
{
    my ($self, $c) = @_;

    my ($entity, $model) = $self->_validate_entity ($c);

    my @tags = $c->model($model)->tags->find_user_tags($c->user->id, $entity->id);

    my $stash = WebServiceStash->new;
    $stash->store ($entity)->{user_tags} = \@tags;

    $c->res->content_type($c->stash->{serializer}->mime_type . '; charset=utf-8');
    $c->res->body($c->stash->{serializer}->serialize('tag-list', $entity, $c->stash->{inc}, $stash));
}


sub tag_search : Chained('root') PathPart('tag') Args(0)
{
    my ($self, $c) = @_;

    $c->detach('tag_submit') if $c->request->method eq 'POST';
    $c->detach('tag_lookup') if exists $c->stash->{args}->{id};

    $self->_search ($c, 'tag');
}

sub rating_submit : Private
{
    my ($self, $c) = @_;

    $self->_validate_post ($c);

    use XML::XPath;
    my $xp = XML::XPath->new( xml => $c->request->body );

    my @submit;
    for my $node ($xp->find('/metadata/*/*')->get_nodelist)
    {
        my $type = $node->getName;
        $type =~ s/-/_/;

        my $model = type_to_model ($type);
        _error ($c, "Unrecognized entity $type.") unless $model;

        my $gid = $node->getAttribute ('id');
        _error ($c, "Cannot parse MBID: $gid.")
            unless MusicBrainz::Server::Validation::IsGUID($gid);

        my $entity = $c->model($model)->get_by_gid($gid);
        _error ($c, "Cannot find $type $gid.") unless $entity;

        my $rating = $node->find ('user-rating')->string_value;
        _error ($c, "Rating should be an integer between 0 and 100")
            unless looks_like_number ($rating) && $rating >= 0 && $rating <= 100;

        # postpone any updates until we've made some effort to parse the whole
        # body and report possible errors in it.
        push @submit, { model => $model,  entity => $entity,  rating => $rating }
    }

    for (@submit)
    {
        $c->model($_->{model})->rating->update(
            $c->user->id, $_->{entity}->id, $_->{rating});
    }

    $c->detach('success');
}

sub rating_lookup : Chained('root') PathPart('rating') Args(0)
{
    my ($self, $c) = @_;

    $c->detach('rating_submit') if $c->request->method eq 'POST';

    my ($entity, $model) = $self->_validate_entity ($c);

    $c->model($model)->rating->load_user_ratings ($c->user->id, $entity);

    my $stash = WebServiceStash->new;
    $stash->store ($entity)->{user_ratings} = $entity->user_rating;

    $c->res->content_type($c->stash->{serializer}->mime_type . '; charset=utf-8');
    $c->res->body($c->stash->{serializer}->serialize('rating', $entity, $c->stash->{inc}, $stash));
}


sub freedb_search : Chained('root') PathPart('freedb') Args(0)
{
    my ($self, $c) = @_;

    $self->_search ($c, 'freedb');
}

sub cdstub_search : Chained('root') PathPart('cdstub') Args(0)
{
    my ($self, $c) = @_;

    $self->_search ($c, 'cdstub');
}

sub _validate_post
{
    my ($self, $c) = @_;

    my $h = $c->request->headers;

    if (!$h->content_type_charset && $h->content_type_charset ne 'UTF-8')
    {
        _error ($c, "Unsupported charset, please use UTF-8.")
    }

    if ($h->content_type ne 'application/xml')
    {
        _error ($c, "Unsupported content-type, please use application/xml");
    }

    _error ($c, "Please specify the name and version number of your client application.")
        unless $c->req->params->{client};
}

sub _validate_entity
{
    my ($self, $c) = @_;

    my $gid = $c->stash->{args}->{id};
    my $entity = $c->stash->{args}->{entity};
    $entity =~ s/-/_/;

    my $model = type_to_model ($entity);

    if (!$gid || !MusicBrainz::Server::Validation::IsGUID($gid))
    {
        $c->stash->{error} = "Invalid mbid.";
        $c->detach('bad_req');
    }

    if (!$model)
    {
        $c->stash->{error} = "Invalid entity type.";
        $c->detach('bad_req');
    }

    $entity = $c->model($model)->get_by_gid($gid);
    $c->detach('not_found') unless ($entity);

    return ($entity, $model);
}

sub tag_submit : Private
{
    my ($self, $c) = @_;

    $self->_validate_post ($c);

    use XML::XPath;
    my $xp = XML::XPath->new( xml => $c->request->body );

    my @submit;
    for my $node ($xp->find('/metadata/*/*')->get_nodelist)
    {
        my $type = $node->getName;
        $type =~ s/-/_/;

        my $model = type_to_model ($type);
        _error ($c, "Unrecognized entity $type.") unless $model;

        my $gid = $node->getAttribute ('id');
        _error ($c, "Cannot parse MBID: $gid.")
            unless MusicBrainz::Server::Validation::IsGUID($gid);

        my $entity = $c->model($model)->get_by_gid($gid);
        _error ($c, "Cannot find $type $gid.") unless $entity;

        # postpone any updates until we've made some effort to parse the whole
        # body and report possible errors in it.
        push @submit, { model => $model,  entity => $entity, tags => [ map {
                $_->string_value
            } $node->find ('user-tag-list/user-tag/name')->get_nodelist ], };
    }

    for (@submit)
    {
        $c->model($_->{model})->tags->update(
            $c->user->id, $_->{entity}->id, join (", ", @{ $_->{tags} }));
    }

    $c->detach('success');
}

sub default : Path
{
    my ($self, $c, $resource) = @_;

    $c->stash->{serializer} = $serializers{$self->get_default_serialization_type}->new();
    $c->stash->{error} = "Invalid resource: $resource. ";
    $c->detach('bad_req');
}

no Moose;
1;

=head1 COPYRIGHT

Copyright (C) 2010 MetaBrainz Foundation
Copyright (C) 2009 Lukas Lalinsky
Copyright (C) 2009 Robert Kaye

This program is free software; you can redistribute it and/or modify
it under the terms of the GNU General Public License as published by
the Free Software Foundation; either version 2 of the License, or
(at your option) any later version.

This program is distributed in the hope that it will be useful,
but WITHOUT ANY WARRANTY; without even the implied warranty of
MERCHANTABILITY or FITNESS FOR A PARTICULAR PURPOSE.  See the
GNU General Public License for more details.

You should have received a copy of the GNU General Public License
along with this program; if not, write to the Free Software
Foundation, Inc., 675 Mass Ave, Cambridge, MA 02139, USA.

=cut<|MERGE_RESOLUTION|>--- conflicted
+++ resolved
@@ -348,9 +348,8 @@
 {
     my ($self, $c, $stash, $artists) = @_;
 
-<<<<<<< HEAD
     $self->_tags_and_ratings($c, 'Artist', $artists, $stash);
-=======
+
     if ($c->stash->{inc}->aliases)
     {
         my @aliases = @{ $c->model('Artist')->alias->find_by_entity_id(map { $_->id } @$artists) };
@@ -367,16 +366,14 @@
             $stash->store ($_)->{aliases} = $alias_per_artist{$_->id};
         }
     }
->>>>>>> efede20c
 }
 
 sub linked_labels
 {
     my ($self, $c, $stash, $labels) = @_;
 
-<<<<<<< HEAD
     $self->_tags_and_ratings($c, 'Label', $labels, $stash);
-=======
+
     if ($c->stash->{inc}->aliases)
     {
         my @aliases = @{ $c->model('Label')->alias->find_by_entity_id(map { $_->id } @$labels) };
@@ -393,7 +390,6 @@
             $stash->store ($_)->{aliases} = $alias_per_label{$_->id};
         }
     }
->>>>>>> efede20c
 }
 
 sub linked_recordings
