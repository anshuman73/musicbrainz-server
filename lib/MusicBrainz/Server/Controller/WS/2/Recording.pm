package MusicBrainz::Server::Controller::WS::2::Recording;
use Moose;
BEGIN { extends 'MusicBrainz::Server::ControllerBase::WS::2' }

use aliased 'MusicBrainz::Server::Buffer';
use aliased 'MusicBrainz::Server::WebService::WebServiceStash';
use Function::Parameters 'f';
use MusicBrainz::Server::Constants qw(
    $EDIT_RECORDING_ADD_PUIDS
    $EDIT_RECORDING_ADD_ISRCS
);

use MusicBrainz::Server::Validation qw( is_valid_isrc is_guid );
use MusicBrainz::Server::WebService::XML::XPath;
use Readonly;
use Try::Tiny;

my $ws_defs = Data::OptList::mkopt([
     recording => {
                         method   => 'GET',
                         required => [ qw(query) ],
                         optional => [ qw(fmt limit offset) ],
     },
     recording => {
                         method   => 'GET',
                         linked   => [ qw(artist release) ],
                         inc      => [ qw(artist-credits puids isrcs annotation
                                          _relations tags user-tags ratings user-ratings) ],
                         optional => [ qw(fmt limit offset) ],
     },
     recording => {
                         method   => 'GET',
                         inc      => [ qw(artists releases artist-credits puids isrcs aliases
                                          _relations tags user-tags ratings user-ratings
<<<<<<< HEAD
                                          release-groups work-level-rels annotation) ]
=======
                                          release-groups work-level-rels) ],
                         optional => [ qw(fmt) ],
>>>>>>> 6698f6bb
     },
     recording => {
                         method => 'POST'
     },
]);

with 'MusicBrainz::Server::WebService::Validator' =>
{
     defs => $ws_defs,
};

with 'MusicBrainz::Server::Controller::Role::Load' => {
    model => 'Recording'
};

Readonly our $MAX_ITEMS => 25;

sub base : Chained('root') PathPart('recording') CaptureArgs(0) { }

sub recording_toplevel
{
    my ($self, $c, $stash, $recording) = @_;

    my $opts = $stash->store ($recording);

    $self->linked_recordings ($c, $stash, [ $recording ]);

    $c->model('Recording')->annotation->load_latest($recording)
        if $c->stash->{inc}->annotation;

    if ($c->stash->{inc}->releases)
    {
        my @results;
        if ($c->stash->{inc}->media)
        {
            @results = $c->model('Release')->load_with_tracklist_for_recording(
                $recording->id, $MAX_ITEMS, 0, filter => { status => $c->stash->{status}, type => $c->stash->{type} });
        }
        else
        {
            @results = $c->model('Release')->find_by_recording(
                $recording->id, $MAX_ITEMS, 0, filter => { status => $c->stash->{status}, type => $c->stash->{type} });
        }

        my @releases = @{$results[0]};

        $c->model('ArtistCredit')->load(map { $_->tracklist->all_tracks } map { $_->all_mediums } @releases)
            if ($c->stash->{inc}->artist_credits);

        $self->linked_releases ($c, $stash, $results[0]);

        $opts->{releases} = $self->make_list (@results);

        if ($c->stash->{inc}->release_groups) {
            $c->model('ReleaseGroup')->load(@releases);
            $c->model('ReleaseGroup')->load_meta(map { $_->release_group } @releases);
            $c->model('ReleaseGroupType')->load(map { $_->release_group } @releases);

            if ($c->stash->{inc}->artist_credits) {
                $c->model('ArtistCredit')->load(map { $_->release_group } @releases);
                $c->model('Artist')->load(
                    map { @{ $_->release_group->artist_credit->names } } @releases);
            }
        }
    }

    if ($c->stash->{inc}->artists)
    {
        $c->model('ArtistCredit')->load($recording);

        my @artists = map { $c->model('Artist')->load ($_); $_->artist } @{ $recording->artist_credit->names };

        $self->linked_artists ($c, $stash, \@artists);
    }

    $self->load_relationships($c, $stash, $recording);
}

sub recording: Chained('load') PathPart('')
{
    my ($self, $c) = @_;
    my $recording = $c->stash->{entity};

    return unless defined $recording;

    my $stash = WebServiceStash->new;

    $self->recording_toplevel ($c, $stash, $recording);

    $c->res->content_type($c->stash->{serializer}->mime_type . '; charset=utf-8');
    $c->res->body($c->stash->{serializer}->serialize('recording', $recording, $c->stash->{inc}, $stash));
}

sub recording_browse : Private
{
    my ($self, $c) = @_;

    my ($resource, $id) = @{ $c->stash->{linked} };
    my ($limit, $offset) = $self->_limit_and_offset ($c);

    if (!is_guid($id))
    {
        $c->stash->{error} = "Invalid mbid.";
        $c->detach('bad_req');
    }

    my $recordings;
    my $total;
    if ($resource eq 'artist')
    {
        my $artist = $c->model('Artist')->get_by_gid($id);
        $c->detach('not_found') unless ($artist);

        my @tmp = $c->model('Recording')->find_by_artist ($artist->id, $limit, $offset);
        $recordings = $self->make_list (@tmp, $offset);
    }
    elsif ($resource eq 'release')
    {
        my $release = $c->model('Release')->get_by_gid($id);
        $c->detach('not_found') unless ($release);

        my @tmp = $c->model('Recording')->find_by_release ($release->id, $limit, $offset);
        $recordings = $self->make_list (@tmp, $offset);
    }

    my $stash = WebServiceStash->new;

    for (@{ $recordings->{items} })
    {
        $self->recording_toplevel ($c, $stash, $_);
    }

    $c->res->content_type($c->stash->{serializer}->mime_type . '; charset=utf-8');
    $c->res->body($c->stash->{serializer}->serialize('recording-list', $recordings, $c->stash->{inc}, $stash));
}

sub recording_search : Chained('root') PathPart('recording') Args(0)
{
    my ($self, $c) = @_;

    $c->detach('recording_submit') if $c->req->method eq 'POST';
    $c->detach('recording_browse') if ($c->stash->{linked});

    my $result = $c->model('WebService')->xml_search('recording', $c->stash->{args});
    $self->_search ($c, 'recording');
}

sub recording_submit : Private
{
    my ($self, $c) = @_;

    $self->deny_readonly($c);
    my $client = $c->req->query_params->{client}
        or $self->_error($c, 'You must provide information about your client, by the client query parameter');
    $self->bad_req($c, 'Invalid argument "client"') if ref($client);

    my $xp = MusicBrainz::Server::WebService::XML::XPath->new( xml => $c->request->body );

    my (%submit_puid, %submit_isrc);
    for my $node ($xp->find('/mb:metadata/mb:recording-list/mb:recording')->get_nodelist)
    {
        my $id = $xp->find('@mb:id', $node)->string_value or
            $self->_error ($c, "All releases must have an MBID present");

        $self->_error($c, "$id is not a valid MBID")
            unless is_guid($id);

        my @puids = $xp->find('mb:puid-list/mb:puid', $node)->get_nodelist;
        for my $puid_node (@puids) {
            my $puid = $xp->find('@mb:id', $puid_node)->string_value;
            $self->_error($c, "$puid is not a valid PUID")
                unless is_guid($puid);

            $submit_puid{ $id } ||= [];
            push @{ $submit_puid{$id} }, $puid;
        }

        my @isrcs = $xp->find('mb:isrc-list/mb:isrc', $node)->get_nodelist;
        for my $isrc_node (@isrcs) {
            my $isrc = $xp->find('@mb:id', $isrc_node)->string_value;
            $self->_error($c, "$isrc is not a valid ISRC")
                unless is_valid_isrc($isrc);

            $submit_isrc{ $id } ||= [];
            push @{ $submit_isrc{$id} }, $isrc;
        }
    }

    my %recordings_by_gid = %{ $c->model('Recording')->get_by_gids(keys %submit_puid,
                                                                   keys %submit_isrc) };

    my @submissions;
    for my $recording_gid (keys %submit_puid, keys %submit_isrc) {
        $self->_error($c, "$recording_gid does not match any known recordings")
            unless exists $recordings_by_gid{$recording_gid};
    }

    $c->model('MB')->with_transaction(sub {

        # Submit PUIDs
        my $buffer = Buffer->new(
            limit => 100,
            on_full => f($contents) {
                my $new_rows = $c->model('RecordingPUID')->filter_additions(@$contents);
                return unless @$new_rows;

                $c->model('Edit')->create(
                    edit_type      => $EDIT_RECORDING_ADD_PUIDS,
                    editor_id      => $c->user->id,
                    client_version => $client,
                    puids          => $new_rows
                );
            }
        );

        $buffer->flush_on_complete(sub {
            for my $recording_gid (keys %submit_puid) {
                $buffer->add_items(map +{
                    recording => {
                        id => $recordings_by_gid{$recording_gid}->id,
                        name => $recordings_by_gid{$recording_gid}->name
                    },
                    puid      => $_
                }, @{ $submit_puid{$recording_gid} });
            }
        });


        # Submit ISRCs
        $buffer = Buffer->new(
            limit => 100,
            on_full => f($contents) {
                try {
                    $c->model('Edit')->create(
                        edit_type      => $EDIT_RECORDING_ADD_ISRCS,
                        editor_id      => $c->user->id,
                        isrcs          => $contents,
                        client_version => $client
                    );
                }
                    catch {
                        my $err = $_;
                        unless (blessed($err) && $err->isa('MusicBrainz::Server::Edit::Exceptions::NoChanges')) {
                            # Ignore the NoChanges exception
                            die $err;
                        }
                    };
            }
        );

        $buffer->flush_on_complete(sub {
            for my $recording_gid (keys %submit_isrc) {
                $buffer->add_items(map +{
                    recording => {
                        id => $recordings_by_gid{$recording_gid}->id,
                        name => $recordings_by_gid{$recording_gid}->name
                    },
                    isrc         => $_
                }, @{ $submit_isrc{$recording_gid} });
            }
        });
    });

    $c->detach('success');
}

__PACKAGE__->meta->make_immutable;
1;
<|MERGE_RESOLUTION|>--- conflicted
+++ resolved
@@ -32,12 +32,8 @@
                          method   => 'GET',
                          inc      => [ qw(artists releases artist-credits puids isrcs aliases
                                           _relations tags user-tags ratings user-ratings
-<<<<<<< HEAD
-                                          release-groups work-level-rels annotation) ]
-=======
-                                          release-groups work-level-rels) ],
+                                          release-groups work-level-rels annotation) ],
                          optional => [ qw(fmt) ],
->>>>>>> 6698f6bb
      },
      recording => {
                          method => 'POST'
