package MusicBrainz::Server::Controller::WS::2::Collection;
use Moose;
BEGIN { extends 'MusicBrainz::Server::ControllerBase::WS::2' }

use aliased 'MusicBrainz::Server::WebService::WebServiceStash';
use List::MoreUtils qw( uniq all );
use MusicBrainz::Server::WebService::XML::XPath;
use Readonly;

my $ws_defs = Data::OptList::mkopt([
     collection => {
                         method   => 'GET',
                         inc      => [ qw(releases tags) ],
                         optional => [ qw(limit offset) ],
     },
     collection => {
         method => 'PUT',
     },
     collection => {
         method => 'DELETE',
     }
]);

with 'MusicBrainz::Server::WebService::Validator' =>
{
     defs => $ws_defs,
};

with 'MusicBrainz::Server::Controller::Role::Load' => {
    model => 'Collection',
};

Readonly our $MAX_ITEMS => 25;

sub base : Chained('root') PathPart('collection') CaptureArgs(0) { }

sub releases_get : Chained('load') PathPart('releases') Args(0)
{
    my ($self, $c) = @_;

    my $collection = $c->stash->{entity};

    if (!$collection->public) {
        $c->authenticate({}, 'musicbrainz.org');
        if ($c->user_exists) {
            $self->_error($c, 'You do not have permission to view this collection')
                unless $c->user->id == $collection->editor_id;
        }
    }

    my $stash = WebServiceStash->new;

    my $opts = $stash->store ($collection);

    $self->linked_lists ($c, $stash, [ $collection ]);

    $c->model('Editor')->load($collection);

    if ($c->stash->{inc}->releases)
    {
        my @results = $c->model('Release')->find_by_collection($collection->id, $MAX_ITEMS);

        $opts->{releases} = $self->make_list(@results);

        $self->linked_releases($c, $stash, $opts->{releases}->{items});
    }

    $c->res->content_type($c->stash->{serializer}->mime_type . '; charset=utf-8');
    $c->res->body($c->stash->{serializer}->serialize('collection', $collection, $c->stash->{inc}, $stash));
}

sub releases : Chained('load') PathPart('releases') Args(1) {
    my ($self, $c, $releases) = @_;
    my $collection = $c->stash->{entity};

    $c->authenticate({}, 'musicbrainz.org');

    my $client = $c->req->query_params->{client}
<<<<<<< HEAD
        or _error($c, 'You must provide information about your client, by the client query parameter');

    my $xp = MusicBrainz::Server::WebService::XML::XPath->new( xml => $c->request->body );

    my @add_gids = uniq map { $xp->find('@mb:id', $_)->string_value }
        $xp->find('/mb:metadata/mb:add/mb:release')->get_nodelist;

    my @remove_gids = uniq map { $xp->find('@mb:id', $_)->string_value }
        $xp->find('/mb:metadata/mb:remove/mb:release')->get_nodelist;
=======
        or $self->_error($c, 'You must provide information about your client, by the client query parameter');

    my @gids = split /;/, $releases;

    $self->_error ($c, "All releases must have an MBID present")
        unless all { defined } (@gids);
>>>>>>> 8f10e6c4

    for my $gid (@gids) {
        $self->_error($c, "$gid is not a valid MBID")
            unless MusicBrainz::Server::Validation::IsGUID($gid);
    }

    my %releases = map {
        $_->gid => $_
    } values %{ $c->model('Release')->get_by_gids(@gids) };

    if ($c->req->method eq 'PUT') {
        $c->model('Collection')->add_releases_to_collection(
            $collection->id,
            map { $_->id } grep { defined } map { $releases{$_} } @gids
        );

        $c->detach('success');
    }
    elsif ($c->req->method eq 'DELETE') {
        $c->model('Collection')->remove_releases_from_collection(
            $collection->id,
            map { $_->id } grep { defined } map { $releases{$_} } @gids
        );

        $c->detach('success');
    }
    else {
        $self->_error($c, 'You can only PUT or DELETE this resource');
    }
}

sub list_list : Chained('base') PathPart('')
{
    my ($self, $c) = @_;
    $c->authenticate({}, 'musicbrainz.org');

    my $stash = WebServiceStash->new;

    my @collections = $c->model('Collection')->find_all_by_editor($c->user->id);
    $c->model('Editor')->load(@collections);
    $c->model('Collection')->load_release_count(@collections);

    $c->res->content_type($c->stash->{serializer}->mime_type . '; charset=utf-8');
    $c->res->body($c->stash->{serializer}->serialize('collection_list', \@collections,
                                                     $c->stash->{inc}, $stash));
}

__PACKAGE__->meta->make_immutable;
1;<|MERGE_RESOLUTION|>--- conflicted
+++ resolved
@@ -76,24 +76,12 @@
     $c->authenticate({}, 'musicbrainz.org');
 
     my $client = $c->req->query_params->{client}
-<<<<<<< HEAD
-        or _error($c, 'You must provide information about your client, by the client query parameter');
-
-    my $xp = MusicBrainz::Server::WebService::XML::XPath->new( xml => $c->request->body );
-
-    my @add_gids = uniq map { $xp->find('@mb:id', $_)->string_value }
-        $xp->find('/mb:metadata/mb:add/mb:release')->get_nodelist;
-
-    my @remove_gids = uniq map { $xp->find('@mb:id', $_)->string_value }
-        $xp->find('/mb:metadata/mb:remove/mb:release')->get_nodelist;
-=======
         or $self->_error($c, 'You must provide information about your client, by the client query parameter');
 
     my @gids = split /;/, $releases;
 
     $self->_error ($c, "All releases must have an MBID present")
         unless all { defined } (@gids);
->>>>>>> 8f10e6c4
 
     for my $gid (@gids) {
         $self->_error($c, "$gid is not a valid MBID")
