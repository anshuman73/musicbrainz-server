--- conflicted
+++ resolved
@@ -233,8 +233,6 @@
     );
 }
 
-<<<<<<< HEAD
-=======
 sub relationships : Path('relationships') {
     my ($self, $c) = @_;
     my $pairs = [ $c->model('Relationship')->all_pairs() ];
@@ -271,7 +269,6 @@
     );
 }
 
->>>>>>> 93736ac8
 =head1 LICENSE
 
 Copyright (C) 2011 MetaBrainz Foundation Inc.
