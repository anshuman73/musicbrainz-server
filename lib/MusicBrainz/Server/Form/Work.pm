package MusicBrainz::Server::Form::Work;
use HTML::FormHandler::Moose;
use MusicBrainz::Server::Form::Utils qw( language_options );

extends 'MusicBrainz::Server::Form';

with 'MusicBrainz::Server::Form::Role::Edit';

has '+name' => ( default => 'edit-work' );

has_field 'type_id' => (
    type => 'Select',
);

has_field 'language_id' => (
    type => 'Select',
);

has_field 'name' => (
    type => '+MusicBrainz::Server::Form::Field::Text',
    required => 1,
);

has_field 'comment' => (
    type      => '+MusicBrainz::Server::Form::Field::Text',
    maxlength => 255
);

<<<<<<< HEAD
sub edit_field_names { qw( type_id name comment artist_credit ) }
=======
sub edit_field_names { qw( type_id language_id name iswc comment artist_credit ) }
>>>>>>> 86726934

sub options_type_id           { shift->_select_all('WorkType') }
sub options_language_id       { return language_options (shift->ctx); }

1;<|MERGE_RESOLUTION|>--- conflicted
+++ resolved
@@ -26,11 +26,7 @@
     maxlength => 255
 );
 
-<<<<<<< HEAD
-sub edit_field_names { qw( type_id name comment artist_credit ) }
-=======
-sub edit_field_names { qw( type_id language_id name iswc comment artist_credit ) }
->>>>>>> 86726934
+sub edit_field_names { qw( type_id language_id name comment artist_credit ) }
 
 sub options_type_id           { shift->_select_all('WorkType') }
 sub options_language_id       { return language_options (shift->ctx); }
