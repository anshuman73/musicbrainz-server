--- conflicted
+++ resolved
@@ -7,19 +7,15 @@
 use Scalar::Util qw( looks_like_number );
 use MusicBrainz::Server::Translation qw( l ln );
 
-<<<<<<< HEAD
-our @EXPORT = qw(
-    collapse_param
-    expand_all_params
-    expand_param
-    language_options
-    script_options
-);
-=======
 use Sub::Exporter -setup => {
-    exports => [qw( expand_param expand_all_params collapse_param language_id_options )]
+    exports => [qw(
+                      collapse_param
+                      expand_all_params
+                      expand_param
+                      language_options
+                      script_options
+              )]
 };
->>>>>>> 45221231
 
 sub _expand
 {
@@ -118,13 +114,8 @@
     }
 }
 
-<<<<<<< HEAD
 sub language_options {
     my $c = shift;
-=======
-sub language_id_options {
-    my $ctx = shift;
->>>>>>> 45221231
 
     # group list of languages in <optgroups>.
     # most frequently used languages have hardcoded value 2.
@@ -141,7 +132,6 @@
             'optgroup' => $_->{frequency} eq $frequent ? l('Frequently used') : l('Other'),
             'optgroup_order' => $_->{frequency} eq $frequent ? 1 : 2,
         }
-<<<<<<< HEAD
     } grep { $_->{frequency} ne $skip } $c->model('Language')->get_all;
 
     return \@sorted;
@@ -167,12 +157,6 @@
         }
     } grep { $_->{frequency} ne $skip } $c->model('Script')->get_all ];
 }
-=======
-    } grep { $_->{frequency} ne $skip } $ctx->model('Language')->get_all;
-
-    return \@sorted;
-}
->>>>>>> 45221231
 
 1;
 
