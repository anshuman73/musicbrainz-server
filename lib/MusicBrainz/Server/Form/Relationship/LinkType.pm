--- conflicted
+++ resolved
@@ -30,47 +30,15 @@
 {
     my ($self) = @_;
 
-<<<<<<< HEAD
-    return [ $self->_build_options($self->root, 'short_link_phrase', 'ROOT', '&nbsp;') ];
-=======
     my $root = $self->root;
     return [ $self->_build_options($root, 'l_short_link_phrase', 'ROOT', '&nbsp;') ];
->>>>>>> f4f0d4f9
 }
 
 sub field_list
 {
     my ($self) = @_;
 
-<<<<<<< HEAD
     return $self->_field_list('', '');
-=======
-    my @fields = ('attrs', { type => 'Compound' }),
-    my $attr_tree = $self->attr_tree;
-    foreach my $attr ($attr_tree->all_children) {
-        if ($attr->all_children) {
-            my @options = $self->_build_options($attr, 'l_name', $attr->name, '');
-            my @opts;
-            while (@options) {
-                my ($value, $label) = (shift(@options), shift(@options));
-                push @opts, {
-                    value => $value,
-                    label => $label,
-                    'data-unaccented' => decode("utf-16", unac_string_utf16(encode("utf-16", $label)))
-                };
-            }
-            push @fields, 'attrs.' . $attr->name, { type => 'Repeatable' };
-            push @fields, 'attrs.' . $attr->name . '.contains', {
-                type => 'Select',
-                options => \@opts,
-            };
-        }
-        else {
-            push @fields, 'attrs.' . $attr->name, { type => 'Boolean' };
-        }
-    }
-    return \@fields;
->>>>>>> f4f0d4f9
 }
 
 after validate => sub {
