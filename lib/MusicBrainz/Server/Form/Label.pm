package MusicBrainz::Server::Form::Label;
use HTML::FormHandler::Moose;
extends 'MusicBrainz::Server::Form';

with 'MusicBrainz::Server::Form::Role::Edit';
with 'MusicBrainz::Server::Form::Role::DatePeriod';
with 'MusicBrainz::Server::Form::Role::CheckDuplicates';
with 'MusicBrainz::Server::Form::Role::IPI';

has '+name' => ( default => 'edit-label' );

has_field 'name' => (
    type => '+MusicBrainz::Server::Form::Field::Text',
    required => 1,
);

has_field 'sort_name' => (
    type => '+MusicBrainz::Server::Form::Field::Text',
    required => 1,
);

has_field 'type_id' => (
    type => 'Select',
);

has_field 'label_code' => (
    type => '+MusicBrainz::Server::Form::Field::LabelCode',
    size => 5,
);

has_field 'country_id' => (
    type => 'Select',
);

has_field 'comment' => (
    type      => '+MusicBrainz::Server::Form::Field::Text',
    maxlength => 255
);

sub edit_field_names
{
    return qw( name sort_name comment type_id country_id
<<<<<<< HEAD
               begin_date end_date label_code ipi_codes );
=======
               begin_date end_date label_code ipi_code ended );
>>>>>>> 751e59b4
}

sub options_type_id    { shift->_select_all('LabelType') }
sub options_country_id { shift->_select_all('Country') }

sub dupe_model { shift->ctx->model('Label') }

1;

=head1 COPYRIGHT

Copyright (C) 2012 MetaBrainz Foundation

This program is free software; you can redistribute it and/or modify
it under the terms of the GNU General Public License as published by
the Free Software Foundation; either version 2 of the License, or
(at your option) any later version.

This program is distributed in the hope that it will be useful,
but WITHOUT ANY WARRANTY; without even the implied warranty of
MERCHANTABILITY or FITNESS FOR A PARTICULAR PURPOSE.  See the
GNU General Public License for more details.

You should have received a copy of the GNU General Public License
along with this program; if not, write to the Free Software
Foundation, Inc., 675 Mass Ave, Cambridge, MA 02139, USA.

=cut<|MERGE_RESOLUTION|>--- conflicted
+++ resolved
@@ -40,11 +40,7 @@
 sub edit_field_names
 {
     return qw( name sort_name comment type_id country_id
-<<<<<<< HEAD
-               begin_date end_date label_code ipi_codes );
-=======
-               begin_date end_date label_code ipi_code ended );
->>>>>>> 751e59b4
+               begin_date end_date label_code ipi_codes ended );
 }
 
 sub options_type_id    { shift->_select_all('LabelType') }
