package MusicBrainz::Server::Form::Admin::LinkType;

use HTML::FormHandler::Moose;

extends 'MusicBrainz::Server::Form';
with 'MusicBrainz::Server::Form::Role::Edit';

sub edit_field_names {
    qw( parent_id child_order name link_phrase reverse_link_phrase
<<<<<<< HEAD
        long_link_phrase description priority attributes
=======
        long_link_phrase description priority attributes documentation
>>>>>>> 5e0915c0
  ) }

has '+name' => ( default => 'linktype' );

has_field 'parent_id' => (
    type => 'Select',
);

has_field 'child_order' => (
    type => '+MusicBrainz::Server::Form::Field::Integer',
    required => 1,
);

has_field 'name' => (
    type      => 'Text',
    required  => 1,
    maxlength => 255
);

has_field 'link_phrase' => (
    type      => 'Text',
    required  => 1,
    maxlength => 255
);

has_field 'reverse_link_phrase' => (
    type      => 'Text',
    required  => 1,
    maxlength => 255
);

has_field 'long_link_phrase' => (
    type      => 'Text',
    required  => 1,
    maxlength => 255
);

has_field 'description' => (
    type => 'Text',
    not_nullable => 1
);

has_field 'priority' => (
    type => '+MusicBrainz::Server::Form::Field::Integer',
    required => 1,
);

has_field 'attributes' => (
    type => 'Repeatable',
    num_when_empty => 0
);

has_field 'attributes.type' => (
    type => 'PrimaryKey'
);

has_field 'attributes.active' => (
    type => 'Boolean'
);

has_field 'attributes.min' => (
    type => '+MusicBrainz::Server::Form::Field::Integer'
);

has_field 'attributes.max' => (
    type => '+MusicBrainz::Server::Form::Field::Integer'
);

has_field 'documentation' => (
    type => 'TextArea',
    not_nullable => 1
);

has root => (
    is => 'ro',
    required => 1
);

sub _build_parent_id_options
{
    my ($self, $root, $indent) = @_;

    my @options;
    if ($root->id) {
        push @options, $root->id, $indent . $root->name if $root->id;
        $indent .= '&#xa0;&#xa0;&#xa0;';
    }
    foreach my $child ($root->all_children) {
        push @options, $self->_build_parent_id_options($child, $indent);
    }
    return @options;
}

sub options_parent_id
{
    my ($self) = @_;
    return [ $self->_build_parent_id_options($self->root, '') ];
}

1;

=head1 COPYRIGHT

Copyright (C) 2009 Lukas Lalinsky

This program is free software; you can redistribute it and/or modify
it under the terms of the GNU General Public License as published by
the Free Software Foundation; either version 2 of the License, or
(at your option) any later version.

This program is distributed in the hope that it will be useful,
but WITHOUT ANY WARRANTY; without even the implied warranty of
MERCHANTABILITY or FITNESS FOR A PARTICULAR PURPOSE.  See the
GNU General Public License for more details.

You should have received a copy of the GNU General Public License
along with this program; if not, write to the Free Software
Foundation, Inc., 675 Mass Ave, Cambridge, MA 02139, USA.

=cut<|MERGE_RESOLUTION|>--- conflicted
+++ resolved
@@ -7,11 +7,7 @@
 
 sub edit_field_names {
     qw( parent_id child_order name link_phrase reverse_link_phrase
-<<<<<<< HEAD
-        long_link_phrase description priority attributes
-=======
         long_link_phrase description priority attributes documentation
->>>>>>> 5e0915c0
   ) }
 
 has '+name' => ( default => 'linktype' );
