--- conflicted
+++ resolved
@@ -9,12 +9,8 @@
 has_field 'various_artists'  => ( type => 'Checkbox'  );
 has_field 'release_group_id' => ( type => 'Hidden'    );
 
-<<<<<<< HEAD
 has_field 'artist_credit'    => ( type => '+MusicBrainz::Server::Form::Field::ArtistCredit', required => 1, allow_unlinked => 1 );
-=======
-has_field 'artist_credit'    => ( type => '+MusicBrainz::Server::Form::Field::ArtistCredit', required => 1 );
 has_field 'change_track_artists' => ( type => 'Checkbox'  );
->>>>>>> 80966264
 has_field 'type_id'          => ( type => 'Select'    );
 has_field 'status_id'        => ( type => 'Select'    );
 has_field 'language_id'      => ( type => 'Select'    );
