package MusicBrainz::Server::Wizard::ReleaseEditor;
use Moose;
use namespace::autoclean;

use CGI::Expand qw( collapse_hash expand_hash );
use Clone 'clone';
use JSON::Any;
use List::UtilsBy 'uniq_by';
use MusicBrainz::Server::Data::Search qw( escape_query );
use MusicBrainz::Server::Data::Utils qw( artist_credit_to_alternative_ref hash_structure );
use MusicBrainz::Server::Edit::Utils qw( clean_submitted_artist_credits );
use MusicBrainz::Server::Track qw( unformat_track_length format_track_length );
use MusicBrainz::Server::Translation qw( l ln );
use MusicBrainz::Server::Types qw( $AUTO_EDITOR_FLAG );
use MusicBrainz::Server::Wizard;
use TryCatch;

use aliased 'MusicBrainz::Server::Entity::ArtistCredit';
use aliased 'MusicBrainz::Server::Entity::CDTOC';
use aliased 'MusicBrainz::Server::Entity::SearchResult';
use aliased 'MusicBrainz::Server::Entity::Track';

use MusicBrainz::Server::Constants qw(
    $EDIT_ARTIST_CREATE
    $EDIT_LABEL_CREATE
    $EDIT_MEDIUM_CREATE
    $EDIT_MEDIUM_ADD_DISCID
    $EDIT_MEDIUM_DELETE
    $EDIT_MEDIUM_EDIT
    $EDIT_RELEASE_ADDRELEASELABEL
    $EDIT_RELEASE_ADD_ANNOTATION
    $EDIT_RELEASE_DELETERELEASELABEL
    $EDIT_RELEASE_EDITRELEASELABEL
    $EDIT_RELEASE_REORDER_MEDIUMS
);

extends 'MusicBrainz::Server::Wizard';

has 'release' => (
    is => 'rw',
);

sub _build_pages {
    my $self = shift;

    return [
        {
            name => 'information',
            title => l('Release Information'),
            template => 'release/edit/information.tt',
            form => 'ReleaseEditor::Information',
        },
        {
            name => 'tracklist',
            title => l('Tracklist'),
            template => 'release/edit/tracklist.tt',
            form => 'ReleaseEditor::Tracklist',
            prepare => sub { $self->prepare_tracklist ($self->release); },
        },
        {
            name => 'recordings',
            title => l('Recordings'),
            template => 'release/edit/recordings.tt',
            form => 'ReleaseEditor::Recordings',
            prepare => sub { $self->prepare_recordings ($self->release); },
        },
        {
            name => 'missing_entities',
            title => l('Add Missing Entities'),
            template => 'release/edit/missing_entities.tt',
            form => 'ReleaseEditor::MissingEntities',
            prepare => sub { $self->prepare_missing_entities; },
            skip => sub { $self->skip_missing_entities; },
        },
        {
            name => 'editnote',
            title => l('Edit Note'),
            template => 'release/edit/editnote.tt',
            form => 'ReleaseEditor::EditNote',
            prepare => sub { $self->prepare_edits; },
        },
    ]
}

sub run
{
    my $self = shift;

    $self->process;

    if ($self->submitted)
    {
        $self->prepare_edits;
    }
}

sub init_object { shift->release }

sub load
{
    my ($self) = @_;

    my $release = inner();

    if (!$release->label_count)
    {
        $release->add_label(
            MusicBrainz::Server::Entity::ReleaseLabel->new(
                label => MusicBrainz::Server::Entity::Label->new
            )
        );
    }

    $self->initialize($release);
}

=method _load_release_groups

Load release groups for a particular recording.  Used to display the
"appears on" field underneath a recording suggestion.

=cut

sub _load_release_groups
{
    my ($self, $recording) = @_;

    my ($tracks, $hits) = $self->c->model('Track')->find_by_recording ($recording->id, 6, 0);

    $self->c->model('ReleaseGroup')->load(map { $_->tracklist->medium->release } @{ $tracks });

    my %rgs;
    for (@{ $tracks })
    {
        my $rg = $_->tracklist->medium->release->release_group;
        $rgs{$rg->gid} = $rg;
    }

    return [ sort { $a->name cmp $b->name } values %rgs ];
}


=method name_is_equivalent

Compares two track names, considers them equivalent if there are only
case changes or changes in punctuation between the two strings.

=cut

sub name_is_equivalent
{
    my ($self, $a, $b) = @_;

    $a =~ s/\p{Punctuation}//g;
    $b =~ s/\p{Punctuation}//g;

    return lc($a) eq lc($b);
}

=method recording_edits_by_hash

Takes the inbound (posted to the form) recording association edits,
loads the recordings and makes them available indexed by the edit_sha1
hash of the track edit.

=cut

sub recording_edits_by_hash
{
    my ($self, @edits) = @_;

    my %recording_edits;
    my @recording_gids;

    for my $medium (@edits)
    {
        push @recording_gids, map { $_->{gid} } grep {
            $_->{gid} ne 'new' } @{ $medium->{associations} };
    }

    my %recordings_by_gid = map {
        $_->{gid} => $_
    } values %{ $self->c->model('Recording')->get_by_gids (@recording_gids) };

    for my $medium (@edits)
    {
        for (@{ $medium->{associations} })
        {
            $_->{id} = $_->{gid} eq "new" ? undef : $recordings_by_gid{$_->{gid}}->id;
            $recording_edits{$_->{edit_sha1}} = $_;
        }
    }

    return %recording_edits;
}

=method recording_edits_by_hash

Create no-op recording association edits for a particular tracklist
which are confirmed and linked to the edit_sha1 hashes of unedited
tracks.

When only a few tracks have been edited in a tracklist their recording
associations are unsure.  The recording associations for the remaining
tracks are known and will be taken from the hashref returned from this
method.

=cut

sub recording_edits_from_tracklist
{
    my ($self, $tracklists_by_id) = @_;

    my %recording_edits;

    for my $tracklist (values %$tracklists_by_id)
    {
        $self->c->model('ArtistCredit')->load (@{ $tracklist->{tracks} });
        $self->c->model('Recording')->load (@{ $tracklist->{tracks} });

        for (@{ $tracklist->{tracks} })
        {
            my $edit_sha1 = hash_structure (
                {
                    name => $_->name,
                    length => format_track_length ($_->length),
                    artist_credit => {
                        preview => $_->artist_credit->name,
                        names => artist_credit_to_alternative_ref (
                            $_->artist_credit)
                    }
                });

            $recording_edits{$edit_sha1} = {
                edit_sha1 => $edit_sha1,
                confirmed => 1,
                id => $_->recording->id,
                gid => $_->recording->gid
            };
        }
    }

    return %recording_edits;
}

=method associate_recordings

For each track edit, suggest whether the existing recording
association should be kept or a new recording should be added.

For each recording association set "confirmed => 0" if we are unsure
about the suggestion and require the user to confirm our choice.

=cut

sub associate_recordings
{
    my ($self, $edits, $tracklists, $recording_edits) = @_;

    my @ret;
    my @recording_ids;

    my $count = 0;
    for (@$edits)
    {
        my $trk = $tracklists->tracks->[$_->{original_position} - 1];
        my $rec_edit = $recording_edits->{$_->{edit_sha1}};

        # Track edit is already associated with a recording edit.
        if ($rec_edit)
        {
            push @recording_ids, $rec_edit->{id} if $rec_edit->{id};
            push @ret, $rec_edit;
            $self->c->stash->{confirmation_required} = 1 unless $rec_edit->{confirmed};
        }

        # Track hasn't changed OR track has minor changes (case / punctuation).
        elsif ($trk && $self->name_is_equivalent ($_->{name}, $trk->name))
        {
            push @recording_ids, $trk->recording_id;
            push @ret, { 'id' => $trk->recording_id, 'confirmed' => 1 };
        }

        # Track changed significantly, but there is only one recording
        # associated with it.  Keep the recording association, but ask
        # for confirmation.
        elsif ($trk && $self->c->model('Recording')->usage_count ($trk->recording_id) == 1)
        {
            push @recording_ids, $trk->recording_id;
            push @ret, { 'id' => $trk->recording_id, 'confirmed' => 0 };
            $self->c->stash->{confirmation_required} = 1;
        }

        # Track changed.
        elsif ($trk)
        {
            push @ret, { 'id' => undef, 'confirmed' => 0 };
            $self->c->stash->{confirmation_required} = 1;
        }

        # Track is new.
        # (FIXME: search for similar existing tracks, suggest those and set
        #  "confirmed => 0" if found?)
        else
        {
            push @ret, { 'id' => undef, 'confirmed' => 1 };
        }

        $ret[$#ret]->{'edit_sha1'} = $_->{edit_sha1};

        $count += 1;
    }

    my $recordings = $self->c->model('Recording')->get_by_ids (@recording_ids);
    $self->c->model('ArtistCredit')->load(values %$recordings);

    for (@ret)
    {
        $_->{recording} = $_->{id} ? $recordings->{$_->{id}} : undef;
    }

    return @ret;
}

sub prepare_tracklist
{
    my ($self, $release) = @_;

    $self->c->stash->{release_artist_json} = "null";
}

sub prepare_recordings
{
    my ($self, $release) = @_;

    my $json = JSON::Any->new( utf8 => 1 );

    my @recording_edits = @{ $self->value->{rec_mediums} };
    my @tracklist_edits = @{ $self->value->{mediums} };

    my $tracklists_by_id = $self->c->model('Tracklist')->get_by_ids(
        map { $_->{tracklist_id} } grep { defined $_->{tracklist_id} }
        @tracklist_edits);

    $self->c->model('Track')->load_for_tracklists (values %$tracklists_by_id);

    my %recording_edits = scalar @recording_edits ?
        $self->recording_edits_by_hash (@recording_edits) :
        $self->recording_edits_from_tracklist ($tracklists_by_id);

    my @suggestions;
    my @tracklists;

    my $count = -1;
    for my $medium (@tracklist_edits)
    {
        $count += 1;

        $recording_edits[$count]->{tracklist_id} = $medium->{tracklist_id};

        next if $medium->{deleted};

        $medium->{edits} = $self->edited_tracklist ($json->decode ($medium->{edits}))
            if $medium->{edits};

        if (defined $medium->{edits} && defined $medium->{tracklist_id})
        {
            # Tracks were edited, suggest which recordings should be
            # associated with the edited tracks.
            my @recordings = $self->associate_recordings (
                $medium->{edits},
                $tracklists_by_id->{$medium->{tracklist_id}},
                \%recording_edits);

            $suggestions[$count] = [ map { $_->{recording} } @recordings ];

            # Set confirmed to undef if false, so that the 'required'
            # attribute on the field prevents the page from validating.
            $recording_edits[$count]->{associations} = [ map {
                {
                    'gid' => ($_->{recording} ? $_->{recording}->gid : "new"),
                    'confirmed' => $_->{confirmed} ? 1 : undef,
                    'edit_sha1' => $_->{edit_sha1}
                } } @recordings ];
        }
        elsif (defined $medium->{edits})
        {
            # A new tracklist has been entered, create new recordings
            # for all these tracks by default (no recording
            # assocations are suggested).
            $recording_edits[$count]->{associations} = [ map {
                {
                    'gid' => 'new',
                    'confirmed' => 1,
                    'edit_sha1' => $_->{edit_sha1},
                } } @{ $medium->{edits} } ];
        }
        elsif ($recording_edits[$count]->{associations} &&
               scalar @{ $recording_edits[$count]->{associations} })
        {
            # There are no track edits, but there are edits to the
            # recording associations.  Load the previously selected
            # recordings as suggestions.

            my @assoc = @{ $recording_edits[$count]->{associations} };
            my $recordings_by_id = $self->c->model('Recording')->get_by_ids (
                map { $_->{id} } grep { $_->{id} } @assoc);

            my @recordings = map { $recordings_by_id->{$_->{id}} } @assoc;

            $self->c->model('ArtistCredit')->load (grep { $_ } @recordings);
            $suggestions[$count] = \@recordings;

            # Also load the tracklist, as tracks cannot be rendered
            # from the (non-existent) track edits.
            $tracklists[$count] = $tracklists_by_id->{$medium->{tracklist_id}};
            $self->c->model('ArtistCredit')->load (@{ $tracklists[$count]->tracks });
        }
        else
        {
            # There are no track edits, and no edits to the recording
            # associations.
            $recording_edits[$count]->{associations} = [ ];
        }
    }

    $self->c->stash->{suggestions} = \@suggestions;
    $self->c->stash->{tracklist_edits} = \@tracklist_edits;
    $self->c->stash->{tracklists} = \@tracklists;
    $self->c->stash->{appears_on} = {};

    for my $medium_recordings (@suggestions)
    {
        map {
            $self->c->stash->{appears_on}->{$_->id} = $self->_load_release_groups ($_);
        } grep { $_ } @$medium_recordings;
    }

    $self->load_page('recordings', { 'rec_mediums' => \@recording_edits });
}

sub prepare_missing_entities
{
    my ($self) = @_;

    my $data = $self->_expand_mediums(clone($self->value));

    my @credits = map +{
            for => $_->{name},
            name => $_->{name},
        }, uniq_by { $_->{name} }
            $self->_misssing_artist_credits($data);

    my @labels = map +{
            for => $_->{name},
            name => $_->{name}
        }, uniq_by { $_->{name} }
            $self->_missing_labels($data);

    $self->load_page('missing_entities', {
        missing => {
            artist => \@credits,
            label => \@labels
        }
    });

    $self->c->stash(
        missing_entity_count => scalar @credits + scalar @labels,
        possible_artists => {
            map {
                $_ => [ $self->c->model('Artist')->find_by_name($_) ]
            } map { $_->{for} } @credits
        }
    );
}

sub skip_missing_entities
{
    my $self = shift;

    return ! $self->c->stash->{missing_entity_count};
}

sub prepare_edits
{
    my $self = shift;

    my $previewing = !$self->submitted;

    my $data = clone($self->value);
    my $editnote = $data->{edit_note};

    $self->release(
        $self->create_edits(
            data => clone($data),
            create_edit => $previewing
                ? sub { $self->_preview_edit(@_) }
                : sub { $self->_submit_edit(@_) },
            edit_note => $editnote,
            previewing => $previewing
        ));

    if (!$previewing) {
        $self->on_submit($self);
    }
}

sub _missing_labels {
    my ($self, $data) = @_;
    return grep { !$_->{label_id} && $_->{name} }
        @{ $data->{labels} };
}

sub _misssing_artist_credits
{
    my ($self, $data) = @_;
    return
        (
            # Artist credit for the release itself
            grep { !$_->{artist} } grep { ref($_) }
            map { @{ clean_submitted_artist_credits($_) } }
                $data->{artist_credit}
        ),
        (
            # Artist credits on new tracklists
            grep { !$_->artist_id }
            map { @{ $_->artist_credit->names } }
            map { @{ $_->{tracks} } } grep { $_->{edits} }
            @{ $data->{mediums} }
        );
}

sub create_edits
{
    my ($self, %args) = @_;

    my ($data, $create_edit, $editnote, $previewing)
        = @args{qw( data create_edit edit_note previewing )};

    $self->_expand_mediums($data);

    # Artists and labels:
    # ----------------------------------------
    my (%created) = $self->_edit_missing_entities(%args);

    unless ($previewing) {
        for my $bad_ac ($self->_misssing_artist_credits($data)) {
            my $artist = $created{artist}{ $bad_ac->{name} }
                or die 'No artist was created for ' . $bad_ac->{name};

            # XXX Fix me
            # Because bad_ac might refer to data in the form submisison
            # OR an actual ArtistCredit object, we need to fill in both of these
            # It's a horrible hack.
            $bad_ac->{artist} = $artist;
            $bad_ac->{artist_id} = $artist;
        }

        for my $bad_label ($self->_missing_labels($data)) {
            my $label = $created{label}{ $bad_label->{name} }
                or die 'No label was created for ' . $bad_label->{name};

            $bad_label->{label_id} = $label;
        }
    }

    $self->release(inner());

    # Add any other extra edits (adding mediums, etc)
    $self->create_common_edits(%args);

    return $self->release;
}

sub create_common_edits
{
    my ($self, %args) = @_;

    my ($data, $create_edit, $editnote, $previewing)
        = @args{qw( data create_edit edit_note previewing )};

    # release labels edit
    # ----------------------------------------

    $self->_edit_release_labels(%args);

    # medium / tracklist / track edits
    # ----------------------------------------

    $self->_edit_release_track_edits(%args);

    # annotation
    # ----------------------------------------

    $self->_edit_release_annotation(%args);

    if ($previewing) {
        $self->c->model ('Edit')->load_all (@{ $self->c->stash->{edits} });
    }
}

sub _edit_missing_entities
{
    my ($self, %args) = @_;
    my ($data, $create_edit, $editnote, $previewing)
        = @args{qw( data create_edit edit_note previewing )};

    my %created;

    my @missing_artist = @{ $data->{missing}{artist} || [] };
    my @artist_edits = map {
        my $artist = $_;
        $create_edit->(
            $EDIT_ARTIST_CREATE,
            $editnote,
            as_auto_editor => $data->{as_auto_editor},
            map { $_ => $artist->{$_} } qw( name sort_name comment ));
    } grep { !$_->{entity_id} } @missing_artist;

    my @missing_label = @{ $data->{missing}{label} || [] };
    my @label_edits = map {
        my $label = $_;
        $create_edit->(
            $EDIT_LABEL_CREATE,
            $editnote,
            as_auto_editor => $data->{as_auto_editor},
            map { $_ => $label->{$_} } qw( name sort_name comment ));
    } grep { !$_->{entity_id} } @{ $data->{missing}{label} };

    return () if $previewing;
    return (
        artist => {
            (map { $_->entity->name => $_->entity->id } @artist_edits),
            (map { $_->{for} => $_->{entity_id} }
                 grep { $_->{entity_id} } @missing_artist)
        },
        label => {
            (map { $_->entity->name => $_->entity->id } @label_edits),
            (map { $_->{for} => $_->{entity_id} }
                 grep { $_->{entity_id} } @missing_label)
        }
    )
}

sub _edit_release_labels
{
    my ($self, %args) = @_;
    my ($data, $create_edit, $editnote, $previewing)
        = @args{qw( data create_edit edit_note previewing )};

    my $max = scalar @{ $data->{'labels'} } - 1;

    my $labels = $self->c->model('Label')->get_by_ids(
        grep { $_ }
            (map { $_->{label_id} } @{ $data->{'labels'} }),
            (map { $_->label_id } $self->release ? $self->release->all_labels : ())
    );

    for (0..$max)
    {
        my $new_label = $data->{'labels'}->[$_];
        my $old_label = $self->release->labels->[$_] if $self->release;

        if ($old_label)
        {
            if ($new_label->{'deleted'})
            {
                # Delete ReleaseLabel
                $create_edit->(
                    $EDIT_RELEASE_DELETERELEASELABEL,
                    $editnote, release_label => $old_label,
                    as_auto_editor => $data->{as_auto_editor},
                );
            }
            else
            {
                # Edit ReleaseLabel
                my %args = (
                    release_label => $old_label,
                    catalog_number => $new_label->{catalog_number},
                    as_auto_editor => $data->{as_auto_editor},
                );

                my $label;
                $label = $labels->{ $new_label->{label_id} } if $new_label->{label_id};
                $args{label} = $label if $label;

                $create_edit->($EDIT_RELEASE_EDITRELEASELABEL, $editnote, %args);
            }
        }
        elsif ($new_label->{label_id} || $new_label->{catalog_number})
        {
            # Add ReleaseLabel

            $create_edit->(
                $EDIT_RELEASE_ADDRELEASELABEL, $editnote,
                release => $previewing ? undef : $self->release,
                label => $labels->{ $new_label->{label_id} },
                catalog_number => $new_label->{catalog_number},
                as_auto_editor => $data->{as_auto_editor},
            );
        }
    }
}

sub _edit_release_track_edits
{
    my ($self, %args) = @_;
    my ($data, $create_edit, $editnote, $previewing)
        = @args{qw( data create_edit edit_note previewing )};

    my %new_order;
    my $re_order = 0;

    my $medium_idx = -1;
    for my $new (@{ $data->{mediums} })
    {
        $medium_idx++;

        if ($new->{id})
        {
            # The medium already exists
            my $entity = $self->c->model('Medium')->get_by_id ($new->{id});
            $entity->release ($self->release);

            if ($new->{deleted})
            {
                # Delete medium
                $create_edit->(
                    $EDIT_MEDIUM_DELETE, $editnote,
                    medium => $entity,
                    as_auto_editor => $data->{as_auto_editor},
                );
            }
            else
            {
                my $entity = $self->c->model('Medium')->get_by_id ($new->{id});

<<<<<<< HEAD
                $new_order{$entity->position} = $new->{position};
=======
                if ($previewing)
                {
                    $new_order{$entity->position} = $new->{position};
                }
                else
                {
                    $new_order{$entity->id} = $new->{position};
                }
>>>>>>> 61d8f5ae
                $re_order ||= ($entity->position != $new->{position});

                # Edit medium
                my %opts = (
                    name => $new->{name},
                    format_id => $new->{format_id},
                    to_edit => $entity,
                    separate_tracklists => 1,
                    as_auto_editor => $data->{as_auto_editor},
                );

                if ($new->{edits}) {
                    $opts{tracklist} = $new->{tracks};
                }

                # Edit medium
                $create_edit->(
                    $EDIT_MEDIUM_EDIT, $editnote,
                    %opts
                );
            }
        }
        elsif (!$new->{deleted})
        {
            # Medium does not exist yet.

            my $add_medium_position = $self->add_medium_position ($medium_idx, $new);

            my $opts = {
                position => $add_medium_position,
                release => $previewing ? undef : $self->release,
                as_auto_editor => $data->{as_auto_editor},
            };

            $opts->{name} = $new->{name} if $new->{name};
            $opts->{format_id} = $new->{format_id} if $new->{format_id};

            if ($new->{tracks}) {
                $opts->{tracklist} = $new->{tracks};
            }
            elsif (my $tracklist_id = $new->{tracklist_id}) {
                my $tracklist_entity = $self->c->model('Tracklist')->get_by_id($tracklist_id);
                $self->c->model('Track')->load_for_tracklists($tracklist_entity);
                $self->c->model('ArtistCredit')->load($tracklist_entity->all_tracks);
                $opts->{tracklist} = $tracklist_entity->tracks;
            }
            else {
                die "Medium data does not contain sufficient information to create a tracklist";
            }

            # Add medium
            my $add_medium = $create_edit->($EDIT_MEDIUM_CREATE, $editnote, %$opts);

            my $toc = $self->c->model('CDStubTOC')->get_by_discid ($new->{toc}) if $new->{toc};
            if ($toc)
            {
                $create_edit->(
                    $EDIT_MEDIUM_ADD_DISCID,
                    $editnote,
                    medium_id  => $previewing ? 0 : $add_medium->entity_id,
                    release_id => $previewing ? 0 : $self->release->id,
                    cdtoc      => $toc->toc,
                    as_auto_editor => $data->{as_auto_editor},
                );
            }

<<<<<<< HEAD
            $new_order{$add_medium_position} = $new->{position};
=======
            if ($previewing)
            {
                $new_order{$add_medium_position} = $new->{position};
            }
            else
            {
                $new_order{$add_medium->entity_id} = $new->{position};
            }
>>>>>>> 61d8f5ae
            $re_order ||= ($add_medium_position != $new->{position});
        }
    }

    if ($re_order) {
        $create_edit->(
            $EDIT_RELEASE_REORDER_MEDIUMS,
            $editnote,
            release  => $self->release,
            new_order => \%new_order,
            as_auto_editor => $data->{as_auto_editor},
        );
    }
}

sub _edit_release_annotation
{
    my ($self, %args) = @_;
    my ($data, $create_edit, $editnote, $previewing)
        = @args{qw( data create_edit edit_note previewing )};

    my $annotation = ($self->release && $self->release->latest_annotation) ?
        $self->release->latest_annotation->text : '';

    my $data_annotation = $data->{annotation} ? $data->{annotation} : '';

    if ($annotation ne $data_annotation)
    {
        my $edit = $create_edit->(
            $EDIT_RELEASE_ADD_ANNOTATION, $editnote,
            entity => $self->release,
            text => $data_annotation,
            as_auto_editor => $data->{as_auto_editor},
        );
    }
}

sub _preview_edit
{
    my ($self, $type, $editnote, %args) = @_;

    my $edit = $self->_create_edit(
        sub { $self->c->model('Edit')->preview(@_) },
        $type, $self->c->user->id,
        %args
    ) or return;

    push @{ $self->c->stash->{edits} }, $edit;
    return $edit;
}

sub _submit_edit
{
    my ($self, $type, $editnote, %args) = @_;

    my $privs = $self->c->user->privileges;
    if ($self->c->user->is_auto_editor && !$args{as_auto_editor}) {
        $privs &= ~$AUTO_EDITOR_FLAG;
    }

    my $edit = $self->_create_edit(
        sub { $self->c->model('Edit')->create(@_) },
        $type, $self->c->user->id,
        privileges => $privs,
        %args,
    ) or return;

    if (defined $editnote)
    {
        $self->c->model('EditNote')->add_note($edit->id, {
            text      => $editnote,
            editor_id => $self->c->user->id,
        });
    }

    $self->c->stash->{changes} = 1;
    return $edit;
}

sub _create_edit {
    my ($self, $method, $type, $user_id, %args) = @_;
    return unless %args;

    delete $args{as_auto_editor};

    my $edit;
    try {
        $edit = $method->(
            edit_type => $type,
            editor_id => $user_id,
            %args,
       );
    }
    catch (MusicBrainz::Server::Edit::Exceptions::NoChanges $e) { }

    return $edit;
}


sub _expand_track
{
    my ($self, $trk, $assoc) = @_;

    my $entity = Track->new(
        length => unformat_track_length ($trk->{length}),
        name => $trk->{name},
        position => $trk->{position},
        artist_credit => ArtistCredit->from_array ([
            map {
                { artist => $_->{id}, name => $_->{name} },
                $_->{join}
            } grep { $_->{name} } @{ $trk->{artist_credit}->{names} }
        ]));

    if ($assoc)
    {
        $entity->recording_id ($assoc->id);
        $entity->recording ($assoc);
    }

    return $entity;
}

=method _expand_mediums

Expands the 'edits' element for each medium object into a set of tracks

=cut

sub _expand_mediums
{
    my ($self, $data) = @_;
    my $json = JSON::Any->new( utf8 => 1 );

    my $count = 0;
    for my $disc (@{ $data->{mediums} }) {
        my $rec_medium = $data->{rec_mediums}->[$count];
        my $tracklist_id = $rec_medium->{tracklist_id};
        my $associations = $rec_medium->{associations};
        my $edits = $disc->{edits};
        $count++;

        next unless $edits || $associations && scalar @$associations;

        my @gids = grep { $_ ne 'new' } map { $_->{gid} } @$associations;
        my %recordings = map { $_->gid => $_ }
          values %{ $self->c->model('Recording')->get_by_gids (@gids) };

        if ($edits)
        {
            my $pos = 0;
            $disc->{tracks} = [ map {
                my $rec = $recordings{$associations->[$pos]->{gid}};
                $pos++;
                $self->_expand_track ($_, $rec);
            } @{ $self->edited_tracklist($json->decode($edits)) } ];
        }
        elsif ($disc->{deleted})
        {
            $disc->{tracks} = [ ];
        }
        else
        {
            my $tracklist = $self->c->model('Tracklist')->get_by_id ($tracklist_id);
            $self->c->model('Track')->load_for_tracklists ($tracklist);
            $self->c->model('ArtistCredit')->load ($tracklist->all_tracks);

            my $pos = 0;
            $disc->{tracks} = [ map {
                my $rec = $recordings{$associations->[$pos]->{gid}};
                $pos++;
                if ($rec) {
                    $_->recording_id ($rec->id);
                    $_->recording ($rec);
                }
                else
                {
                    $_->clear_recording_id;
                    $_->clear_recording;
                }
                $_
            } $tracklist->all_tracks ];
        }
    }

    return $data;
}

=method edited_tracklist

Returns a list of tracks, sorted by position, with deleted tracks removed

=cut

sub edited_tracklist
{
    my ($self, $tracks) = @_;

    my $idx = 1;
    map { $_->{original_position} = $idx++; } @$tracks;

    return [ sort { $a->{position} <=> $b->{position} } grep { ! $_->{deleted} } @$tracks ];
}

sub _seed_parameters {
    my ($self, $params) = @_;
    $params = expand_hash($params);

    my @transformations = (
        [
            'language_id', 'language',
            sub { shift->model('Language')->find_by_code(shift) },
        ],
        [
            'country_id', 'country',
            sub { shift->model('Country')->find_by_code(shift) },
        ],
        [
            'script_id', 'script',
            sub { shift->model('Script')->find_by_code(shift) },
        ],
        [
            'status_id', 'status',
            sub { shift->model('ReleaseStatus')->find_by_name(shift) },
        ],
        [
            'type_id', 'type',
            sub { shift->model('ReleaseGroupType')->find_by_name(shift) },
        ],
        [
            'packaging_id', 'packaging',
            sub { shift->model('ReleasePackaging')->find_by_name(shift) },
        ],
    );

    for my $trans (@transformations) {
        my ($key, $alias, $transform) = @$trans;
        if (exists $params->{$alias}) {
            my $obj = $transform->($self->c, delete $params->{$alias}) or next;
            $params->{$key} = $obj->id;
        }
    }

    for my $label (@{ $params->{labels} || [] }) {
        if (my $mbid = $label->{mbid}) {
            my $entity = $self->c->model('Label')
                ->get_by_gid($mbid);
            $label->{label_id} = $entity->id;
            $label->{name} = $entity->name;
        }
        elsif (my $name = $label->{name}) {
            $label->{name} = $name;
        }
    }

    for my $container (
        $params,
        map { @{ $_->{track} || [] } }
            @{ $params->{mediums} || [] }
    ) {
        if (ref($container->{artist_credit}) eq 'ARRAY') {
            $container->{artist_credit} = {
                names => $container->{artist_credit}
            };
        }
        elsif (ref($container->{artist_credit}) ne 'HASH') {
            delete $container->{artist_credit};
        }
    }

    for my $artist_credit (
        map { @{ $_->{names} || [] } } (
            ($params->{artist_credit} || ()),
            map { $_->{artist_credit} || {} }
                map { @{ $_->{track} || []}  }
                    @{ $params->{mediums} || []}
        )
    ) {
        if (my $mbid = $artist_credit->{mbid}){
            my $entity = $self->c->model('Artist')
                ->get_by_gid($mbid);
            $artist_credit->{artist_id} = $entity->id;
            $artist_credit->{name} ||= $entity->name;
            $artist_credit->{gid} = $entity->gid;
            $artist_credit->{artist_name} = $entity->name;
        }
    }

    {
        my $medium_idx;
        my $json = JSON::Any->new(utf8 => 1);
        for my $medium (@{ $params->{mediums} || [] }) {
            if (my $format = delete $medium->{format}) {
                my $entity = $self->c->model('MediumFormat')
                    ->find_by_name($format);
                $medium->{format_id} = $entity->id if $entity;
            }

            my $toc = $medium->{toc};
            if ($toc and my $cdtoc = CDTOC->new_from_toc($toc)) {
                if (ref($medium->{track})) {
                    if (@{ $medium->{track} } != $cdtoc->track_count) {
                        delete $medium->{toc};
                    }
                    else {
                        my $details = $cdtoc->track_details;
                        for my $i (1..$cdtoc->track_count) {
                            my $n = $i - 1;
                            $medium->{track}->[$n] ||= {};
                            $medium->{track}->[$n]->{length} =
                                $details->[$n]->{length_time};
                        }
                    }
                }
                else {
                    $medium->{track} = [ map +{
                        length => $_->{length_time}
                    }, @{ $cdtoc->track_details } ];
                }
            }

            if (my @tracks = @{ $medium->{track} || [] }) {
                my @edits;
                my $track_idx;
                for my $track (@tracks) {
                    $track->{position} = ++$track_idx;
                    my $track_ac = $track->{artist_credit} || $params->{artist_credit};
                    if ($track_ac->{names}) {
                        $track->{artist_credit}{names} = [
                            map +{
                                name => $_->{name},
                                id => $_->{artist_id},
                                join => $_->{join_phrase},
                                artist_name => $_->{artist_name},
                                gid => $_->{gid}
                            }, @{$track_ac->{names}}
                        ];

                        $track->{artist_credit}{preview} = join (
                            "", map { $_->{name} . $_->{join_phrase}
                            } @{$track_ac->{names}});
                    }

                    if (my $length = $track->{length}) {
                        $track->{length} = ($length =~ /:/)
                            ? $length
                            : format_track_length($length);
                    }

                    push @edits, $track;
                }

                $medium->{edits} = $json->encode(\@edits);
            }

            $medium->{position} = ++$medium_idx;
        }
    };

    # FIXME a bit of a hack, but if either of these = [], HTML::FormHandler
    # will show no rows
    $params->{labels} = [
        { label => '', catalog_number => '' }
    ] unless @{ $params->{labels}||[] };

    $params->{mediums} = [
        { position => 1 },
    ] unless @{ $params->{mediums}||[] };

    return collapse_hash($params);
};

__PACKAGE__->meta->make_immutable;
1;<|MERGE_RESOLUTION|>--- conflicted
+++ resolved
@@ -736,9 +736,6 @@
             {
                 my $entity = $self->c->model('Medium')->get_by_id ($new->{id});
 
-<<<<<<< HEAD
-                $new_order{$entity->position} = $new->{position};
-=======
                 if ($previewing)
                 {
                     $new_order{$entity->position} = $new->{position};
@@ -747,7 +744,6 @@
                 {
                     $new_order{$entity->id} = $new->{position};
                 }
->>>>>>> 61d8f5ae
                 $re_order ||= ($entity->position != $new->{position});
 
                 # Edit medium
@@ -814,9 +810,6 @@
                 );
             }
 
-<<<<<<< HEAD
-            $new_order{$add_medium_position} = $new->{position};
-=======
             if ($previewing)
             {
                 $new_order{$add_medium_position} = $new->{position};
@@ -825,7 +818,6 @@
             {
                 $new_order{$add_medium->entity_id} = $new->{position};
             }
->>>>>>> 61d8f5ae
             $re_order ||= ($add_medium_position != $new->{position});
         }
     }
