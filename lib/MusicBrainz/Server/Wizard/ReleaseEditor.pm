package MusicBrainz::Server::Wizard::ReleaseEditor;
use Moose;
use namespace::autoclean;

use CGI::Expand qw( collapse_hash expand_hash );
use Clone 'clone';
use JSON::Any;
use List::UtilsBy 'uniq_by';
use MusicBrainz::Server::Data::Search qw( escape_query );
use MusicBrainz::Server::Data::Utils qw( artist_credit_to_alternative_ref hash_structure );
use MusicBrainz::Server::Edit::Utils qw( clean_submitted_artist_credits );
use MusicBrainz::Server::Track qw( unformat_track_length format_track_length );
use MusicBrainz::Server::Translation qw( l ln );
use MusicBrainz::Server::Types qw( $AUTO_EDITOR_FLAG );
use MusicBrainz::Server::Wizard;
use TryCatch;

use aliased 'MusicBrainz::Server::Entity::ArtistCredit';
use aliased 'MusicBrainz::Server::Entity::CDTOC';
use aliased 'MusicBrainz::Server::Entity::SearchResult';
use aliased 'MusicBrainz::Server::Entity::Track';

use MusicBrainz::Server::Constants qw(
    $EDIT_ARTIST_CREATE
    $EDIT_LABEL_CREATE
    $EDIT_MEDIUM_CREATE
    $EDIT_MEDIUM_ADD_DISCID
    $EDIT_MEDIUM_DELETE
    $EDIT_MEDIUM_EDIT
    $EDIT_RELEASE_ADDRELEASELABEL
    $EDIT_RELEASE_ADD_ANNOTATION
    $EDIT_RELEASE_DELETERELEASELABEL
    $EDIT_RELEASE_EDITRELEASELABEL
    $EDIT_RELEASE_REORDER_MEDIUMS
);

extends 'MusicBrainz::Server::Wizard';

has 'release' => (
    is => 'rw',
);

sub _build_pages {
    my $self = shift;

    return [
        {
            name => 'information',
            title => l('Release Information'),
            template => 'release/edit/information.tt',
            form => 'ReleaseEditor::Information',
        },
        {
            name => 'tracklist',
            title => l('Tracklist'),
            template => 'release/edit/tracklist.tt',
            form => 'ReleaseEditor::Tracklist',
            prepare => sub { $self->prepare_tracklist ($self->release); },
        },
        {
            name => 'recordings',
            title => l('Recordings'),
            template => 'release/edit/recordings.tt',
            form => 'ReleaseEditor::Recordings',
            prepare => sub { $self->prepare_recordings ($self->release); },
        },
        {
            name => 'missing_entities',
            title => l('Add Missing Entities'),
            template => 'release/edit/missing_entities.tt',
            form => 'ReleaseEditor::MissingEntities',
            prepare => sub { $self->prepare_missing_entities; },
            skip => sub { $self->skip_missing_entities; },
        },
        {
            name => 'editnote',
            title => l('Edit Note'),
            template => 'release/edit/editnote.tt',
            form => 'ReleaseEditor::EditNote',
            prepare => sub { $self->prepare_edits; },
        },
    ]
}

sub run
{
    my $self = shift;

    $self->process;

    if ($self->submitted)
    {
        $self->prepare_edits;
    }
}

sub init_object { shift->release }

sub load
{
    my ($self) = @_;

    my $release = inner();

    if (!$release->label_count)
    {
        $release->add_label(
            MusicBrainz::Server::Entity::ReleaseLabel->new(
                label => MusicBrainz::Server::Entity::Label->new
            )
        );
    }

    $self->initialize($release);
}

=method _load_release_groups

Load release groups for a particular recording.  Used to display the
"appears on" field underneath a recording suggestion.

=cut

sub _load_release_groups
{
    my ($self, $recording) = @_;

    my ($tracks, $hits) = $self->c->model('Track')->find_by_recording ($recording->id, 6, 0);

    $self->c->model('ReleaseGroup')->load(map { $_->tracklist->medium->release } @{ $tracks });

    my %rgs;
    for (@{ $tracks })
    {
        my $rg = $_->tracklist->medium->release->release_group;
        $rgs{$rg->gid} = $rg;
    }

    return [ sort { $a->name cmp $b->name } values %rgs ];
}


=method name_is_equivalent

Compares two track names, considers them equivalent if there are only
case changes, changes in punctuation and/or changes in whitespace between
the two strings.

=cut

sub name_is_equivalent
{
    my ($self, $a, $b) = @_;

    $a =~ s/\p{Punctuation}//g;
    $b =~ s/\p{Punctuation}//g;
    $a =~ s/ //g;
    $b =~ s/ //g;

    return lc($a) eq lc($b);
}

=method recording_edits_by_hash

Takes the inbound (posted to the form) recording association edits,
loads the recordings and makes them available indexed by the edit_sha1
hash of the track edit.

=cut

sub recording_edits_by_hash
{
    my ($self, @edits) = @_;

    my %recording_edits;
    my @recording_gids;

    for my $medium (@edits)
    {
        push @recording_gids, map { $_->{gid} } grep {
            $_->{gid} ne 'new' } @{ $medium->{associations} };
    }

    my %recordings_by_gid = map {
        $_->{gid} => $_
    } values %{ $self->c->model('Recording')->get_by_gids (@recording_gids) };

    for my $medium (@edits)
    {
        for (@{ $medium->{associations} })
        {
            $_->{id} = $_->{gid} eq "new" ? undef : $recordings_by_gid{$_->{gid}}->id;
            $recording_edits{$_->{edit_sha1}} = $_;
        }
    }

    return %recording_edits;
}

=method recording_edits_by_hash

Create no-op recording association edits for a particular tracklist
which are confirmed and linked to the edit_sha1 hashes of unedited
tracks.

When only a few tracks have been edited in a tracklist their recording
associations are unsure.  The recording associations for the remaining
tracks are known and will be taken from the hashref returned from this
method.

=cut

sub recording_edits_from_tracklist
{
    my ($self, $tracklists_by_id) = @_;

    my %recording_edits;

    for my $tracklist (values %$tracklists_by_id)
    {
        $self->c->model('ArtistCredit')->load (@{ $tracklist->{tracks} });
        $self->c->model('Recording')->load (@{ $tracklist->{tracks} });

        for (@{ $tracklist->{tracks} })
        {
            my $edit_sha1 = hash_structure (
                {
                    name => $_->name,
                    length => format_track_length ($_->length),
                    artist_credit => {
                        preview => $_->artist_credit->name,
                        names => artist_credit_to_alternative_ref (
                            $_->artist_credit)
                    }
                });

            $recording_edits{$edit_sha1} = {
                edit_sha1 => $edit_sha1,
                confirmed => 1,
                id => $_->recording->id,
                gid => $_->recording->gid
            };
        }
    }

    return %recording_edits;
}


=method _search_recordings

Search for recordings which match the track name and artist credit preview of a
new track.

=cut

sub _search_recordings
{
    my ($self, $track_name, $artist_credit, $limit) = @_;

    my $offset = 0;
    my $where = { artist => $artist_credit->{names}->[0]->{artist_name} };

    my ($search_results, $hits) = $self->c->model ('Search')->search (
        'recording', $track_name, $limit, $offset, $where);

    return @$search_results;
}


=method _exact_match

Compare a search_result with a track edit, return true if artist credit
and track title match exactly.

=cut

sub _exact_match
{
    my ($self, $search_result, $trk_edit) = @_;

    return $search_result->entity->name eq $trk_edit->{name} &&
        $search_result->entity->artist_credit->name eq $trk_edit->{artist_credit}->{preview};
}


=method associate_recordings

For each track edit, suggest whether the existing recording
association should be kept or a new recording should be added.

For each recording association set "confirmed => 0" if we are unsure
about the suggestion and require the user to confirm our choice.

=cut

sub associate_recordings
{
    my ($self, $edits, $tracklist, $recording_edits) = @_;

    my @ret;
    my @suggestions;
    my @load_recordings;
    my $trk_edit;
    my $suggested_tracklist;

    # First, try to find a matching tracklist.  For this we will need
    # to figure out artist_credit ids for all artists.
    my $look_for_tracklist = 1;
    TRACKLIST: for $trk_edit (@$edits)
    {
        my @artist_joinphrase;
        for (@{ $trk_edit->{artist_credit}->{names} })
        {
            if (!$_->{id})
            {
                $look_for_tracklist = 0;
                last TRACKLIST;
            }

            push @artist_joinphrase, {
                name => $_->{name},
                artist => $_->{id},
            };
            push @artist_joinphrase, $_->{join};
        }

        pop @artist_joinphrase unless $artist_joinphrase[$#artist_joinphrase];


        my $id = $self->c->model ('ArtistCredit')->find (@artist_joinphrase);
        if (!$id)
        {
            $look_for_tracklist = 0;
            last TRACKLIST;
        }

        $trk_edit->{artist_credit_id} = $id;
    }

    if ($look_for_tracklist)
    {
        my @possible_tracklists = $self->c->model ('Tracklist')->find ([
            map {
                {
                    name => $_->{name},
                    artist_credit => $_->{artist_credit_id},
                    position => $_->{position}
                }
            } @$edits ]);

        if (scalar @possible_tracklists)
        {
            $suggested_tracklist =
                $self->c->model ('Tracklist')->get_by_id ($possible_tracklists[0]);
            $self->c->model ('Track')->load_for_tracklists ($suggested_tracklist);
        }
    }

    my $trackno = 0;
    for $trk_edit (@$edits)
    {
        my @track_suggestions;

        my $trk = $tracklist->tracks->[$trk_edit->{original_position} - 1];
        my $rec_edit = $recording_edits->{$trk_edit->{edit_sha1}};

        # Track edit is already associated with a recording edit.
        if ($rec_edit)
        {
            push @load_recordings, $rec_edit->{id} if $rec_edit->{id};
            push @ret, $rec_edit;
            $self->c->stash->{confirmation_required} = 1 unless $rec_edit->{confirmed};
        }

        # A tracklist is suggested.
        elsif ($suggested_tracklist)
        {
            my $t = $suggested_tracklist->tracks->[$trackno];
            # if the suggested recording is the same as the previously associated
            # recording no confirmation is neccesary.
            my $confirmed = $trk->recording_id == $t->recording_id;

            push @load_recordings, $t->recording_id;
            push @ret, { 'id' => $t->recording_id, 'confirmed' => $confirmed };
        }

        # Track hasn't changed OR track has minor changes (case / punctuation).
        elsif ($trk && $self->name_is_equivalent ($trk_edit->{name}, $trk->name))
        {
            push @load_recordings, $trk->recording_id;
            push @ret, { 'id' => $trk->recording_id, 'confirmed' => 1 };
        }

        # Track is the only track associated with this particular recording.
        elsif ($trk && $self->c->model ('Recording')->usage_count ($trk->recording_id) == 1)
        {
            push @load_recordings, $trk->recording_id;
            push @ret, { 'id' => $trk->recording_id, 'confirmed' => 1 };
        }

        # Track is identical or similar to associated recording
        elsif ($trk && $trk->recording &&
               $self->name_is_equivalent ($trk_edit->{name}, $trk->recording->name) &&
               $self->name_is_equivalent ($trk_edit->{artist_credit}->{preview}, $trk->recording->artist_credit->name))
        {
            push @load_recordings, $trk->recording_id;
            push @ret, { 'id' => $trk->recording_id, 'confirmed' => 1 };
        }

        # Track changed.
        elsif ($trk)
        {
            push @load_recordings, $trk->recording_id;
            push @ret, { 'id' => undef, 'confirmed' => 0 };
            $self->c->stash->{confirmation_required} = 1;

            # Search for similar recordings.
            my @results = $self->_search_recordings ($trk_edit->{name}, $trk_edit->{artist_credit}, 3);
            $self->c->model('ArtistCredit')->load (map { $_->entity } @results) if scalar @results;

            push @track_suggestions, { 'id' => $trk->recording_id };
            push @track_suggestions, map {
                {
                    'id' => $_->entity->id,
                    'recording' => $_->entity,
                }
            } grep { $_ } @results;
        }

        # Track is new.
        else
        {
            my @results = $self->_search_recordings ($trk_edit->{name}, $trk_edit->{artist_credit}, 3);
            $self->c->model('ArtistCredit')->load (map { $_->entity } @results) if scalar @results;

            # The new track has one matching recording in the database
            if (scalar @results == 1)
            {
                # The only result is an exact match
                if ($self->_exact_match ($results[0], $trk_edit))
                {
                    push @ret, { 'id' => $results[0]->entity->id, 'confirmed' => 1 };
                }
                # The only result is an approximate match
                else
                {
                    push @ret, { 'id' => undef, 'confirmed' => 0 };
                    $self->c->stash->{confirmation_required} = 1;

                    push @track_suggestions, {
                        'id' => $results[0]->entity->id,
                        'recording' => $results[0]->entity
                    };
                }
            }

            # The new track has several matching recordings in the database
            elsif (scalar @results > 1)
            {
                my $exact_match;
                my $count = 0;
                for my $search_result (@results)
                {
                    if ($self->_exact_match ($search_result, $trk_edit))
                    {
                        $exact_match = delete $results[$count];
                        last;
                    }

                    $count++;
                }

                push @ret, { 'id' => undef, 'confirmed' => 0 };
                $self->c->stash->{confirmation_required} = 1;

                # One or more of the results are an exact match
                if ($exact_match)
                {
                    push @track_suggestions, {
                        'id' => $exact_match->entity->id,
                        'recording' => $exact_match->entity,
                    }
                }

                # Add the (remaining) exact or approximate matches
                push @track_suggestions, map {
                    {
                        'id' => $_->entity->id,
                        'recording' => $_->entity,
                    }
                } grep { $_ } @results;
            }

            # The new track has no matching recordings in the database
            else
            {
                push @ret, { 'id' => undef, 'confirmed' => 1 };
            }
        }

        $ret[$#ret]->{'edit_sha1'} = $trk_edit->{edit_sha1};

        push @suggestions, \@track_suggestions;

        $trackno++;
    }

    # FIXME: prevent loading recordings/artist credits for those recordings
    # already loaded.
    my $recordings = $self->c->model('Recording')->get_by_ids (@load_recordings);
    $self->c->model('ArtistCredit')->load(values %$recordings);

    for (@ret, map { @$_ } grep { $_ } @suggestions)
    {
        if (!defined $_->{recording})
        {
            $_->{recording} = $_->{id} ? $recordings->{$_->{id}} : undef;
        }
    }

    return (\@ret, \@suggestions);
}

sub prepare_tracklist
{
    my ($self, $release) = @_;

    $self->c->stash->{release_artist_json} = "null";
}

sub prepare_recordings
{
    my ($self, $release) = @_;

    my $json = JSON::Any->new( utf8 => 1 );

    my @recording_edits = @{ $self->value->{rec_mediums} };
    my @tracklist_edits = @{ $self->value->{mediums} };

    my $tracklists_by_id = $self->c->model('Tracklist')->get_by_ids(
        map { $_->{tracklist_id} } grep { defined $_->{tracklist_id} }
        @tracklist_edits);

    $self->c->model('Track')->load_for_tracklists (values %$tracklists_by_id);

    my %recording_edits = scalar @recording_edits ?
        $self->recording_edits_by_hash (@recording_edits) :
        $self->recording_edits_from_tracklist ($tracklists_by_id);

    my @suggestions;
    my @tracklists;

    my $count = -1;
    for my $medium (@tracklist_edits)
    {
        $count += 1;

        $recording_edits[$count]->{tracklist_id} = $medium->{tracklist_id};

        next if $medium->{deleted};

        $medium->{edits} = $self->edited_tracklist ($json->decode ($medium->{edits}))
            if $medium->{edits};

        if (defined $medium->{edits} && defined $medium->{tracklist_id})
        {
            my $tracklist = $tracklists_by_id->{$medium->{tracklist_id}};
            $self->c->model ('Recording')->load ($tracklist->all_tracks);
            $self->c->model ('ArtistCredit')->load (map { $_->recording } $tracklist->all_tracks);

            # Tracks were edited, suggest which recordings should be
            # associated with the edited tracks.
            my ($first_suggestions, $extra_suggestions) = $self->associate_recordings (
                $medium->{edits}, $tracklist, \%recording_edits);

            my $trackno = 0;
            $suggestions[$count] = [
                map {
                    my @suggestions;
                    push @suggestions, $_->{recording};
                    push @suggestions, map { $_->{recording} } @{ $extra_suggestions->[$trackno] };

                    $trackno++;
                    \@suggestions;
                } @$first_suggestions ];

            # Set confirmed to undef if false, so that the 'required'
            # attribute on the field prevents the page from validating.
            $recording_edits[$count]->{associations} = [ map {
                {
                    'gid' => ($_->{recording} ? $_->{recording}->gid : "new"),
                    'confirmed' => $_->{confirmed} ? 1 : undef,
                    'edit_sha1' => $_->{edit_sha1}
                } } @$first_suggestions ];
        }
        elsif (defined $medium->{edits})
        {
            # A new tracklist has been entered, create new recordings
            # for all these tracks by default (no recording
            # assocations are suggested).
            $recording_edits[$count]->{associations} = [ map {
                {
                    'gid' => 'new',
                    'confirmed' => 1,
                    'edit_sha1' => $_->{edit_sha1},
                } } @{ $medium->{edits} } ];
        }
        elsif ($recording_edits[$count]->{associations} &&
               scalar @{ $recording_edits[$count]->{associations} })
        {
            # There are no track edits, but there are edits to the
            # recording associations.  Load the previously selected
            # recordings as suggestions.

            my @assoc = @{ $recording_edits[$count]->{associations} };
            my $recordings_by_id = $self->c->model('Recording')->get_by_ids (
                map { $_->{id} } grep { $_->{id} } @assoc);

            my @recordings = map { $recordings_by_id->{$_->{id}} } @assoc;

            $self->c->model('ArtistCredit')->load (grep { $_ } @recordings);
            $suggestions[$count] = [ map { [ $_ ] } @recordings ];

            # Also load the tracklist, as tracks cannot be rendered
            # from the (non-existent) track edits.
            $tracklists[$count] = $tracklists_by_id->{$medium->{tracklist_id}};
            $self->c->model('ArtistCredit')->load (@{ $tracklists[$count]->tracks });
        }
        else
        {
            # There are no track edits, and no edits to the recording
            # associations.
            $recording_edits[$count]->{associations} = [ ];
        }
    }

    $self->c->stash->{suggestions} = \@suggestions;
    $self->c->stash->{tracklist_edits} = \@tracklist_edits;
    $self->c->stash->{tracklists} = \@tracklists;
    $self->c->stash->{appears_on} = {};

    for my $medium_recordings (@suggestions)
    {
        map {
            $self->c->stash->{appears_on}->{$_->id} = $self->_load_release_groups ($_);
        } grep { $_ } map { @$_ } @$medium_recordings;
    }

    $self->load_page('recordings', { 'rec_mediums' => \@recording_edits });
}

sub prepare_missing_entities
{
    my ($self) = @_;

    my $data = $self->_expand_mediums(clone($self->value));

    my @credits = map +{
            for => $_->{name},
            name => $_->{name},
        }, uniq_by { $_->{name} }
            $self->_misssing_artist_credits($data);

    my @labels = map +{
            for => $_->{name},
            name => $_->{name}
        }, uniq_by { $_->{name} }
            $self->_missing_labels($data);

    $self->load_page('missing_entities', {
        missing => {
            artist => \@credits,
            label => \@labels
        }
    });

    $self->c->stash(
        missing_entity_count => scalar @credits + scalar @labels,
        possible_artists => {
            map {
                $_ => [ $self->c->model('Artist')->find_by_name($_) ]
            } map { $_->{for} } @credits
        }
    );
}

sub skip_missing_entities
{
    my $self = shift;

    return ! $self->c->stash->{missing_entity_count};
}

sub prepare_edits
{
    my $self = shift;

    my $previewing = !$self->submitted;

    my $data = clone($self->value);
    my $editnote = $data->{edit_note};

    $self->release(
        $self->create_edits(
            data => clone($data),
            create_edit => $previewing
                ? sub { $self->_preview_edit(@_) }
                : sub { $self->_submit_edit(@_) },
            edit_note => $editnote,
            previewing => $previewing
        ));

    if (!$previewing) {
        $self->on_submit($self);
    }
}

sub _missing_labels {
    my ($self, $data) = @_;
    return grep { !$_->{label_id} && $_->{name} }
        @{ $data->{labels} };
}

sub _misssing_artist_credits
{
    my ($self, $data) = @_;
    return
        (
            # Artist credit for the release itself
            grep { !$_->{artist} } grep { ref($_) }
            map { @{ clean_submitted_artist_credits($_) } }
                $data->{artist_credit}
        ),
        (
            # Artist credits on new tracklists
            grep { !$_->artist_id }
            map { @{ $_->artist_credit->names } }
            map { @{ $_->{tracks} } } grep { $_->{edits} }
            @{ $data->{mediums} }
        );
}

sub create_edits
{
    my ($self, %args) = @_;

    my ($data, $create_edit, $editnote, $previewing)
        = @args{qw( data create_edit edit_note previewing )};

    $self->_expand_mediums($data);

    # Artists and labels:
    # ----------------------------------------
    my (%created) = $self->_edit_missing_entities(%args);

    unless ($previewing) {
        for my $bad_ac ($self->_misssing_artist_credits($data)) {
            my $artist = $created{artist}{ $bad_ac->{name} }
                or die 'No artist was created for ' . $bad_ac->{name};

            # XXX Fix me
            # Because bad_ac might refer to data in the form submisison
            # OR an actual ArtistCredit object, we need to fill in both of these
            # It's a horrible hack.
            $bad_ac->{artist} = $artist;
            $bad_ac->{artist_id} = $artist;
        }

        for my $bad_label ($self->_missing_labels($data)) {
            my $label = $created{label}{ $bad_label->{name} }
                or die 'No label was created for ' . $bad_label->{name};

            $bad_label->{label_id} = $label;
        }
    }

    $self->release(inner());

    # Add any other extra edits (adding mediums, etc)
    $self->create_common_edits(%args);

    return $self->release;
}

sub create_common_edits
{
    my ($self, %args) = @_;

    my ($data, $create_edit, $editnote, $previewing)
        = @args{qw( data create_edit edit_note previewing )};

    # release labels edit
    # ----------------------------------------

    $self->_edit_release_labels(%args);

    # medium / tracklist / track edits
    # ----------------------------------------

    $self->_edit_release_track_edits(%args);

    # annotation
    # ----------------------------------------

    $self->_edit_release_annotation(%args);

    if ($previewing) {
        $self->c->model ('Edit')->load_all (@{ $self->c->stash->{edits} });
    }
}

sub _edit_missing_entities
{
    my ($self, %args) = @_;
    my ($data, $create_edit, $editnote, $previewing)
        = @args{qw( data create_edit edit_note previewing )};

    my %created;

    my @missing_artist = @{ $data->{missing}{artist} || [] };
    my @artist_edits = map {
        my $artist = $_;
        $create_edit->(
            $EDIT_ARTIST_CREATE,
            $editnote,
            as_auto_editor => $data->{as_auto_editor},
            name => $artist->{name},
            sort_name => $artist->{sort_name} || '',
            comment => $artist->{comment} || '');
    } grep { !$_->{entity_id} } @missing_artist;

    my @missing_label = @{ $data->{missing}{label} || [] };
    my @label_edits = map {
        my $label = $_;
        $create_edit->(
            $EDIT_LABEL_CREATE,
            $editnote,
            as_auto_editor => $data->{as_auto_editor},
            map { $_ => $label->{$_} } qw( name sort_name comment ));
    } grep { !$_->{entity_id} } @{ $data->{missing}{label} };

    return () if $previewing;
    return (
        artist => {
            (map { $_->entity->name => $_->entity->id } @artist_edits),
            (map { $_->{for} => $_->{entity_id} }
                 grep { $_->{entity_id} } @missing_artist)
        },
        label => {
            (map { $_->entity->name => $_->entity->id } @label_edits),
            (map { $_->{for} => $_->{entity_id} }
                 grep { $_->{entity_id} } @missing_label)
        }
    )
}

sub _edit_release_labels
{
    my ($self, %args) = @_;
    my ($data, $create_edit, $editnote, $previewing)
        = @args{qw( data create_edit edit_note previewing )};

    my $max = scalar @{ $data->{'labels'} } - 1;

    my $labels = $self->c->model('Label')->get_by_ids(
        grep { $_ }
            (map { $_->{label_id} } @{ $data->{'labels'} }),
            (map { $_->label_id } $self->release ? $self->release->all_labels : ())
    );

    for (0..$max)
    {
        my $new_label = $data->{'labels'}->[$_];
        my $old_label = $self->release->labels->[$_] if $self->release;

        if ($old_label)
        {
            if ($new_label->{'deleted'})
            {
                # Delete ReleaseLabel
                $create_edit->(
                    $EDIT_RELEASE_DELETERELEASELABEL,
                    $editnote, release_label => $old_label,
                    as_auto_editor => $data->{as_auto_editor},
                );
            }
            else
            {
                # Edit ReleaseLabel
                my %args = (
                    release_label => $old_label,
                    catalog_number => $new_label->{catalog_number},
                    as_auto_editor => $data->{as_auto_editor},
                );

                my $label;
                $label = $labels->{ $new_label->{label_id} } if $new_label->{label_id};
                $args{label} = $label if $label;

                $create_edit->($EDIT_RELEASE_EDITRELEASELABEL, $editnote, %args);
            }
        }
        elsif ($new_label->{label_id} || $new_label->{catalog_number})
        {
            # Add ReleaseLabel

            $create_edit->(
                $EDIT_RELEASE_ADDRELEASELABEL, $editnote,
                release => $previewing ? undef : $self->release,
                label => $labels->{ $new_label->{label_id} },
                catalog_number => $new_label->{catalog_number},
                as_auto_editor => $data->{as_auto_editor},
            );
        }
    }
}

sub _edit_release_track_edits
{
    my ($self, %args) = @_;
    my ($data, $create_edit, $editnote, $previewing)
        = @args{qw( data create_edit edit_note previewing )};

    my %new_order;
    my $re_order = 0;

    my $medium_idx = -1;
    for my $new (@{ $data->{mediums} })
    {
        $medium_idx++;

        my $rec_medium = $data->{rec_mediums}->[$medium_idx];

        if ($new->{id})
        {
            # The medium already exists
            my $entity = $self->c->model('Medium')->get_by_id ($new->{id});
            $entity->release ($self->release);

            if ($new->{deleted})
            {
                # Delete medium
                $create_edit->(
                    $EDIT_MEDIUM_DELETE, $editnote,
                    medium => $entity,
                    as_auto_editor => $data->{as_auto_editor},
                );
            }
            else
            {
                my $entity = $self->c->model('Medium')->get_by_id ($new->{id});

                if ($previewing)
                {
                    $new_order{$entity->position} = $new->{position};
                }
                else
                {
                    $new_order{$entity->id} = $new->{position};
                }
                $re_order ||= ($entity->position != $new->{position});

                # Edit medium
                my %opts = (
                    name => $new->{name},
                    format_id => $new->{format_id},
<<<<<<< HEAD
=======
                    position => $new->{position},
>>>>>>> 6f24c060
                    to_edit => $entity,
                    separate_tracklists => 1,
                    as_auto_editor => $data->{as_auto_editor},
                );

                if ($new->{edits} || $rec_medium->{associations}) {
                    $opts{tracklist} = $new->{tracks};
                }

                # Edit medium
                $create_edit->(
                    $EDIT_MEDIUM_EDIT, $editnote,
                    %opts
                );
            }
        }
        elsif (!$new->{deleted})
        {
            # Medium does not exist yet.

            my $add_medium_position = $self->add_medium_position ($medium_idx, $new);

            my $opts = {
                position => $add_medium_position,
                release => $previewing ? undef : $self->release,
                as_auto_editor => $data->{as_auto_editor},
            };

            $opts->{name} = $new->{name} if $new->{name};
            $opts->{format_id} = $new->{format_id} if $new->{format_id};

            if ($new->{tracks}) {
                $opts->{tracklist} = $new->{tracks};
            }
            elsif (my $tracklist_id = $new->{tracklist_id}) {
                my $tracklist_entity = $self->c->model('Tracklist')->get_by_id($tracklist_id);
                $self->c->model('Track')->load_for_tracklists($tracklist_entity);
                $self->c->model('ArtistCredit')->load($tracklist_entity->all_tracks);
                $opts->{tracklist} = $tracklist_entity->tracks;
            }
            else {
                die "Medium data does not contain sufficient information to create a tracklist";
            }

            # Add medium
            my $add_medium = $create_edit->($EDIT_MEDIUM_CREATE, $editnote, %$opts);

            my $toc = $self->c->model('CDStubTOC')->get_by_discid ($new->{toc}) if $new->{toc};
            if ($toc)
            {
                $create_edit->(
                    $EDIT_MEDIUM_ADD_DISCID,
                    $editnote,
                    medium_id  => $previewing ? 0 : $add_medium->entity_id,
                    release_id => $previewing ? 0 : $self->release->id,
                    cdtoc      => $toc->toc,
                    as_auto_editor => $data->{as_auto_editor},
                );
            }

            if ($previewing)
            {
<<<<<<< HEAD
                $new_order{$add_medium_position} = $new->{position};
=======
                $add_medium->entity->release($self->release);

                # Disc was inserted at the wrong position, enter an edit to re-order it.
                $create_edit->(
                    $EDIT_MEDIUM_EDIT, $editnote,
                    position => $new->{position},
                    to_edit => $add_medium->entity,
                    as_auto_editor => $data->{as_auto_editor},
                );
>>>>>>> 6f24c060
            }
            else
            {
                $new_order{$add_medium->entity_id} = $new->{position};
            }
            $re_order ||= ($add_medium_position != $new->{position});
        }
    }

    if ($re_order) {
        $create_edit->(
            $EDIT_RELEASE_REORDER_MEDIUMS,
            $editnote,
            release  => $self->release,
            new_order => \%new_order,
            as_auto_editor => $data->{as_auto_editor},
        );
    }
}

sub _edit_release_annotation
{
    my ($self, %args) = @_;
    my ($data, $create_edit, $editnote, $previewing)
        = @args{qw( data create_edit edit_note previewing )};

    my $annotation = ($self->release && $self->release->latest_annotation) ?
        $self->release->latest_annotation->text : '';

    my $data_annotation = $data->{annotation} ? $data->{annotation} : '';

    if ($annotation ne $data_annotation)
    {
        my $edit = $create_edit->(
            $EDIT_RELEASE_ADD_ANNOTATION, $editnote,
            entity => $self->release,
            text => $data_annotation,
            as_auto_editor => $data->{as_auto_editor},
        );
    }
}

sub _preview_edit
{
    my ($self, $type, $editnote, %args) = @_;

    my $edit = $self->_create_edit(
        sub { $self->c->model('Edit')->preview(@_) },
        $type, $self->c->user->id,
        %args
    ) or return;

    push @{ $self->c->stash->{edits} }, $edit;
    return $edit;
}

sub _submit_edit
{
    my ($self, $type, $editnote, %args) = @_;

    my $privs = $self->c->user->privileges;
    if ($self->c->user->is_auto_editor && !$args{as_auto_editor}) {
        $privs &= ~$AUTO_EDITOR_FLAG;
    }

    my $edit = $self->_create_edit(
        sub { $self->c->model('Edit')->create(@_) },
        $type, $self->c->user->id,
        privileges => $privs,
        %args,
    ) or return;

    if (defined $editnote)
    {
        $self->c->model('EditNote')->add_note($edit->id, {
            text      => $editnote,
            editor_id => $self->c->user->id,
        });
    }

    $self->c->stash->{changes} = 1;
    return $edit;
}

sub _create_edit {
    my ($self, $method, $type, $user_id, %args) = @_;
    return unless %args;

    delete $args{as_auto_editor};

    my $edit;
    try {
        $edit = $method->(
            edit_type => $type,
            editor_id => $user_id,
            %args,
       );
    }
    catch (MusicBrainz::Server::Edit::Exceptions::NoChanges $e) { }

    return $edit;
}


sub _expand_track
{
    my ($self, $trk, $assoc) = @_;

    my $entity = Track->new(
        length => unformat_track_length ($trk->{length}),
        name => $trk->{name},
        position => $trk->{position},
        artist_credit => ArtistCredit->from_array ([
            map {
                { artist => $_->{id}, name => $_->{name} },
                $_->{join}
            } grep { $_->{name} } @{ $trk->{artist_credit}->{names} }
        ]));

    if ($assoc)
    {
        $entity->recording_id ($assoc->id);
        $entity->recording ($assoc);
    }

    return $entity;
}

=method _expand_mediums

Expands the 'edits' element for each medium object into a set of tracks

=cut

sub _expand_mediums
{
    my ($self, $data) = @_;
    my $json = JSON::Any->new( utf8 => 1 );

    my $count = 0;
    for my $disc (@{ $data->{mediums} }) {
        my $rec_medium = $data->{rec_mediums}->[$count];
        my $tracklist_id = $rec_medium->{tracklist_id};
        my $associations = $rec_medium->{associations};
        my $edits = $disc->{edits};
        $count++;

        next unless $edits || $associations && scalar @$associations;

        my @gids = grep { $_ ne 'new' } map { $_->{gid} } @$associations;
        my %recordings = map { $_->gid => $_ }
          values %{ $self->c->model('Recording')->get_by_gids (@gids) };

        if ($edits)
        {
            my $pos = 0;
            $disc->{tracks} = [ map {
                my $rec = $recordings{$associations->[$pos]->{gid}};
                $pos++;
                $self->_expand_track ($_, $rec);
            } @{ $self->edited_tracklist($json->decode($edits)) } ];
        }
        elsif ($disc->{deleted})
        {
            $disc->{tracks} = [ ];
        }
        else
        {
            my $tracklist = $self->c->model('Tracklist')->get_by_id ($tracklist_id);
            $self->c->model('Track')->load_for_tracklists ($tracklist);
            $self->c->model('ArtistCredit')->load ($tracklist->all_tracks);

            my $pos = 0;
            $disc->{tracks} = [ map {
                my $rec = $recordings{$associations->[$pos]->{gid}};
                $pos++;
                if ($rec) {
                    $_->recording_id ($rec->id);
                    $_->recording ($rec);
                }
                else
                {
                    $_->clear_recording_id;
                    $_->clear_recording;
                }
                $_
            } $tracklist->all_tracks ];
        }
    }

    return $data;
}

=method edited_tracklist

Returns a list of tracks, sorted by position, with deleted tracks removed

=cut

sub edited_tracklist
{
    my ($self, $tracks) = @_;

    my $idx = 1;
    map { $_->{original_position} = $idx++; } @$tracks;

    return [ sort { $a->{position} <=> $b->{position} } grep { ! $_->{deleted} } @$tracks ];
}

sub _seed_parameters {
    my ($self, $params) = @_;
    $params = expand_hash($params);

    my @transformations = (
        [
            'language_id', 'language',
            sub { shift->model('Language')->find_by_code(shift) },
        ],
        [
            'country_id', 'country',
            sub { shift->model('Country')->find_by_code(shift) },
        ],
        [
            'script_id', 'script',
            sub { shift->model('Script')->find_by_code(shift) },
        ],
        [
            'status_id', 'status',
            sub { shift->model('ReleaseStatus')->find_by_name(shift) },
        ],
        [
            'type_id', 'type',
            sub { shift->model('ReleaseGroupType')->find_by_name(shift) },
        ],
        [
            'packaging_id', 'packaging',
            sub { shift->model('ReleasePackaging')->find_by_name(shift) },
        ],
    );

    for my $trans (@transformations) {
        my ($key, $alias, $transform) = @$trans;
        if (exists $params->{$alias}) {
            my $obj = $transform->($self->c, delete $params->{$alias}) or next;
            $params->{$key} = $obj->id;
        }
    }

    for my $label (@{ $params->{labels} || [] }) {
        if (my $mbid = $label->{mbid}) {
            my $entity = $self->c->model('Label')
                ->get_by_gid($mbid);
            $label->{label_id} = $entity->id;
            $label->{name} = $entity->name;
        }
        elsif (my $name = $label->{name}) {
            $label->{name} = $name;
        }
    }

    for my $container (
        $params,
        map { @{ $_->{track} || [] } }
            @{ $params->{mediums} || [] }
    ) {
        if (ref($container->{artist_credit}) eq 'ARRAY') {
            $container->{artist_credit} = {
                names => $container->{artist_credit}
            };
        }
        elsif (ref($container->{artist_credit}) ne 'HASH') {
            delete $container->{artist_credit};
        }
    }

    for my $artist_credit (
        map { @{ $_->{names} || [] } } (
            ($params->{artist_credit} || ()),
            map { $_->{artist_credit} || {} }
                map { @{ $_->{track} || []}  }
                    @{ $params->{mediums} || []}
        )
    ) {
        if (my $mbid = $artist_credit->{mbid}){
            my $entity = $self->c->model('Artist')
                ->get_by_gid($mbid);
            $artist_credit->{artist_id} = $entity->id;
            $artist_credit->{name} ||= $entity->name;
            $artist_credit->{gid} = $entity->gid;
            $artist_credit->{artist_name} = $entity->name;
        }
    }

    {
        my $medium_idx;
        my $json = JSON::Any->new(utf8 => 1);
        for my $medium (@{ $params->{mediums} || [] }) {
            if (my $format = delete $medium->{format}) {
                my $entity = $self->c->model('MediumFormat')
                    ->find_by_name($format);
                $medium->{format_id} = $entity->id if $entity;
            }

            my $toc = $medium->{toc};
            if ($toc and my $cdtoc = CDTOC->new_from_toc($toc)) {
                if (ref($medium->{track})) {
                    if (@{ $medium->{track} } != $cdtoc->track_count) {
                        delete $medium->{toc};
                    }
                    else {
                        my $details = $cdtoc->track_details;
                        for my $i (1..$cdtoc->track_count) {
                            my $n = $i - 1;
                            $medium->{track}->[$n] ||= {};
                            $medium->{track}->[$n]->{length} =
                                $details->[$n]->{length_time};
                        }
                    }
                }
                else {
                    $medium->{track} = [ map +{
                        length => $_->{length_time}
                    }, @{ $cdtoc->track_details } ];
                }
            }

            if (my @tracks = @{ $medium->{track} || [] }) {
                my @edits;
                my $track_idx;
                for my $track (@tracks) {
                    $track->{position} = ++$track_idx;
                    my $track_ac = $track->{artist_credit} || $params->{artist_credit};
                    if ($track_ac->{names}) {
                        $track->{artist_credit}{names} = [
                            map +{
                                name => $_->{name},
                                id => $_->{artist_id},
                                join => $_->{join_phrase},
                                artist_name => $_->{artist_name},
                                gid => $_->{gid}
                            }, @{$track_ac->{names}}
                        ];

                        $track->{artist_credit}{preview} = join (
                            "", map { $_->{name} . $_->{join_phrase}
                            } @{$track_ac->{names}});
                    }

                    if (my $length = $track->{length}) {
                        $track->{length} = ($length =~ /:/)
                            ? $length
                            : format_track_length($length);
                    }

                    push @edits, $track;
                }

                $medium->{edits} = $json->encode(\@edits);
            }

            $medium->{position} = ++$medium_idx;
        }
    };

    # FIXME a bit of a hack, but if either of these = [], HTML::FormHandler
    # will show no rows
    $params->{labels} = [
        { label => '', catalog_number => '' }
    ] unless @{ $params->{labels}||[] };

    $params->{mediums} = [
        { position => 1 },
    ] unless @{ $params->{mediums}||[] };

    return collapse_hash($params);
};

__PACKAGE__->meta->make_immutable;
1;<|MERGE_RESOLUTION|>--- conflicted
+++ resolved
@@ -950,6 +950,7 @@
             else
             {
                 my $entity = $self->c->model('Medium')->get_by_id ($new->{id});
+                $entity->release($self->release);
 
                 if ($previewing)
                 {
@@ -965,10 +966,6 @@
                 my %opts = (
                     name => $new->{name},
                     format_id => $new->{format_id},
-<<<<<<< HEAD
-=======
-                    position => $new->{position},
->>>>>>> 6f24c060
                     to_edit => $entity,
                     separate_tracklists => 1,
                     as_auto_editor => $data->{as_auto_editor},
@@ -1031,19 +1028,7 @@
 
             if ($previewing)
             {
-<<<<<<< HEAD
                 $new_order{$add_medium_position} = $new->{position};
-=======
-                $add_medium->entity->release($self->release);
-
-                # Disc was inserted at the wrong position, enter an edit to re-order it.
-                $create_edit->(
-                    $EDIT_MEDIUM_EDIT, $editnote,
-                    position => $new->{position},
-                    to_edit => $add_medium->entity,
-                    as_auto_editor => $data->{as_auto_editor},
-                );
->>>>>>> 6f24c060
             }
             else
             {
