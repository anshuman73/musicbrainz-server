--- conflicted
+++ resolved
@@ -595,13 +595,9 @@
     my @recording_edits = @{ $self->get_value ('tracklist', 'rec_mediums') // [] };
 
     my $mediums_by_id = $self->c->model('Medium')->get_by_ids(
-<<<<<<< HEAD
-        map { $_->{id} } grep { defined $_->{id} } @medium_edits);
-=======
         map { $_->{id} || $_->{medium_id_for_recordings} }
         grep { defined $_->{id} || defined $_->{medium_id_for_recordings} }
         @medium_edits);
->>>>>>> f90aa117
 
     $self->c->model('Track')->load_for_mediums (values %$mediums_by_id);
 
@@ -625,14 +621,10 @@
             $json->decode ($medium_edit->{edits})) if $medium_edit->{edits};
 
         my $medium = defined $medium_edit->{id} ?
-<<<<<<< HEAD
-            $mediums_by_id->{$medium_edit->{id}} : undef;
-=======
             $mediums_by_id->{$medium_edit->{id}} :
             defined $medium_edit->{medium_id_for_recordings} ?
             $mediums_by_id->{$medium_edit->{medium_id_for_recordings}} :
             undef;
->>>>>>> f90aa117
 
         if ($medium_edit->{edits} && $medium)
         {
