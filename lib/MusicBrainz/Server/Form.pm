package MusicBrainz::Server::Form;
use HTML::FormHandler::Moose;
extends 'HTML::FormHandler';

use MusicBrainz::Server::Translation qw( l );

has '+name' => ( required => 1 );
has '+html_prefix' => ( default => 1 );

sub submitted_and_valid
{
    my ($self, $params) = @_;
    return $self->process( params => $params) && $self->has_params if values %$params;
}

sub _select_all
{
    my ($self, $model, %opts) = @_;
    my $sort_by_accessor = $opts{sort_by_accessor} // 0;
    my $accessor = $opts{accessor} // 'l_name';

    my $model_ref = ref($model) ? $model : $self->ctx->model($model);
    return [ map {
        $_->id => l($_->$accessor)
<<<<<<< HEAD
    } sort_by {
        $sort_by_accessor ? l($_->$accessor) : ''
=======
>>>>>>> 32a75be3
    } $model_ref->get_all ];
}

# Modified copy from HTML/FormHandler.pm (including a bug fix for
# Repeatable initialization)
sub _init_from_object
{
   my ( $self, $node, $item ) = @_;

   $node ||= $self;
   return unless $item;
   warn "HFH: init_from_object ", $self->name, "\n" if $self->verbose;
   my $my_value;
   for my $field ( $node->fields ) {
      next if $field->parent && $field->parent != $node;
      next if $field->writeonly;
      my $value = $self->_get_value( $field, $item );
      if (!defined $value) {
         if ( $field->isa('HTML::FormHandler::Field::Repeatable') ) {
            $field->_init;
         }
         next;
      }
      if ( $field->isa('HTML::FormHandler::Field::Repeatable') ) {
         $field->_init_from_object($value);
      }
      elsif ( $field->isa('HTML::FormHandler::Field::Compound') ) {
         $self->_init_from_object( $field, $value );
      }
      else {
         if ( my @values = $field->get_init_value ) {
            my $values_ref = @values > 1 ? \@values : shift @values;
            $field->init_value($values_ref) if defined $values_ref;
            $field->value($values_ref)      if defined $values_ref;
         }
         else {
            $self->init_value( $field, $value );
         }
         $field->_load_options if $field->can('_load_options');
      }
      $my_value->{ $field->name } = $field->value;
   }
   $node->value($my_value);
   $self->did_init_obj(1);
}


sub serialize
{
    my ($self, $previous) = @_;

    # to serialize a form we save both the values and attributes of each field.
    # ->fif provides convenient access to all values.
    my $fif = $self->_fix_fif ($self->fif);

    my @attribute_names = qw/ label title style css_class id disabled readonly order /;
    my $name = $self->name;
    my $attributes = {};

    # ->fif should have dumped all field names, so we can use that to simply
    # iterate over all fields instead of walking the tree.
    for my $full_name (keys %$fif)
    {
        my $field = $full_name;
        $field =~ s/^\Q$name.\E//;

        $attributes->{$full_name} = { map {
            $_ => $self->field($field)->$_
        } @attribute_names };
    }

    return {
         'values' => $fif,
         'attributes' => $attributes,
    };
}

sub unserialize
{
    my ($self, $data, $params) = @_;

    $params ||= $data->{'values'};

    my $name = $self->name;

    $self->process( params => $params );

    for my $full_name (keys %{ $data->{'attributes'} })
    {
        my $field = $full_name;
        $field =~ s/^\Q$name.\E//;

        next unless $self->field($field);

        my $value = $data->{'attributes'}->{$full_name};
        for (keys %$value)
        {
            $self->field($field)->$_( $value->{$_} ) if $value->{$_};
        }

        # disabled inputs are never submitted with the form, so we have to
        # copy the values previously rendered.
        if ($self->field($field)->disabled)
        {
            $self->field($field)->value ($data->{'values'}->{$full_name});
        }
    }
}

# FIXME: remove this. just temporary, until gshank's fixes are available on CPAN.
sub _fix_fif
{
    my ($self, $fif) = @_;

    # getting a list of prefixes which are used for repeatables.
    my %repeatables;
    for my $key (keys %$fif)
    {
        my @segments = split(/\./, $key);
        next if scalar @segments == 1;

        my $fieldname = '';
        my $sep = '';
        while (scalar @segments)
        {
            $fieldname .= $sep . shift @segments;

            my $f = $self->field ($fieldname);
            $repeatables{$fieldname} = 1 if ($f && $f->is_repeatable);

            $sep = '.';
        }
    }

    # comparing all keys against the list of repeatables, and removing
    # any values which shouldn't be in the ->fif.
    for (keys %$fif)
    {
        for my $prefix (keys %repeatables)
        {
            delete ($fif->{$_}) if (m/^\Q$prefix\E\.[^0-9]+/);
        }
    }

    return $fif;
}

sub clear_errors {
    my ($self, $field) = @_;

    if (!$field)
    {
        map { $self->clear_errors ($_) } $self->fields;
        return;
    }

    $field->clear_errors;

    if ($field->is_repeatable)
    {
        map { $self->clear_errors ($_) } $field->fields;
    }

    if ($field->can ('is_compound') && $field->is_compound)
    {
        map { $self->clear_errors ($_) } $field->fields;
    }
}


1;

=head1 COPYRIGHT

Copyright (C) 2010 MetaBrainz Foundation

This program is free software; you can redistribute it and/or modify
it under the terms of the GNU General Public License as published by
the Free Software Foundation; either version 2 of the License, or
(at your option) any later version.

This program is distributed in the hope that it will be useful,
but WITHOUT ANY WARRANTY; without even the implied warranty of
MERCHANTABILITY or FITNESS FOR A PARTICULAR PURPOSE.  See the
GNU General Public License for more details.

You should have received a copy of the GNU General Public License
along with this program; if not, write to the Free Software
Foundation, Inc., 675 Mass Ave, Cambridge, MA 02139, USA.

=cut<|MERGE_RESOLUTION|>--- conflicted
+++ resolved
@@ -22,11 +22,8 @@
     my $model_ref = ref($model) ? $model : $self->ctx->model($model);
     return [ map {
         $_->id => l($_->$accessor)
-<<<<<<< HEAD
     } sort_by {
         $sort_by_accessor ? l($_->$accessor) : ''
-=======
->>>>>>> 32a75be3
     } $model_ref->get_all ];
 }
 
