package MusicBrainz::Server::Filters;

use strict;
use warnings;

use Encode;
use Locale::Language;
use MusicBrainz::Server::Track;
use MusicBrainz::Server::Validation qw( encode_entities );
use Text::WikiFormat;
use Try::Tiny;
use URI::Escape;

<<<<<<< HEAD
require Encode::Detect;

use Sub::Exporter -setup => {
    exports => [qw( format_editnote )]
};

=======
>>>>>>> e51b530e
sub release_date
{
    my $date = shift;

    my ($y, $m, $d) = split /-/, $date;

    my $str = "";

    $str .= $y     if ($y && 0 + $y);
    $str .= "-".$m if ($m && 0 + $m);
    $str .= "-".$d if ($d && 0 + $d);

    return $str;

}

# get the xsd type for a date (rdfa stuff)
sub date_xsd_type
{
    my $date = shift;
    if($date =~ /^[\d-]+$/){
	
	my ($y, $m, $d) = split /-/, $date;

	return 'xsd:date' if ($y && 0 + $y && $m && 0 + $m && $d && 0 + $d);
	return 'xsd:gYearMonth' if ($y && 0 + $y && $m && 0 + $m);
	return 'xsd:gYear' if ($y);
    }

}

sub format_length
{
    my $ms = shift;
    return MusicBrainz::Server::Track::FormatTrackLength($ms);
}

# format duration as xsd:duration (rdfa stuff)
sub format_length_xsd
{
    my $ms = shift;
    return MusicBrainz::Server::Track::FormatXSDTrackLength($ms);
}

sub format_distance
{
    my $ms = shift;
    return "0 s" if (!$ms);
    return MusicBrainz::Server::Track::FormatTrackLength($ms);
}

sub format_wikitext
{
    my ($text) = @_;

    return '' unless $text;

    $text =~ s/</&lt;/g;
    $text =~ s/>/&gt;/g;
    return decode(
        'utf-8',
        Text::WikiFormat::format(
            encode('utf-8' => $text), {}, {
                prefix => "http://wiki.musicbrainz.org/",
                extended => 1,
                absolute_links => 1,
                implicit_links => 0
            })
      );
}

sub _display_trimmed {
    my $url = shift;

    # shorten url's that are longer 50 characters
    my $encoded_url = encode_entities($url);
    my $display_url = length($encoded_url) > 50
        ? substr($encoded_url, 0, 48) . "&#8230;"
        : $encoded_url;

    $encoded_url = "http://$encoded_url"
        unless $encoded_url =~ m{^http://};

    return qq{<a href="$encoded_url">$display_url</a>};
}

sub normalise_url {
    my $url = shift;
    # The regular expression in format_editnote is not clever enough to handle
    # percent encoded parenthesis.

    $url =~ s/%28/\(/g;
    $url =~ s/%29/\)/g;

    return $url;
}

sub format_editnote
{
    my ($html) = @_;

    my $is_url = 1;
    my $server = &DBDefs::WEB_SERVER;

    # Pre-pass the edit note to attempt to normalise any URLs
    $html =~ s{(http://[^\s]+)}{normalise_url($1)}eg;

    # Encode < and >
    $html =~ s/</&lt;/g;
    $html =~ s/>/&gt;/g;

    # The following taken from http://daringfireball.net/2010/07/improved_regex_for_matching_urls
    $html =~ s{
    \b
    (                       # Capture 1: entire matched URL
      (?:
        https?://               # http or https protocol
        |                       #   or
        www\d{0,3}[.]           # "www.", "www1.", "www2." … "www999."
        |                           #   or
        [a-z0-9.\-]+[.][a-z]{2,4}/  # looks like domain name followed by a slash
      )
      (?:                       # One or more:
        [^\s()<>]+                  # Run of non-space, non-()<>
        |                           #   or
        \(([^\s()<>]+|(\([^\s()<>]+\)))*\)  # balanced parens, up to 2 levels
      )+
      (?:                       # End with:
        \(([^\s()<>]+|(\([^\s()<>]+\)))*\)  # balanced parens, up to 2 levels
        |                               #   or
        [^\s`!()\[\]{};:'".,<>?«»“”‘’]        # not a space or one of these punct chars
      )
    )
    }{_display_trimmed($1, $2, $3, $4)}egsxi;

    $html =~ s[\b(?:mod(?:eration)? #?|edit[#:\s]+|edit id[#:\s]+|change[#:\s]+)(\d+)\b]
         [<a href="http://$server/edit/$1">edit #$1</a>]gi;

    # links to wikidocs
    $html =~ s/doc:(\w[\/\w]*)(``)*/<a href="\/doc\/$1">$1<\/a>/gi;
    $html =~ s/\[(\p{IsUpper}[\/\w]*)\]/<a href="\/doc\/$1">$1<\/a>/g;

    $html =~ s/<\/?p[^>]*>//g;
    $html =~ s/<br[^>]*\/?>//g;
    $html =~ s/'''([^']+.*?)'''/<strong>$1<\/strong>/g;
    $html =~ s/''(.*?)''/<em>$1<\/em>/g;
    $html =~ s/(\015\012|\012\015|\012|\015)/<br\/>/g;

    return $html;
}

=func uri_decode

Attempt to decode a URL and unescape characters, assuming it's in UTF-8
encoding. If this is not the case, the function behaves as the identity
function.

=cut

sub uri_decode
{
    my $uri = shift;
    try {
        decode('utf-8', uri_unescape($uri), Encode::FB_CROAK);
    }
    catch {
        $uri;
    }
}

sub language
{
    return code2language(shift);
}

sub locale
{
    my $locale_name = shift or return '';
    try {
        my $locale = DateTime::Locale->load($locale_name);
        return $locale->name
    }
    catch {
        return;
    }
}

1;<|MERGE_RESOLUTION|>--- conflicted
+++ resolved
@@ -11,15 +11,10 @@
 use Try::Tiny;
 use URI::Escape;
 
-<<<<<<< HEAD
-require Encode::Detect;
-
 use Sub::Exporter -setup => {
     exports => [qw( format_editnote )]
 };
 
-=======
->>>>>>> e51b530e
 sub release_date
 {
     my $date = shift;
