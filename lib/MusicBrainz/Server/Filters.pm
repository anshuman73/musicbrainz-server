--- conflicted
+++ resolved
@@ -152,14 +152,9 @@
 
 sub locale
 {
-<<<<<<< HEAD
-    try {
-        my $locale = DateTime::Locale->load(shift);
-=======
     my $locale_name = shift;
     try {
         my $locale = DateTime::Locale->load($locale_name);
->>>>>>> 5ec9a941
         return $locale->name
     }
     catch {
