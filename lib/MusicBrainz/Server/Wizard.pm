--- conflicted
+++ resolved
@@ -1,10 +1,5 @@
 package MusicBrainz::Server::Wizard;
-<<<<<<< HEAD
-use Moose::Role;
-use namespace::autoclean;
-=======
 use Moose;
->>>>>>> 64918049
 
 has '_current' => (
     is => 'rw',
@@ -21,6 +16,12 @@
 has 'c' => (
     is => 'rw',
     isa => 'Object'
+);
+
+has 'loading' => (
+    is => 'rw',
+    isa => 'Bool',
+    default => 0,
 );
 
 has 'submitted' => (
@@ -55,10 +56,7 @@
 has 'pages' => (
     isa => 'ArrayRef',
     is => 'ro',
-<<<<<<< HEAD
-=======
     required => 1,
->>>>>>> 64918049
     lazy => 1,
     builder => '_build_pages'
 );
@@ -105,7 +103,7 @@
 
     if ($self->_create_new_wizard($self->c)) {
         $self->_new_session;
-        $self->initialize($self->c);
+        $self->load($self->init_object);
         $self->seed($self->c->req->params)
             if $self->c->form_posted;
     }
@@ -119,12 +117,12 @@
 
 sub initialize
 {
-    my ($self, $c) = @_;
+    my ($self, $init_object) = @_;
 
     # if init_object is set, load it in _all_ the forms to deflate all fields
     # from the init_object in one go.  For each form store the ->value (deflated)
     # data in the session.
-    if (my $init_object = $self->init_object($c))
+    if ($init_object)
     {
         my $max = scalar @{ $self->pages } - 1;
         for (0..$max)
@@ -134,8 +132,6 @@
     }
 }
 
-sub init_object { }
-
 sub render
 {
     my ($self) = @_;
@@ -178,6 +174,16 @@
     my $self = shift;
 
     return $self->pages->[$self->_current]->{name};
+}
+
+sub load_page
+{
+    my ($self, $step, $init_object) = @_;
+
+    my $page = $self->page_number->{$step};
+    $page = $step unless defined $page;
+
+    return $self->_load_page ($page, $init_object);
 }
 
 sub _load_page
