package MusicBrainz::Server::Edit::Relationship::Edit;
use Moose;
use Carp;
use Moose::Util::TypeConstraints qw( as subtype find_type_constraint );
use MooseX::Types::Moose qw( ArrayRef Int Str );
use MooseX::Types::Structured qw( Dict );
use MusicBrainz::Server::Constants qw( $EDIT_RELATIONSHIP_EDIT );
use MusicBrainz::Server::Entity::Types;
use MusicBrainz::Server::Edit::Types qw( PartialDateHash Nullable );
use MusicBrainz::Server::Data::Utils qw( 
  partial_date_to_hash
  partial_date_from_row
  type_to_model
);
use MusicBrainz::Server::Translation qw( l ln );

use aliased 'MusicBrainz::Server::Entity::Link';
use aliased 'MusicBrainz::Server::Entity::LinkType';
use aliased 'MusicBrainz::Server::Entity::Relationship';

extends 'MusicBrainz::Server::Edit::WithDifferences';

sub edit_type { $EDIT_RELATIONSHIP_EDIT }
sub edit_name { l("Edit relationship") }

sub _xml_arguments { ForceArray => ['attributes'] }

subtype 'LinkHash'
    => as Dict[
        link_type_id => Int,
        attributes => Nullable[ArrayRef[Int]],
        begin_date => Nullable[PartialDateHash],
        end_date => Nullable[PartialDateHash],
        entity0_id => Nullable[Int],
        entity1_id => Nullable[Int],
    ];

subtype 'RelationshipHash'
    => as Dict[
        link_type_id => Nullable[Int],
        attributes => Nullable[ArrayRef[Int]],
        begin_date => Nullable[PartialDateHash],
        end_date => Nullable[PartialDateHash],
        entity0_id => Nullable[Int],
        entity1_id => Nullable[Int],
    ];

has '+data' => (
    isa => Dict[
        relationship_id => Int,
        type0 => Str,
        type1 => Str,
        link => find_type_constraint('LinkHash'),
        new => find_type_constraint('RelationshipHash'),
        old => find_type_constraint('RelationshipHash'),
    ]
);

has 'relationship' => (
    isa => 'Relationship',
    is => 'rw'
);

sub foreign_keys
{
    my ($self) = @_;

<<<<<<< HEAD
=======
    my $model0 = type_to_model($self->data->{type0});
    my $model1 = type_to_model($self->data->{type1});

    my %load;

    $load{LinkType} = [ $self->data->{link}->{link_type_id} ];
    $load{LinkAttributeType} = $self->data->{link}->{attributes};

    my $old = $self->data->{old};
    my $new = $self->data->{new};

    $load{$model0} = [];
    $load{$model1} = [];

    push @{ $load{$model0} }, $self->data->{link}->{entity0_id};
    push @{ $load{$model1} }, $self->data->{link}->{entity1_id};
    push @{ $load{$model0} }, $old->{entity0} if $old->{entity0};
    push @{ $load{$model1} }, $old->{entity1} if $old->{entity1};
    push @{ $load{$model0} }, $new->{entity0} if $new->{entity0};
    push @{ $load{$model1} }, $new->{entity1} if $new->{entity1};

    return \%load;
}

sub _build_relationship
{
    my ($self, $loaded, $data, $change) = @_;

    my $link = $data->{link};
    my $model0 = type_to_model($data->{type0});
    my $model1 = type_to_model($data->{type1});

    my $begin      = defined $change->{begin_date} ? $change->{begin_date} : $link->{begin_date};
    my $end        = defined $change->{end_date}   ? $change->{end_date}   : $link->{end_date};
    my $attributes = defined $change->{attributes} ? $change->{attributes} : $link->{attributes};
    my $entity0    = defined $change->{entity0}    ? $change->{entity0}    : $link->{entity0_id}; 
    my $entity1    = defined $change->{entity1}    ? $change->{entity1}    : $link->{entity1_id}; 

    return Relationship->new(
        link => Link->new(
            type       => $loaded->{LinkType}{ $link->{link_type_id} },
            begin_date => partial_date_from_row( $begin ),
            end_date   => partial_date_from_row( $end ),
            attributes => [
                map {
                    my $attr    = $loaded->{LinkAttributeType}{ $_ };
                    my $root_id = $self->c->model('LinkAttributeType')->find_root($attr->id);
                    $attr->root( $self->c->model('LinkAttributeType')->get_by_id($root_id) );
                    $attr;
                } @$attributes
            ]
        ),
        entity0 => $loaded->{$model0}{ $entity0 },
        entity1 => $loaded->{$model1}{ $entity1 },
    );    
}

sub build_display_data
{
    my ($self, $loaded) = @_;

    my $old = $self->data->{old};
    my $new = $self->data->{new};

    return {
        old => $self->_build_relationship ($loaded, $self->data, $old),
        new => $self->_build_relationship ($loaded, $self->data, $new),
    };
}

sub related_entities
{
    my ($self) = @_;

>>>>>>> 2df15b38
    my $old = $self->data->{old};
    my $new = $self->data->{new};

    my $type0 = $self->data->{type0};
    my $type1 = $self->data->{type1};
<<<<<<< HEAD

    my %result;
    $result{$type0} = [];
    $result{$type1} = [];

    push @{ $result{$type0} }, $old->{entity0_id} if $old->{entity0_id};
    push @{ $result{$type0} }, $new->{entity0_id} if $new->{entity0_id};
    push @{ $result{$type1} }, $old->{entity1_id} if $old->{entity1_id};
    push @{ $result{$type1} }, $new->{entity1_id} if $new->{entity1_id};

=======

    my %result;
    $result{$type0} = [];
    $result{$type1} = [];

    push @{ $result{$type0} }, $old->{entity0_id} if $old->{entity0_id};
    push @{ $result{$type0} }, $new->{entity0_id} if $new->{entity0_id};
    push @{ $result{$type1} }, $old->{entity1_id} if $old->{entity1_id};
    push @{ $result{$type1} }, $new->{entity1_id} if $new->{entity1_id};

>>>>>>> 2df15b38
    return \%result;
}

sub adjust_edit_pending
{
    my ($self, $adjust) = @_;

    $self->c->model('Relationship')->adjust_edit_pending(
        $self->data->{type0}, $self->data->{type1},
        $adjust, $self->data->{relationship_id});
}

sub _mapping
{
    return (
        begin_date => sub { return partial_date_to_hash (shift->link->begin_date); },
        end_date =>   sub { return partial_date_to_hash (shift->link->end_date);   },
        attributes => sub { return [ map { $_->id } shift->link->all_attributes ]; },
        link_type_id => sub { return shift->link->type_id; },
    );
}

sub initialize
{
    my ($self, %opts) = @_;

    my $relationship = delete $opts{relationship};
    my $type0 = delete $opts{type0};
    my $type1 = delete $opts{type1};
    my $change_direction = delete $opts{change_direction};

    if ($change_direction)
    {
        croak ("Cannot change direction unless both endpoints are the same type")
            if ($type0 ne $type1);

        my $tmp = $opts{entity0_id};
        $opts{entity0_id} = $opts{entity1_id};
        $opts{entity1_id} = $tmp;

    }

    my $link = $relationship->link;

    $self->relationship($relationship);
    $self->data({
        type0 => $type0,
        type1 => $type1,
        relationship_id => $relationship->id,
        link => {
            begin_date => partial_date_to_hash ($link->begin_date),
            end_date =>   partial_date_to_hash ($link->end_date),
            attributes => [ map { $_->id } $link->all_attributes ],
            link_type_id => $link->type_id,
            entity0_id => $relationship->entity0_id,
            entity1_id => $relationship->entity1_id,
        },
        $self->_change_data($relationship, %opts)
    });
}

sub accept
{
    my $self = shift;

    $self->c->model('Relationship')->update(
        $self->data->{type0},
        $self->data->{type1},
        $self->data->{relationship_id},
        $self->data->{new},
        $self->data->{link},
    );
}

__PACKAGE__->meta->make_immutable;

no Moose;
1;

=head1 COPYRIGHT

Copyright (C) 2009 Lukas Lalinsky

This program is free software; you can redistribute it and/or modify
it under the terms of the GNU General Public License as published by
the Free Software Foundation; either version 2 of the License, or
(at your option) any later version.

This program is distributed in the hope that it will be useful,
but WITHOUT ANY WARRANTY; without even the implied warranty of
MERCHANTABILITY or FITNESS FOR A PARTICULAR PURPOSE.  See the
GNU General Public License for more details.

You should have received a copy of the GNU General Public License
along with this program; if not, write to the Free Software
Foundation, Inc., 675 Mass Ave, Cambridge, MA 02139, USA.

=cut<|MERGE_RESOLUTION|>--- conflicted
+++ resolved
@@ -65,8 +65,6 @@
 {
     my ($self) = @_;
 
-<<<<<<< HEAD
-=======
     my $model0 = type_to_model($self->data->{type0});
     my $model1 = type_to_model($self->data->{type1});
 
@@ -141,13 +139,11 @@
 {
     my ($self) = @_;
 
->>>>>>> 2df15b38
     my $old = $self->data->{old};
     my $new = $self->data->{new};
 
     my $type0 = $self->data->{type0};
     my $type1 = $self->data->{type1};
-<<<<<<< HEAD
 
     my %result;
     $result{$type0} = [];
@@ -158,18 +154,6 @@
     push @{ $result{$type1} }, $old->{entity1_id} if $old->{entity1_id};
     push @{ $result{$type1} }, $new->{entity1_id} if $new->{entity1_id};
 
-=======
-
-    my %result;
-    $result{$type0} = [];
-    $result{$type1} = [];
-
-    push @{ $result{$type0} }, $old->{entity0_id} if $old->{entity0_id};
-    push @{ $result{$type0} }, $new->{entity0_id} if $new->{entity0_id};
-    push @{ $result{$type1} }, $old->{entity1_id} if $old->{entity1_id};
-    push @{ $result{$type1} }, $new->{entity1_id} if $new->{entity1_id};
-
->>>>>>> 2df15b38
     return \%result;
 }
 
