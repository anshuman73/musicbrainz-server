package MusicBrainz::Server::Edit::Utils;

use strict;
use warnings;

use List::MoreUtils qw( uniq );

use MusicBrainz::Server::Data::Utils qw( partial_date_to_hash artist_credit_to_ref );
use MusicBrainz::Server::Entity::ArtistCredit;
use MusicBrainz::Server::Entity::ArtistCreditName;
use MusicBrainz::Server::Edit::Exceptions;
use MusicBrainz::Server::Types qw( :edit_status :vote $AUTO_EDITOR_FLAG );

use aliased 'MusicBrainz::Server::Entity::Artist';

use base 'Exporter';

our @EXPORT_OK = qw(
    artist_credit_from_loaded_definition
    artist_credit_preview
    changed_relations
    changed_display_data
    clean_submitted_artist_credits
    date_closure
    edit_status_name
    load_artist_credit_definitions
    status_names
    verify_artist_credits
);

sub verify_artist_credits
{
    my ($c, @credits) = @_;
    my @artist_ids;
    for my $ac (grep { defined } @credits)
    {
        for (@{ $ac->{names} })
        {
            push @artist_ids, $_->{artist}->{id};
        }
    }

    my @artists = values %{ $c->model('Artist')->get_by_ids(@artist_ids) };

    if (@artists != uniq @artist_ids) {
        MusicBrainz::Server::Edit::Exceptions::FailedDependency->throw(
            'An artist that is used in the new artist credits has been deleted'
        )
    }
}

sub date_closure
{
    my $attr = shift;
    return sub {
        my $a = shift;
        return partial_date_to_hash($a->$attr);
    };
}

sub load_artist_credit_definitions
{
    my $ac = shift;
    my @ac = @{ $ac->{names} };

    my %load;
    while(@ac) {
        my $ac_name = shift @ac;

        next unless $ac_name->{name} && $ac_name->{artist}->{id};

        $load{ $ac_name->{artist}->{id} } = [];
    }

    return %load;
}

sub artist_credit_from_loaded_definition
{
    my ($loaded, $definition) = @_;

    my @names;
    for my $ac_name (@{ $definition->{names} })
    {
        next unless $ac_name->{name} && $ac_name->{artist}->{id};

        my $ac = MusicBrainz::Server::Entity::ArtistCreditName->new(
            name => $ac_name->{name},
            artist => $loaded->{Artist}->{ $ac_name->{artist}->{id} } ||
                Artist->new( $ac_name->{artist} )
        );

        $ac->join_phrase ($ac_name->{join_phrase}) if $ac_name->{join_phrase};
        push @names, $ac;
    }

    return MusicBrainz::Server::Entity::ArtistCredit->new(
        names => \@names
    );
}

sub artist_credit_preview
{
    my ($loaded, $definition) = @_;

    my @names;
    for my $ac_name (@{ $definition->{names} })
    {
        next unless $ac_name->{name};

        my $ac = MusicBrainz::Server::Entity::ArtistCreditName->new(
            name => $ac_name->{name} );

        my $loaded_artist = $loaded->{Artist}->{ $ac_name->{artist}->{id} };
        if ($loaded_artist)
        {
            $ac->artist ($loaded_artist);
        }
        elsif ($ac_name->{artist})
        {
            delete $ac_name->{artist}->{id};
            delete $ac_name->{artist}->{gid} unless $ac_name->{artist}->{gid};
            $ac->artist(Artist->new( $ac_name->{artist} ));
        }

        $ac->join_phrase ($ac_name->{join_phrase}) if $ac_name->{join_phrase};

        push @names, $ac;
    }

    return MusicBrainz::Server::Entity::ArtistCredit->new(
        names => \@names
    );
}

sub clean_submitted_artist_credits
{
    my $ac = shift;

    return artist_credit_to_ref ($ac)
        if ref $ac eq 'MusicBrainz::Server::Entity::ArtistCredit';

    # Remove empty artist credits.
    my @delete;
    my @names = @{ $ac->{names} };
    for (0..$#names)
    {
        my $part = $names[$_];
        if (ref $part eq 'HASH')
        {
            push @delete, $_ unless ($part->{artist}->{id} || $part->{artist}->{name} || $part->{name});

            # MBID is only used for display purposes so remove it (we
            # use the id in edits, and that should determine if an
            # artist changed in Edit::WithDifferences).
            delete $part->{artist}->{gid};
        }
        elsif (! $part)
        {
            push @delete, $_;
        }
    }

    for (@delete)
    {
        delete $ac->{names}->[$_];
    }

    # The preview should also not be considered when comparing artists in
    # Edit::WithDifferences.
    delete $ac->{preview};

    return $ac;
}


sub changed_relations
{
    my ($data, $relations, %mapping) = @_;
    while (my ($model, $field) = each %mapping) {
        next unless exists $data->{new}{$field};
        $relations->{$model} ||= {};

        $relations->{$model}->{ $data->{new}{$field} } = []
            if defined $data->{new}{$field};

        $relations->{$model}->{ $data->{old}{$field} } = []
            if defined $data->{old}{$field};
    }

    return $relations;
}

sub changed_display_data
{
    my ($data, $loaded, %mapping) = @_;
    my $display = {};
    while (my ($tt_field, $accessor) = each %mapping) {
        my ($field, $model) = ref $accessor ? @$accessor : ( $accessor );
        next unless exists $data->{new}{$field};
        my ($old, $new) = ($data->{old}{$field}, $data->{new}{$field});
        $display->{$tt_field} = {
            new => defined $new ? (defined $model ? $loaded->{$model}->{$new} : $new) : undef,
            old => defined $old ? (defined $model ? $loaded->{$model}->{$old} : $old) : undef,
        }
    }

    return $display;
}

our @STATUS_MAP = (
    [ $STATUS_OPEN         => 'Open' ],
    [ $STATUS_APPLIED      => 'Applied' ],
    [ $STATUS_FAILEDVOTE   => 'Failed vote' ],
    [ $STATUS_FAILEDDEP    => 'Failed dependency' ],
    [ $STATUS_ERROR        => 'Error' ],
    [ $STATUS_FAILEDPREREQ => 'Failed prerequisite' ],
    [ $STATUS_NOVOTES      => 'No votes' ],
<<<<<<< HEAD
=======
    [ $STATUS_TOBEDELETED  => 'Due to be cancelled' ],
>>>>>>> ca0f7aca
    [ $STATUS_DELETED      => 'Cancelled' ],
);
our %STATUS_NAMES = (

);

sub edit_status_name
{
    my ($status) = @_;
    return $STATUS_NAMES{ $status };
}

sub status_names
{
    return \@STATUS_MAP;
}

1;

=head1 COPYRIGHT

Copyright (C) 2009 Oliver Charles
Copyright (C) 2011 MetaBrainz Foundation

This program is free software; you can redistribute it and/or modify
it under the terms of the GNU General Public License as published by
the Free Software Foundation; either version 2 of the License, or
(at your option) any later version.

This program is distributed in the hope that it will be useful,
but WITHOUT ANY WARRANTY; without even the implied warranty of
MERCHANTABILITY or FITNESS FOR A PARTICULAR PURPOSE.  See the
GNU General Public License for more details.

You should have received a copy of the GNU General Public License
along with this program; if not, write to the Free Software
Foundation, Inc., 675 Mass Ave, Cambridge, MA 02139, USA.

=cut<|MERGE_RESOLUTION|>--- conflicted
+++ resolved
@@ -216,10 +216,7 @@
     [ $STATUS_ERROR        => 'Error' ],
     [ $STATUS_FAILEDPREREQ => 'Failed prerequisite' ],
     [ $STATUS_NOVOTES      => 'No votes' ],
-<<<<<<< HEAD
-=======
     [ $STATUS_TOBEDELETED  => 'Due to be cancelled' ],
->>>>>>> ca0f7aca
     [ $STATUS_DELETED      => 'Cancelled' ],
 );
 our %STATUS_NAMES = (
