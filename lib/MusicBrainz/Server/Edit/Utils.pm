--- conflicted
+++ resolved
@@ -428,11 +428,6 @@
     return $result_set->members;
 }
 
-<<<<<<< HEAD
-sub boolean_to_json { scalar(shift) ? JSON::true : JSON::false }
-
-sub boolean_from_json { scalar(shift) ? 1 : 0 }
-=======
 sub calculate_recording_merges {
     my ($new, $old) = @_;
     my $recording_merges = [];
@@ -457,7 +452,10 @@
     }
     return $recording_merges;
 }
->>>>>>> cb840584
+
+sub boolean_to_json { scalar(shift) ? JSON::true : JSON::false }
+
+sub boolean_from_json { scalar(shift) ? 1 : 0 }
 
 1;
 
