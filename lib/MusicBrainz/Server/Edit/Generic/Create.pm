package MusicBrainz::Server::Edit::Generic::Create;
use Moose;
use MooseX::ABC;

use Clone qw( clone );
use MusicBrainz::Server::Data::Utils qw( model_to_type );

extends 'MusicBrainz::Server::Edit';
with 'MusicBrainz::Server::Edit::Role::Insert';

requires '_create_model';

has 'entity' => (
    isa => 'Entity',
    is  => 'rw'
);

sub alter_edit_pending
{
    my $self = shift;
    my $model = $self->c->model( $self->_create_model);
    if ($model->does('MusicBrainz::Server::Data::Role::Editable')) {
        return {
            $self->_create_model => [ $self->entity_id ]
        }
    } else {
        return { }
    }
}

sub related_entities
{
    my $self = shift;
    my $model = $self->c->model( $self->_create_model);
    if ($model->does('MusicBrainz::Server::Data::Role::LinksToEdit')) {
        return {
            $model->edit_link_table => [ $self->entity_id ]
        }
    } else {
        return { }
    }
}

sub insert
{
    my $self = shift;

    # Make a copy of the data so we don't accidently modify it
    my $hash   = $self->_insert_hash(clone($self->data));
    my $entity = $self->c->model( $self->_create_model )->insert( $hash );

    $self->entity($entity);
    $self->entity_id($entity->id);
}

sub reject
{
    my $self = shift;

<<<<<<< HEAD
=======
    warn "Edit::Generic::Create->reject ".$self->entity_id."\n";

>>>>>>> ab8376c9
    $self->c->model($self->_create_model)->delete($self->entity_id);
}

sub _insert_hash
{
    my ($self, $data) = @_;
    return $data;
}

__PACKAGE__->meta->make_immutable;
no Moose;

1;<|MERGE_RESOLUTION|>--- conflicted
+++ resolved
@@ -57,11 +57,6 @@
 {
     my $self = shift;
 
-<<<<<<< HEAD
-=======
-    warn "Edit::Generic::Create->reject ".$self->entity_id."\n";
-
->>>>>>> ab8376c9
     $self->c->model($self->_create_model)->delete($self->entity_id);
 }
 
