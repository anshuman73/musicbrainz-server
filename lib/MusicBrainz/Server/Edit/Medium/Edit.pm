package MusicBrainz::Server::Edit::Medium::Edit;
use Carp;
use Clone 'clone';
use Data::Compare;
use Moose;
use MooseX::Types::Moose qw( ArrayRef Bool Str Int );
use MooseX::Types::Structured qw( Dict Optional );
use MusicBrainz::Server::Constants qw( $EDIT_MEDIUM_EDIT );
use MusicBrainz::Server::Edit::Exceptions;
use MusicBrainz::Server::Edit::Medium::Util ':all';
use MusicBrainz::Server::Edit::Types qw(
    ArtistCreditDefinition
    Nullable
    NullableOnPreview
);
use MusicBrainz::Server::Validation 'normalise_strings';
use MusicBrainz::Server::Translation qw( l ln );

extends 'MusicBrainz::Server::Edit::WithDifferences';
with 'MusicBrainz::Server::Edit::Role::Preview';
with 'MusicBrainz::Server::Edit::Medium::RelatedEntities';
with 'MusicBrainz::Server::Edit::Medium';

use aliased 'MusicBrainz::Server::Entity::Release';

sub edit_type { $EDIT_MEDIUM_EDIT }
sub edit_name { l('Edit medium') }
sub _edit_model { 'Medium' }
sub entity_id { shift->data->{entity_id} }
sub medium_id { shift->entity_id }

has '+data' => (
    isa => Dict[
        entity_id => NullableOnPreview[Int],
        release => NullableOnPreview[Dict[
            id => Int,
            name => Str
        ]],
        separate_tracklists => Optional[Bool],
        current_tracklist => NullableOnPreview[Int],
        old => change_fields(),
        new => change_fields()
    ]
);

sub alter_edit_pending
{
    my $self = shift;
    return {
        'Medium' => [ $self->entity_id ]
    }
}

sub change_fields
{
    return Dict[
        position => Optional[Int],
        name => Nullable[Str],
        format_id => Nullable[Int],
        tracklist => Optional[ArrayRef[track()]],
    ];
}

sub initialize
{
    my ($self, %opts) = @_;

    my $entity = delete $opts{to_edit};
    my $tracklist = delete $opts{tracklist};
    my $separate_tracklists = delete $opts{separate_tracklists};
    my $data;

    # FIXME: really should receive an entity on preview too.
    if ($self->preview && !defined $entity)
    {
        # This currently only happens when a new medium just created with
        # an Add Medium edit needs to immediatly get an edit to change
        # position.
        $data->{old}{position} = 0;
        $data->{new}{position} = delete $opts{position};
    }
    else
    {
        die "You must specify the object to edit" unless defined $entity;
<<<<<<< HEAD

        unless ($entity->release) {
            $self->c->model('Release')->load($entity);
        }

        $data = {
            entity_id => $entity->id,
            release => {
                id => $entity->release->id,
                name => $entity->release->name
            },
            current_tracklist => $entity->tracklist_id,
            $self->_changes($entity, %opts)
        };

        if ($tracklist) {
            $self->c->model('Tracklist')->load ($entity);
            $self->c->model('Track')->load_for_tracklists ($entity->tracklist);
            $self->c->model('ArtistCredit')->load ($entity->tracklist->all_tracks);

            $data->{old}{tracklist} = tracks_to_hash($entity->tracklist->tracks);
            $data->{new}{tracklist} = tracks_to_hash($tracklist);
            $data->{separate_tracklists} = $separate_tracklists;
        }

=======

        $data = {
            entity_id => $entity->id,
            release => {
                id => $entity->release->id,
                name => $entity->release->name
            },
            current_tracklist => $entity->tracklist_id,
            $self->_changes($entity, %opts)
        };

        if ($tracklist) {
            $self->c->model('Tracklist')->load ($entity);
            $self->c->model('Track')->load_for_tracklists ($entity->tracklist);
            $self->c->model('ArtistCredit')->load ($entity->tracklist->all_tracks);

            $data->{old}{tracklist} = tracks_to_hash($entity->tracklist->tracks);
            $data->{new}{tracklist} = tracks_to_hash($tracklist);
            $data->{separate_tracklists} = $separate_tracklists;
        }

>>>>>>> 515bc569
        MusicBrainz::Server::Edit::Exceptions::NoChanges->throw
            if Compare($data->{old}, $data->{new});
    }

    $self->data($data);
}

sub foreign_keys {
    my $self = shift;
    my %fk = (
        Release => { $self->data->{release}{id} => [ 'ArtistCredit' ] },
    );

    $fk{MediumFormat} = {};

    $fk{MediumFormat}->{$self->data->{old}{format_id}} = []
        if exists $self->data->{old}{format_id};

    $fk{MediumFormat}->{$self->data->{new}{format_id}} = []
        if exists $self->data->{new}{format_id};

    my @tracks;
    push @tracks, @{ $self->data->{old}{tracklist} }
        if exists $self->data->{old}{tracklist};
    push @tracks, @{ $self->data->{new}{tracklist} }
        if exists $self->data->{new}{tracklist};

    tracklist_foreign_keys (\%fk, \@tracks);

    return \%fk;
}

sub build_display_data
{
    my ($self, $loaded) = @_;
    my $data = {};

    if (exists $self->data->{new}{format_id}) {
        $data->{format} = {
            new => $loaded->{MediumFormat}->{ $self->data->{new}{format_id} },
            old => $loaded->{MediumFormat}->{ $self->data->{old}{format_id} }
        };
    }

    for my $attribute (qw( name position )) {
        if (exists $self->data->{new}{$attribute}) {
            $data->{$attribute} = {
                new => $self->data->{new}{$attribute},
                old => $self->data->{old}{$attribute},
            };
        }
    }

    $data->{new}{tracklist} = display_tracklist($loaded, $self->data->{new}{tracklist});
    $data->{old}{tracklist} = display_tracklist($loaded, $self->data->{old}{tracklist});

<<<<<<< HEAD
    if ($self->data->{entity_id})
    {
        my $medium = $self->c->model('Medium')->get_by_id($self->data->{entity_id});
        $self->c->model('Release')->load($medium);
        $self->c->model('ArtistCredit')->load($medium->release);
        $data->{release} = $medium->release;
=======
    if ($self->data->{release})
    {
        $data->{release} = $loaded->{Release}{ $self->data->{release}{id} }
            || Release->new( name => $self->data->{release}{name} );
>>>>>>> 515bc569
    }

    return $data;
}

sub accept {
    my $self = shift;

    $self->c->model('Medium')->update($self->entity_id, $self->data->{new});

    if ($self->data->{new}{tracklist}) {
        my $data_new_tracklist = clone ($self->data->{new}{tracklist});
        my $medium = $self->c->model('Medium')->get_by_id($self->medium_id);
        my $tracklist = $self->c->model('Tracklist')->get_by_id($medium->tracklist_id);
        $self->c->model('Track')->load_for_tracklists($tracklist);
        $self->c->model('ArtistCredit')->load($tracklist->all_tracks);

        unless (Compare(tracks_to_hash($tracklist->tracks), $self->data->{old}{tracklist})) {
            MusicBrainz::Server::Edit::Exceptions::FailedDependency
                  ->throw('The tracklist has changed since this edit was created');
        }

        # Create related data (artist credits and recordings)
        for my $track (@{ $data_new_tracklist }) {
            $track->{artist_credit} = $self->c->model('ArtistCredit')->find_or_insert(@{ $track->{artist_credit} });
            $track->{recording_id} ||= $self->c->model('Recording')->insert($track)->id;
        }

        # See if we need a new tracklist
        if ($self->data->{separate_tracklists} &&
                $self->c->model('Tracklist')->usage_count($medium->tracklist_id) > 1) {

            my $new_tracklist = $self->c->model('Tracklist')->find_or_insert(
                $data_new_tracklist
            );
            $self->c->model('Medium')->update($medium->id, {
                tracklist_id => $new_tracklist->id
            });
        }
        else {
            $self->c->model('Tracklist')->replace($medium->tracklist_id,
                                                  $data_new_tracklist);
        }
    }
}

sub allow_auto_edit
{
    my $self = shift;

    my ($old_name, $new_name) = normalise_strings($self->data->{old}{name},
                                                  $self->data->{new}{name});

    return 0 if $self->data->{old}{name} && $old_name ne $new_name;
    return 0 if $self->data->{old}{format_id};
    return 0 if exists $self->data->{old}{position};
    return 0 if exists $self->data->{old}{tracklist};

    return 1;
}

sub artist_ids
{
    my $self = shift;

    return map { $_->{artist} }
        grep { ref($_) } map { @{ $_->{artist_credit} } }
        @{ $self->data->{new}{tracklist} },
        @{ $self->data->{old}{tracklist} }
}

sub recording_ids
{
    my $self = shift;
    grep { defined }
        map { $_->{recording_id} }
        @{ $self->data->{new}{tracklist} },
        @{ $self->data->{old}{tracklist} }
}

__PACKAGE__->meta->make_immutable;
no Moose;

1;<|MERGE_RESOLUTION|>--- conflicted
+++ resolved
@@ -82,7 +82,6 @@
     else
     {
         die "You must specify the object to edit" unless defined $entity;
-<<<<<<< HEAD
 
         unless ($entity->release) {
             $self->c->model('Release')->load($entity);
@@ -108,29 +107,6 @@
             $data->{separate_tracklists} = $separate_tracklists;
         }
 
-=======
-
-        $data = {
-            entity_id => $entity->id,
-            release => {
-                id => $entity->release->id,
-                name => $entity->release->name
-            },
-            current_tracklist => $entity->tracklist_id,
-            $self->_changes($entity, %opts)
-        };
-
-        if ($tracklist) {
-            $self->c->model('Tracklist')->load ($entity);
-            $self->c->model('Track')->load_for_tracklists ($entity->tracklist);
-            $self->c->model('ArtistCredit')->load ($entity->tracklist->all_tracks);
-
-            $data->{old}{tracklist} = tracks_to_hash($entity->tracklist->tracks);
-            $data->{new}{tracklist} = tracks_to_hash($tracklist);
-            $data->{separate_tracklists} = $separate_tracklists;
-        }
-
->>>>>>> 515bc569
         MusicBrainz::Server::Edit::Exceptions::NoChanges->throw
             if Compare($data->{old}, $data->{new});
     }
@@ -187,19 +163,10 @@
     $data->{new}{tracklist} = display_tracklist($loaded, $self->data->{new}{tracklist});
     $data->{old}{tracklist} = display_tracklist($loaded, $self->data->{old}{tracklist});
 
-<<<<<<< HEAD
-    if ($self->data->{entity_id})
-    {
-        my $medium = $self->c->model('Medium')->get_by_id($self->data->{entity_id});
-        $self->c->model('Release')->load($medium);
-        $self->c->model('ArtistCredit')->load($medium->release);
-        $data->{release} = $medium->release;
-=======
     if ($self->data->{release})
     {
         $data->{release} = $loaded->{Release}{ $self->data->{release}{id} }
             || Release->new( name => $self->data->{release}{name} );
->>>>>>> 515bc569
     }
 
     return $data;
