--- conflicted
+++ resolved
@@ -83,7 +83,10 @@
     else
     {
         die "You must specify the object to edit" unless defined $entity;
-<<<<<<< HEAD
+
+        unless ($entity->release) {
+            $self->c->model('Release')->load($entity);
+        }
 
         $data = {
             entity_id => $entity->id,
@@ -100,28 +103,6 @@
             $self->c->model('Track')->load_for_tracklists ($entity->tracklist);
             $self->c->model('ArtistCredit')->load ($entity->tracklist->all_tracks);
 
-=======
-
-        unless ($entity->release) {
-            $self->c->model('Release')->load($entity);
-        }
-
-        $data = {
-            entity_id => $entity->id,
-            release => {
-                id => $entity->release->id,
-                name => $entity->release->name
-            },
-            current_tracklist => $entity->tracklist_id,
-            $self->_changes($entity, %opts)
-        };
-
-        if ($tracklist) {
-            $self->c->model('Tracklist')->load ($entity);
-            $self->c->model('Track')->load_for_tracklists ($entity->tracklist);
-            $self->c->model('ArtistCredit')->load ($entity->tracklist->all_tracks);
-
->>>>>>> 6f24c060
             $data->{old}{tracklist} = tracks_to_hash($entity->tracklist->tracks);
             $data->{new}{tracklist} = tracks_to_hash($tracklist);
             $data->{separate_tracklists} = $separate_tracklists;
