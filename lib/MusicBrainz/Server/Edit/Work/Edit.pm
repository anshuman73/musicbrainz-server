package MusicBrainz::Server::Edit::Work::Edit;
use Moose;

use MooseX::Types::Moose qw( Int Str );
use MooseX::Types::Structured qw( Dict Optional );
use MusicBrainz::Server::Validation qw( normalise_strings );
use MusicBrainz::Server::Constants qw( $EDIT_WORK_EDIT );
use MusicBrainz::Server::Edit::Types qw( Nullable );
use MusicBrainz::Server::Edit::Utils qw(
    changed_relations
    changed_display_data
);
use MusicBrainz::Server::Translation qw( l ln );

use aliased 'MusicBrainz::Server::Entity::Work';

extends 'MusicBrainz::Server::Edit::Generic::Edit';
with 'MusicBrainz::Server::Edit::Work::RelatedEntities';
with 'MusicBrainz::Server::Edit::Work';
with 'MusicBrainz::Server::Edit::CheckForConflicts';

sub edit_type { $EDIT_WORK_EDIT }
sub edit_name { l('Edit work') }
sub _edit_model { 'Work' }
sub work_id { shift->entity_id }

sub change_fields
{
    return Dict[
        name          => Optional[Str],
        comment       => Nullable[Str],
        type_id       => Nullable[Str],
        language_id   => Nullable[Int],
        iswc          => Nullable[Str]
    ];
}

has '+data' => (
    isa => Dict[
        entity => Dict[
            id => Int,
            name => Str
        ],
        new => change_fields(),
        old => change_fields()
    ],
);

sub foreign_keys
{
    my $self = shift;
    my $relations = {};
    changed_relations($self->data, $relations,
        WorkType => 'type_id',
        Language => 'language_id',
    );

    $relations->{Work} = [ $self->entity_id ];

    return $relations;
}

sub build_display_data
{
    my ($self, $loaded) = @_;

    my %map = (
<<<<<<< HEAD
        name    => 'name',
        comment => 'comment',
        type    => [ qw( type_id WorkType ) ]
=======
        name      => 'name',
        comment   => 'comment',
        type      => [ qw( type_id WorkType ) ],
        language  => [ qw( language_id Language ) ],
        iswc      => 'iswc',
>>>>>>> 86726934
    );

    my $data = changed_display_data($self->data, $loaded, %map);

    $data->{work} = $loaded->{Work}{ $self->entity_id }
        || Work->new( name => $self->data->{entity}{name} );

    return $data;
}

sub allow_auto_edit
{
    my $self = shift;

    my ($old_name, $new_name) = normalise_strings($self->data->{old}{name},
                                                  $self->data->{new}{name});
    return 0 if $old_name ne $new_name;

    my ($old_comment, $new_comment) = normalise_strings(
        $self->data->{old}{comment}, $self->data->{new}{comment});
    return 0 if $old_comment ne $new_comment;

    return 0 if defined $self->data->{old}{type_id};

    return 1;
}

sub current_instance {
    my $self = shift;
    $self->c->model('Work')->get_by_id($self->entity_id),
}

sub _edit_hash {
    my ($self, $data) = @_;
    return $self->merge_changes;
};

__PACKAGE__->meta->make_immutable;
no Moose;

1;<|MERGE_RESOLUTION|>--- conflicted
+++ resolved
@@ -65,17 +65,10 @@
     my ($self, $loaded) = @_;
 
     my %map = (
-<<<<<<< HEAD
-        name    => 'name',
-        comment => 'comment',
-        type    => [ qw( type_id WorkType ) ]
-=======
         name      => 'name',
         comment   => 'comment',
         type      => [ qw( type_id WorkType ) ],
         language  => [ qw( language_id Language ) ],
-        iswc      => 'iswc',
->>>>>>> 86726934
     );
 
     my $data = changed_display_data($self->data, $loaded, %map);
