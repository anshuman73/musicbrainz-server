--- conflicted
+++ resolved
@@ -65,17 +65,11 @@
     my ($self, $loaded) = @_;
 
     my %map = (
-<<<<<<< HEAD
         name      => 'name',
         comment   => 'comment',
         type      => [ qw( type_id WorkType ) ],
+        iswc      => 'iswc',
         language  => [ qw( language_id Language ) ],
-=======
-        name    => 'name',
-        comment => 'comment',
-        type    => [ qw( type_id WorkType ) ],
-        iswc    => 'iswc',
->>>>>>> 361f35ca
     );
 
     my $data = changed_display_data($self->data, $loaded, %map);
