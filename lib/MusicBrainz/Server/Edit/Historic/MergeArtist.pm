package MusicBrainz::Server::Edit::Historic::MergeArtist;
<<<<<<< HEAD
use strict;
use warnings;
=======
use Moose;
use MusicBrainz::Server::Translation qw ( l ln );
use MusicBrainz::Server::Translation qw ( l ln );
use MusicBrainz::Server::Translation qw ( l ln );
>>>>>>> 2d553fe3

use base 'MusicBrainz::Server::Edit::Historic::NGSMigration';

sub edit_name { l('Merge artists') }
sub edit_type { 6 }
sub ngs_class { 'MusicBrainz::Server::Edit::Artist::Merge' }

sub do_upgrade
{
    my $self = shift;

    return {
        new_entity => {
            id => $self->new_value->{ArtistId},
            name => $self->new_value->{ArtistName}
        },
        old_entities => [
            { id => $self->row_id, name => $self->previous_value }
        ],
    };
};

sub deserialize_new_value
{
    my ($self, $new) = @_;

    my $unpacked = $self->deserialize($new);

    if (!keys %$unpacked) {
        my @lines = split /\n/, $new;
        $unpacked = {
            ArtistName => $lines[1] || $lines[0],
            ArtistId   => $self->artist_id,
        };
    }

    return $unpacked;
}

sub deserialize_previous_value
{
    my $self = shift;
    return shift;
}

1;<|MERGE_RESOLUTION|>--- conflicted
+++ resolved
@@ -1,13 +1,8 @@
 package MusicBrainz::Server::Edit::Historic::MergeArtist;
-<<<<<<< HEAD
 use strict;
 use warnings;
-=======
-use Moose;
+
 use MusicBrainz::Server::Translation qw ( l ln );
-use MusicBrainz::Server::Translation qw ( l ln );
-use MusicBrainz::Server::Translation qw ( l ln );
->>>>>>> 2d553fe3
 
 use base 'MusicBrainz::Server::Edit::Historic::NGSMigration';
 
