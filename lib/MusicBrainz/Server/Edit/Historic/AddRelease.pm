--- conflicted
+++ resolved
@@ -10,13 +10,7 @@
 use MusicBrainz::Server::Edit::Types qw( Nullable PartialDateHash );
 use MusicBrainz::Server::Translation qw ( l ln );
 
-<<<<<<< HEAD
-sub edit_name     { 'Add release' }
-=======
-extends 'MusicBrainz::Server::Edit::Historic';
-
 sub edit_name     { l('Add release') }
->>>>>>> 2d553fe3
 sub historic_type { 16 }
 sub edit_type     { $EDIT_HISTORIC_ADD_RELEASE }
 sub edit_template { 'historic/add_release' }
