--- conflicted
+++ resolved
@@ -113,20 +113,10 @@
     };
 
     return {
-<<<<<<< HEAD
-        release => $loaded->{Release}{ $self->data->{entity}{id} }
-            || Release->new( name => $self->data->{entity}{name} ),
-        cover_art_url => sprintf("%s/release/%s/%s.jpg",
-                                 &DBDefs::COVER_ART_ARCHIVE_DOWNLOAD_PREFIX,
-                                 $self->data->{entity}{mbid},
-                                 $self->data->{cover_art_id}),
+        release => $release,
+        artwork => $artwork,
         types => [ map { $loaded->{CoverArtType}{$_} }
                        @{ $self->data->{cover_art_types} } ],
-=======
-        release => $release,
-        artwork => $artwork,
-        types => [ map { $loaded->{CoverArtType}{$_} } @{ $self->data->{cover_art_types} } ],
->>>>>>> e6e12c4b
         comment => $self->data->{cover_art_comment},
         position => $self->data->{cover_art_position}
     };
