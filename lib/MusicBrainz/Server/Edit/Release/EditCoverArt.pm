--- conflicted
+++ resolved
@@ -21,18 +21,6 @@
 sub edit_type { $EDIT_RELEASE_EDIT_COVER_ART }
 sub release_ids { shift->data->{entity}{id} }
 
-<<<<<<< HEAD
-sub alter_edit_pending {
-    my $self = shift;
-
-    return {
-        Release => [ $self->release_ids ],
-        Artwork => [ $self->data->{id} ],
-    }
-}
-
-=======
->>>>>>> ef1078f6
 sub change_fields
 {
     Dict[
