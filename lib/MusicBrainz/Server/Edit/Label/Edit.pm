--- conflicted
+++ resolved
@@ -67,11 +67,7 @@
     my $relations = {};
     changed_relations($self->data, $relations,
         LabelType => 'type_id',
-<<<<<<< HEAD
-        Area      => defined($self->data->{old}{area_id}) ? 'area_id' : 'country_id',
-=======
         Area      => exists($self->data->{old}{area_id}) ? 'area_id' : 'country_id',
->>>>>>> 5a8ec5d0
     );
 
     $relations->{Label} = [ $self->data->{entity}{id} ];
