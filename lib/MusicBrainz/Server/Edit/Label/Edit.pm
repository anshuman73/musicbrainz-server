package MusicBrainz::Server::Edit::Label::Edit;
use 5.10.0;
use Moose;

<<<<<<< HEAD
=======
use MooseX::Types::Moose qw( Bool Maybe Str Int );
use MooseX::Types::Structured qw( Dict Optional );

>>>>>>> 751e59b4
use MusicBrainz::Server::Constants qw( $EDIT_LABEL_EDIT );
use MusicBrainz::Server::Data::Label;
use MusicBrainz::Server::Data::Utils qw( partial_date_from_row );
use MusicBrainz::Server::Edit::Types qw( PartialDateHash Nullable );
use MusicBrainz::Server::Edit::Utils qw(
    date_closure
    changed_relations
    changed_display_data
    merge_partial_date
);
use MusicBrainz::Server::Validation qw( normalise_strings );
use MusicBrainz::Server::Translation qw( l ln );

use MooseX::Types::Moose qw( ArrayRef Int Maybe Str );
use MooseX::Types::Structured qw( Dict Optional );

use aliased 'MusicBrainz::Server::Entity::Label';

extends 'MusicBrainz::Server::Edit::Generic::Edit';
with 'MusicBrainz::Server::Edit::Label';
with 'MusicBrainz::Server::Edit::CheckForConflicts';
with 'MusicBrainz::Server::Edit::Role::IPI';

sub edit_type { $EDIT_LABEL_EDIT }
sub edit_name { l('Edit label') }
sub _edit_model { 'Label' }
sub label_id { shift->entity_id }

sub change_fields
{
    return Dict[
        name       => Optional[Str],
        sort_name  => Optional[Str],
        type_id    => Nullable[Int],
        label_code => Nullable[Int],
        country_id => Nullable[Int],
        comment    => Nullable[Str],
        ipi_code   => Optional[Str],
        ipi_codes  => Optional[ArrayRef[Str]],
        begin_date => Nullable[PartialDateHash],
        end_date   => Nullable[PartialDateHash],
        ended      => Optional[Bool]
    ];
}

has '+data' => (
    isa => Dict[
        entity => Dict[
            id => Int,
            name => Str
        ],
        new => change_fields(),
        old => change_fields(),
    ]
);

sub foreign_keys
{
    my $self = shift;
    my $relations = {};
    changed_relations($self->data, $relations,
        LabelType => 'type_id',
        Country   => 'country_id',
    );

    $relations->{Label} = [ $self->data->{entity}{id} ];

    return $relations;
}

sub build_display_data
{
    my ($self, $loaded) = @_;

    my %map = (
        name       => 'name',
        sort_name  => 'sort_name',
        type       => [ qw( type_id LabelType ) ],
        label_code => 'label_code',
        comment    => 'comment',
        ipi_code   => 'ipi_code',
        country    => [ qw( country_id Country ) ],
        ended      => 'ended'
    );

    my $data = changed_display_data($self->data, $loaded, %map);

    for my $period (qw( begin end )) {
        my $field = $period . '_date';
        if (exists $self->data->{new}{$field}) {
            $data->{$field} = {
                new => partial_date_from_row($self->data->{new}{$field}),
                old => partial_date_from_row($self->data->{old}{$field}),
            };
        }
    }

    $data->{label} = $loaded->{Label}{ $self->data->{entity}{id} }
        || Label->new( name => $self->data->{entity}{name} );

    if (exists $self->data->{new}{ipi_codes}) {
        my $ipi_changes = $self->ipi_changes (
            $self->data->{old}{ipi_codes},
            $self->data->{old}{ipi_codes},
            $self->data->{new}{ipi_codes});

        $data->{ipi_codes}->{added} = $ipi_changes->{add};
        $data->{ipi_codes}->{deleted} = $ipi_changes->{del};
    }

    return $data;
}

sub _mapping
{
    my $self = shift;

    return (
        begin_date => date_closure('begin_date'),
        end_date => date_closure('end_date'),
        ipi_codes => sub {
            my $ipis = $self->c->model('Label')->ipi->find_by_entity_id(shift->id);
            return [ map { $_->ipi } @$ipis ];
        },
    );
}

sub allow_auto_edit
{
    my ($self) = @_;

    # Changing name or sortname is allowed if the change only affects
    # small things like case etc.
    my ($old_name, $new_name) = normalise_strings(
        $self->data->{old}{name}, $self->data->{new}{name});
    my ($old_sort_name, $new_sort_name) = normalise_strings(
        $self->data->{old}{sort_name}, $self->data->{new}{sort_name});
    my ($old_label_code, $new_label_code) = normalise_strings(
        $self->data->{old}{label_code}, $self->data->{new}{label_code});

    return 0 if $old_name ne $new_name;
    return 0 if $old_sort_name ne $new_sort_name;
    return 0 if $self->data->{old}{label_code} &&
        $old_label_code ne $new_label_code;

    my ($old_comment, $new_comment) = normalise_strings(
        $self->data->{old}{comment}, $self->data->{new}{comment});
    return 0 if $old_comment ne $new_comment;

    return 0 if defined $self->data->{old}{country_id};

    # Adding a date is automatic if there was no date yet.
    return 0 if exists $self->data->{old}{begin_date}
        and partial_date_from_row($self->data->{old}{begin_date})->format ne '';
    return 0 if exists $self->data->{old}{end_date}
        and partial_date_from_row($self->data->{old}{end_date})->format ne '';

    return 0 if exists $self->data->{old}{type_id}
        and $self->data->{old}{type_id} != 0;

    return 0 if exists $self->data->{old}{ended}
        and $self->data->{old}{ended} != $self->data->{new}{ended};

    if ($self->data->{old}{ipi_code}) {
        my ($old_ipi, $new_ipi) = normalise_strings($self->data->{old}{ipi_code},
                                                    $self->data->{new}{ipi_code});
        return 0 if $new_ipi ne $old_ipi;
    }

    return 0 if $self->data->{new}{ipi_codes};

    return 1;
}

sub current_instance {
    my $self = shift;
    $self->c->model('Label')->get_by_id($self->entity_id),
}

sub _edit_hash {
    my ($self, $data) = @_;
    return $self->merge_changes;
}


around extract_property => sub {
    my ($orig, $self) = splice(@_, 0, 2);
    my ($property, $ancestor, $current, $new) = @_;
    given ($property) {
        when ('begin_date') {
            return merge_partial_date('begin_date' => $ancestor, $current, $new);
        }

        when ('end_date') {
            return merge_partial_date('end_date' => $ancestor, $current, $new);
        }

        default {
            return ($self->$orig(@_));
        }
    }
};

__PACKAGE__->meta->make_immutable;
no Moose;

1;

=head1 LICENSE

Copyright (C) 2012 MetaBrainz Foundation

This program is free software; you can redistribute it and/or modify
it under the terms of the GNU General Public License as published by
the Free Software Foundation; either version 2 of the License, or
(at your option) any later version.

This program is distributed in the hope that it will be useful,
but WITHOUT ANY WARRANTY; without even the implied warranty of
MERCHANTABILITY or FITNESS FOR A PARTICULAR PURPOSE.  See the
GNU General Public License for more details.

You should have received a copy of the GNU General Public License
along with this program; if not, write to the Free Software
Foundation, Inc., 51 Franklin Street, Fifth Floor, Boston, MA  02110-1301, USA.

=cut<|MERGE_RESOLUTION|>--- conflicted
+++ resolved
@@ -2,12 +2,6 @@
 use 5.10.0;
 use Moose;
 
-<<<<<<< HEAD
-=======
-use MooseX::Types::Moose qw( Bool Maybe Str Int );
-use MooseX::Types::Structured qw( Dict Optional );
-
->>>>>>> 751e59b4
 use MusicBrainz::Server::Constants qw( $EDIT_LABEL_EDIT );
 use MusicBrainz::Server::Data::Label;
 use MusicBrainz::Server::Data::Utils qw( partial_date_from_row );
@@ -21,7 +15,7 @@
 use MusicBrainz::Server::Validation qw( normalise_strings );
 use MusicBrainz::Server::Translation qw( l ln );
 
-use MooseX::Types::Moose qw( ArrayRef Int Maybe Str );
+use MooseX::Types::Moose qw( ArrayRef Bool Int Maybe Str );
 use MooseX::Types::Structured qw( Dict Optional );
 
 use aliased 'MusicBrainz::Server::Entity::Label';
