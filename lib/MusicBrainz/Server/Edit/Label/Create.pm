package MusicBrainz::Server::Edit::Label::Create;
use Moose;

use MooseX::Types::Moose qw( ArrayRef Bool Int Str );
use MooseX::Types::Structured qw( Dict Optional );
use Moose::Util::TypeConstraints qw( subtype find_type_constraint );
use MusicBrainz::Server::Constants qw( $EDIT_LABEL_CREATE );
use MusicBrainz::Server::Edit::Types qw( Nullable PartialDateHash );
use MusicBrainz::Server::Entity::PartialDate;
use MusicBrainz::Server::Entity::Types;
use MusicBrainz::Server::Translation qw ( N_l );

extends 'MusicBrainz::Server::Edit::Generic::Create';
with 'MusicBrainz::Server::Edit::Role::Preview';
with 'MusicBrainz::Server::Edit::Label';

use aliased 'MusicBrainz::Server::Entity::Label';

sub edit_name { N_l('Add label') }
sub edit_type { $EDIT_LABEL_CREATE }
sub _create_model { 'Label' }
sub label_id { shift->entity_id }

has '+data' => (
    isa => Dict[
        name         => Str,
        sort_name    => Str,
        type_id      => Nullable[Int],
        label_code   => Nullable[Int],
        begin_date   => Nullable[PartialDateHash],
        end_date     => Nullable[PartialDateHash],
        country_id   => Nullable[Int],
        comment      => Nullable[Str],
        ipi_code     => Nullable[Str],
        ipi_codes    => Optional[ArrayRef[Str]],
        isni_codes    => Optional[ArrayRef[Str]],
        ended        => Optional[Bool]
    ]
);

before initialize => sub {
    my ($self, %opts) = @_;
    die "You must specify ipi_codes" unless defined $opts{ipi_codes};
    die "You must specify isni_codes" unless defined $opts{isni_codes};
};

sub foreign_keys
{
    my $self = shift;

    return {
        Label     => [ $self->entity_id ],
        LabelType => [ $self->data->{type_id} ],
        Country   => [ $self->data->{country_id} ],
    };
}

sub build_display_data
{
    my ($self, $loaded) = @_;

    my $data = {
        label      => ($self->entity_id && $loaded->{Label}{ $self->entity_id })
            || Label->new( name => $self->data->{name} ),
        name       => $self->data->{name},
        sort_name  => $self->data->{sort_name},
        type       => defined($self->data->{type_id}) &&
                        $loaded->{LabelType}->{ $self->data->{type_id} },
        label_code => $self->data->{label_code},
        country    => defined($self->data->{country_id}) &&
                        $loaded->{Country}->{ $self->data->{country_id} },
        comment    => $self->data->{comment},
        ipi_codes   => $self->data->{ipi_codes} // [ $self->data->{ipi_code} // () ],
<<<<<<< HEAD
        isni_codes   => $self->data->{isni_codes},
        begin_date => partial_date_from_row($self->data->{begin_date}),
        end_date   => partial_date_from_row($self->data->{end_date}),
=======
        begin_date => MusicBrainz::Server::Entity::PartialDate->new_from_row($self->data->{begin_date}),
        end_date   => MusicBrainz::Server::Entity::PartialDate->new_from_row($self->data->{end_date}),
>>>>>>> 082e608c
        ended      => $self->data->{ended}
    };
}

after insert => sub {
    my ($self) = @_;
    my $editor = $self->c->model('Editor')->get_by_id($self->editor_id);

    $self->c->model('Editor')->load_preferences($editor);
    if ($editor->preferences->subscribe_to_created_labels) {
        $self->c->model('Label')->subscription->subscribe($editor->id, $self->entity_id);
    }
};


sub allow_auto_edit { 1 }

__PACKAGE__->meta->make_immutable;
no Moose;
1;<|MERGE_RESOLUTION|>--- conflicted
+++ resolved
@@ -71,14 +71,9 @@
                         $loaded->{Country}->{ $self->data->{country_id} },
         comment    => $self->data->{comment},
         ipi_codes   => $self->data->{ipi_codes} // [ $self->data->{ipi_code} // () ],
-<<<<<<< HEAD
         isni_codes   => $self->data->{isni_codes},
-        begin_date => partial_date_from_row($self->data->{begin_date}),
-        end_date   => partial_date_from_row($self->data->{end_date}),
-=======
         begin_date => MusicBrainz::Server::Entity::PartialDate->new_from_row($self->data->{begin_date}),
         end_date   => MusicBrainz::Server::Entity::PartialDate->new_from_row($self->data->{end_date}),
->>>>>>> 082e608c
         ended      => $self->data->{ended}
     };
 }
