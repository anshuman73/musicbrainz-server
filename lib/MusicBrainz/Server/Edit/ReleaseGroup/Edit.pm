package MusicBrainz::Server::Edit::ReleaseGroup::Edit;
use Moose;

use MusicBrainz::Server::Constants qw( $EDIT_RELEASEGROUP_EDIT );
use MusicBrainz::Server::Data::Utils qw(
    artist_credit_to_ref
    partial_date_to_hash
);
use MusicBrainz::Server::Edit::Types qw( ArtistCreditDefinition Nullable );
use MusicBrainz::Server::Edit::Utils qw(
    artist_credit_from_loaded_definition
    changed_relations
    changed_display_data
    load_artist_credit_definitions
<<<<<<< HEAD
=======
    artist_credit_from_loaded_definition
    verify_artist_credits
>>>>>>> 4ac452cc
);
use MusicBrainz::Server::Translation qw( l ln );
use MusicBrainz::Server::Validation qw( normalise_strings );

use MooseX::Types::Moose qw( ArrayRef Maybe Str Int );
use MooseX::Types::Structured qw( Dict Optional );

use aliased 'MusicBrainz::Server::Entity::ReleaseGroup';

extends 'MusicBrainz::Server::Edit::Generic::Edit';
with 'MusicBrainz::Server::Edit::ReleaseGroup::RelatedEntities';
with 'MusicBrainz::Server::Edit::ReleaseGroup';

sub edit_type { $EDIT_RELEASEGROUP_EDIT }
sub edit_name { l("Edit release group") }
sub _edit_model { 'ReleaseGroup' }
sub release_group_id { shift->data->{entity}{id} }

around related_entities => sub {
    my ($orig, $self, @args) = @_;
    my %rel = %{ $self->$orig(@args) };
    if ($self->data->{new}{artist_credit}) {
        my %new = load_artist_credit_definitions($self->data->{new}{artist_credit});
        my %old = load_artist_credit_definitions($self->data->{old}{artist_credit});
        push @{ $rel{artist} }, keys(%new), keys(%old);
    }

    return \%rel;
};

sub change_fields
{
    return Dict[
        name => Optional[Str],
        type_id => Nullable[Int],
        artist_credit => Optional[ArtistCreditDefinition],
        comment => Nullable[Str],
    ];
}

has '+data' => (
    isa => Dict[
        entity => Dict[
            id => Int,
            name => Str
        ],
        new => change_fields(),
        old => change_fields()
    ]
);

sub foreign_keys
{
    my $self = shift;
    my $relations = {};
    changed_relations($self->data, $relations,
        ReleaseGroupType => 'type_id',
    );

    if (exists $self->data->{new}{artist_credit}) {
        $relations->{Artist} = {
            map {
                load_artist_credit_definitions($self->data->{$_}{artist_credit})
            } qw( new old )
        }
    }

    $relations->{ReleaseGroup} = {
        $self->data->{entity}{id} => [ 'ArtistCredit' ]
    };

    return $relations;
}

sub build_display_data
{
    my ($self, $loaded) = @_;

    my %map = (
        name    => 'name',
        comment => 'comment',
        type    => [ qw( type_id ReleaseGroupType ) ],
    );

    my $data = changed_display_data($self->data, $loaded, %map);

    if (exists $self->data->{new}{artist_credit}) {
        $data->{artist_credit} = {
            new => artist_credit_from_loaded_definition($loaded, $self->data->{new}{artist_credit}),
            old => artist_credit_from_loaded_definition($loaded, $self->data->{old}{artist_credit})
        }
    }

    $data->{release_group} = $loaded->{ReleaseGroup}{
        $self->data->{entity}{id}
    } || ReleaseGroup->new( name => $self->data->{entity}{name} );

    return $data;
}

sub _mapping
{
    my $for_change_hash = 1;

    return (
        artist_credit => sub {
            return artist_credit_to_ref(shift->artist_credit, $for_change_hash);
        }
    );
}

before 'initialize' => sub
{
    my ($self, %opts) = @_;
    my $release_group = $opts{to_edit} or return;
    if (exists $opts{artist_credit} && !$release_group->artist_credit) {
        $self->c->model('ArtistCredit')->load($release_group);
    }
};

sub _edit_hash
{
    my ($self, $data) = @_;
    $data->{artist_credit} = $self->c->model('ArtistCredit')->find_or_insert($data->{artist_credit})
        if (exists $data->{artist_credit});
    return $data;
}

before accept => sub {
    my ($self) = @_;

    verify_artist_credits($self->c, $self->data->{new}{artist_credit});
};

sub allow_auto_edit
{
    my $self = shift;

    my ($old_name, $new_name) = normalise_strings($self->data->{old}{name},
                                                  $self->data->{new}{name});
    return 0 if $old_name ne $new_name;

    my ($old_comment, $new_comment) = normalise_strings(
        $self->data->{old}{comment}, $self->data->{new}{comment});
    return 0 if $old_comment ne $new_comment;

    return 0 if defined $self->data->{old}{type_id};

    return 0 if exists $self->data->{new}{artist_credit};

    return 1;
}

__PACKAGE__->meta->make_immutable;
no Moose;

1;<|MERGE_RESOLUTION|>--- conflicted
+++ resolved
@@ -12,11 +12,7 @@
     changed_relations
     changed_display_data
     load_artist_credit_definitions
-<<<<<<< HEAD
-=======
-    artist_credit_from_loaded_definition
     verify_artist_credits
->>>>>>> 4ac452cc
 );
 use MusicBrainz::Server::Translation qw( l ln );
 use MusicBrainz::Server::Validation qw( normalise_strings );
