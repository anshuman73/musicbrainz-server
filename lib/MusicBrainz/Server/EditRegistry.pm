--- conflicted
+++ resolved
@@ -59,11 +59,8 @@
     MusicBrainz::Server::Edit::WikiDoc::Change
     MusicBrainz::Server::Edit::Work::AddAlias
     MusicBrainz::Server::Edit::Work::AddAnnotation
-<<<<<<< HEAD
+    MusicBrainz::Server::Edit::Work::Create
     MusicBrainz::Server::Edit::Work::DeleteAlias
-=======
-    MusicBrainz::Server::Edit::Work::Create
->>>>>>> bd3e6486
     MusicBrainz::Server::Edit::Work::Edit
     MusicBrainz::Server::Edit::Work::EditAlias
 
