--- conflicted
+++ resolved
@@ -310,11 +310,9 @@
 
             # Check if authorization is required.
             $c->stash->{authorization_required} = $inc->{user_tags} || $inc->{user_ratings} ||
-<<<<<<< HEAD
-                $resource eq 'tag' || $resource eq 'rating' || $resource eq 'release' && $c->req->method eq 'POST';
-=======
-                $resource eq 'tag' || $resource eq 'rating' || $resource eq 'recording' && $c->req->method eq 'POST';
->>>>>>> 45e09d2b
+                $resource eq 'tag' || $resource eq 'rating' ||
+                ($resource eq 'release' && $c->req->method eq 'POST') ||
+                ($resource eq 'recording' && $c->req->method eq 'POST');
 
             # Check the type and prepare a serializer. For now, since we only support XML
             # we're going to default to XML. In the future if we want to add more serializations,
