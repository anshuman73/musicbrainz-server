package MusicBrainz::Server::WebService::XMLSerializerV1;

use Moose;
use Readonly;
use MusicBrainz::XML::Generator;
use MusicBrainz::Server::WebService::Serializer::XML::1::Utils qw(serializer serialize_entity);

use aliased 'MusicBrainz::Server::WebService::Serializer::XML::1::List';

sub mime_type { 'application/xml' }

has 'namespaces' => (
    is      => 'ro',
    isa     => 'HashRef',
    traits  => [ 'Hash' ],
    default => sub { +{} },
    handles => {
        add_namespace => 'set'
    }
);

sub xml_decl_begin {
    my ($self) = @_;
    return '<?xml version="1.0" encoding="UTF-8"?>'.
        '<metadata xmlns="http://musicbrainz.org/ns/mmd-1.0#" ' .
        join(' ', map { 'xmlns:' . $_ . '="' . $self->namespaces->{$_} . '"' } keys %{ $self->namespaces }) .
        '>';
}

sub xml_decl_end { '</metadata>' }

sub output_error
{
    my ($self, $err) = @_;
<<<<<<< HEAD

    my $gen = MusicBrainz::XML::Generator->new();

    my $xml = $self->xml_decl_begin;
    $xml .= $gen->error($gen->text(
       $err . " For usage, please see: http://musicbrainz.org/development/mmd\015\012"));
    $xml .= $self->xml_decl_end;
    return $xml;
=======
    return "$err\nFor usage, please see: http://musicbrainz.org/development/mmd\015\012";
>>>>>>> ab8f7dec
}

sub serialize
{
    my ($self, $type, $entity, $inc, $opts) = @_;
    $inc ||= 0;

    my $xml = $self->xml_decl_begin;

    $xml .= serialize_entity($entity, $inc, $opts);

    $xml .= $self->xml_decl_end;
    return $xml;
}

sub xml
{
    my ($self, $xml) = @_;
    return $self->xml_decl_begin . $xml . $xml_decl_end;
}

sub serialize_list
{
    my ($self, $type, $entities, $inc, $data) = @_;

    return $self->xml_decl_begin .
        List->new( _element => $type )->serialize($entities, $inc, $data) .
        $self->xml_decl_end;
}


__PACKAGE__->meta->make_immutable;
no Moose;
1;

=head1 COPYRIGHT

Copyright (C) 2010 MetaBrainz Foundation

This program is free software; you can redistribute it and/or modify
it under the terms of the GNU General Public License as published by
the Free Software Foundation; either version 2 of the License, or
(at your option) any later version.

This program is distributed in the hope that it will be useful,
but WITHOUT ANY WARRANTY; without even the implied warranty of
MERCHANTABILITY or FITNESS FOR A PARTICULAR PURPOSE.  See the
GNU General Public License for more details.

You should have received a copy of the GNU General Public License
along with this program; if not, write to the Free Software
Foundation, Inc., 675 Mass Ave, Cambridge, MA 02139, USA.

=cut
<|MERGE_RESOLUTION|>--- conflicted
+++ resolved
@@ -32,18 +32,7 @@
 sub output_error
 {
     my ($self, $err) = @_;
-<<<<<<< HEAD
-
-    my $gen = MusicBrainz::XML::Generator->new();
-
-    my $xml = $self->xml_decl_begin;
-    $xml .= $gen->error($gen->text(
-       $err . " For usage, please see: http://musicbrainz.org/development/mmd\015\012"));
-    $xml .= $self->xml_decl_end;
-    return $xml;
-=======
     return "$err\nFor usage, please see: http://musicbrainz.org/development/mmd\015\012";
->>>>>>> ab8f7dec
 }
 
 sub serialize
