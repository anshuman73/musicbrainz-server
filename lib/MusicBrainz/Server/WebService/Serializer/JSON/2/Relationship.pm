--- conflicted
+++ resolved
@@ -19,7 +19,6 @@
 
     $body = merge($body, date_period($entity->link));
     $body->{attributes} = [ map { $_->name } $entity->link->all_attributes ];
-<<<<<<< HEAD
 
     my %text_attrs = %{ $entity->link->attribute_text_values };
 
@@ -30,10 +29,7 @@
         $entity->link->all_attributes
     };
 
-    $body->{$entity->target_type} = serialize_entity ($entity->target, $inc, $opts);
-=======
     $body->{$entity->target_type} = serialize_entity($entity->target, $inc, $opts);
->>>>>>> 16314230
 
     return $body;
 };
