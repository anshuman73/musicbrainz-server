package MusicBrainz::Server::WebService::Serializer::JSON::2::Recording;
use Moose;
use MusicBrainz::Server::WebService::Serializer::JSON::2::Utils qw( serialize_entity list_of );
use List::UtilsBy 'sort_by';

extends 'MusicBrainz::Server::WebService::Serializer::JSON::2';
with 'MusicBrainz::Server::WebService::Serializer::JSON::2::Role::Annotation';
with 'MusicBrainz::Server::WebService::Serializer::JSON::2::Role::GID';
with 'MusicBrainz::Server::WebService::Serializer::JSON::2::Role::Rating';
with 'MusicBrainz::Server::WebService::Serializer::JSON::2::Role::Relationships';
with 'MusicBrainz::Server::WebService::Serializer::JSON::2::Role::Tags';

sub serialize
{
    my ($self, $entity, $inc, $stash, $toplevel) = @_;
    my %body;

    $body{title} = $entity->name;
    $body{disambiguation} = $entity->comment // "";
    $body{length} = $entity->length // JSON::null;

    $body{"artist-credit"} = serialize_entity ($entity->artist_credit)
        if ($entity->artist_credit &&
            ($toplevel || ($inc && $inc->artist_credits)));

    $body{releases} = list_of ($entity, $inc, $stash, "releases")
        if ($toplevel && $inc && $inc->releases);

    return \%body unless defined $inc && ($inc->isrcs);

    my $opts = $stash->store ($entity);
    $body{isrcs} = [
        map { $_->isrc } sort_by { $_->isrc } @{ $opts->{isrcs} }
        ] if $inc->isrcs;
<<<<<<< HEAD
=======
    $body{puids} = [ ] if $inc->puids;
>>>>>>> 124e6931

    return \%body;
};

__PACKAGE__->meta->make_immutable;
no Moose;
1;

# =head1 COPYRIGHT

# Copyright (C) 2011,2012 MetaBrainz Foundation

# This program is free software; you can redistribute it and/or modify
# it under the terms of the GNU General Public License as published by
# the Free Software Foundation; either version 2 of the License, or
# (at your option) any later version.

# This program is distributed in the hope that it will be useful,
# but WITHOUT ANY WARRANTY; without even the implied warranty of
# MERCHANTABILITY or FITNESS FOR A PARTICULAR PURPOSE.  See the
# GNU General Public License for more details.

# You should have received a copy of the GNU General Public License
# along with this program; if not, write to the Free Software
# Foundation, Inc., 675 Mass Ave, Cambridge, MA 02139, USA.

# =cut
<|MERGE_RESOLUTION|>--- conflicted
+++ resolved
@@ -26,16 +26,13 @@
     $body{releases} = list_of ($entity, $inc, $stash, "releases")
         if ($toplevel && $inc && $inc->releases);
 
-    return \%body unless defined $inc && ($inc->isrcs);
+    return \%body unless defined $inc && ($inc->isrcs || $inc->puids);
 
     my $opts = $stash->store ($entity);
     $body{isrcs} = [
         map { $_->isrc } sort_by { $_->isrc } @{ $opts->{isrcs} }
         ] if $inc->isrcs;
-<<<<<<< HEAD
-=======
     $body{puids} = [ ] if $inc->puids;
->>>>>>> 124e6931
 
     return \%body;
 };
