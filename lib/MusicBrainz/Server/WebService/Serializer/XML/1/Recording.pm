package MusicBrainz::Server::WebService::Serializer::XML::1::Recording;
use Moose;

extends 'MusicBrainz::Server::WebService::Serializer::XML::1';
with 'MusicBrainz::Server::WebService::Serializer::XML::1::Role::GID';
with 'MusicBrainz::Server::WebService::Serializer::XML::1::Role::Tags';
with 'MusicBrainz::Server::WebService::Serializer::XML::1::Role::Rating';
with 'MusicBrainz::Server::WebService::Serializer::XML::1::Role::Relationships';

use List::UtilsBy qw( sort_by );

use MusicBrainz::Server::WebService::Serializer::XML::1::Utils qw(serialize_entity list_of);

sub element { 'track'; }

sub serialize
{
    my ($self, $entity, $inc, $opts) = @_;
    my @body;

    push @body, ( $self->gen->title($entity->name) );
    push @body, ( $self->gen->duration($entity->length) ) if $entity->length;

    push @body, ( serialize_entity($entity->artist_credit) )
        if $entity->artist_credit;

    $inc && $inc->artist(0);

    push @body, ( list_of($entity->isrcs) )
        if $inc && $inc->isrcs;

<<<<<<< HEAD
=======
    push @body, ( list_of([ ]) )
        if $inc && $inc->puids;

>>>>>>> 124e6931
    # FIXME This is hackish
    # Because a recording might appear multiple times on the same release,
    # we have to create a new release for each track and "stuff" the offset
    # into the release. See also Release.pm
    push @body, (
        list_of([
            sort_by { $_->gid }
            map {
                my ($release_id, $offset) = @$_;
                my $release = $opts->{releases}{$release_id};
                my $track_release = $release->meta->clone_object(
                    $release
                );
                $track_release->{track_offset} = $offset;
                $track_release;
            } @{ $opts->{track_map} }
        ], $inc, $opts)
    ) if $inc && $inc->releases;

    return @body;
};

__PACKAGE__->meta->make_immutable;
no Moose;
1;

=head1 COPYRIGHT

Copyright (C) 2010 MetaBrainz Foundation

This program is free software; you can redistribute it and/or modify
it under the terms of the GNU General Public License as published by
the Free Software Foundation; either version 2 of the License, or
(at your option) any later version.

This program is distributed in the hope that it will be useful,
but WITHOUT ANY WARRANTY; without even the implied warranty of
MERCHANTABILITY or FITNESS FOR A PARTICULAR PURPOSE.  See the
GNU General Public License for more details.

You should have received a copy of the GNU General Public License
along with this program; if not, write to the Free Software
Foundation, Inc., 675 Mass Ave, Cambridge, MA 02139, USA.

=cut
<|MERGE_RESOLUTION|>--- conflicted
+++ resolved
@@ -29,12 +29,9 @@
     push @body, ( list_of($entity->isrcs) )
         if $inc && $inc->isrcs;
 
-<<<<<<< HEAD
-=======
     push @body, ( list_of([ ]) )
         if $inc && $inc->puids;
 
->>>>>>> 124e6931
     # FIXME This is hackish
     # Because a recording might appear multiple times on the same release,
     # we have to create a new release for each track and "stuff" the offset
