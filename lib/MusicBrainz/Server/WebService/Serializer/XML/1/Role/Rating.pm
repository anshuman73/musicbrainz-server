package MusicBrainz::Server::WebService::Serializer::XML::1::Role::Rating;
use Moose::Role;
use namespace::autoclean;

use MusicBrainz::Server::WebService::Serializer::XML::1::Utils qw( list_of );

around 'serialize' => sub
{
    my ($orig, $self, $entity, $inc, $data) = @_;
    my @body = $self->$orig($entity, $inc, $data);

<<<<<<< HEAD
    $self->add( $self->gen->rating({ 'votes-count' => $entity->rating_count }, int($entity->rating / 20) ) )
=======
    push @body, ( $self->gen->rating({ 'votes-count' => $entity->rating_count }, $entity->rating ) )
>>>>>>> 0046eaf0
        if $inc && $inc->ratings;

    push @body, ( $self->gen->user_rating(int($entity->user_rating / 20)) )
        if $entity->user_rating && $inc && $inc->user_ratings;

    return @body;
};

1;<|MERGE_RESOLUTION|>--- conflicted
+++ resolved
@@ -9,11 +9,7 @@
     my ($orig, $self, $entity, $inc, $data) = @_;
     my @body = $self->$orig($entity, $inc, $data);
 
-<<<<<<< HEAD
-    $self->add( $self->gen->rating({ 'votes-count' => $entity->rating_count }, int($entity->rating / 20) ) )
-=======
-    push @body, ( $self->gen->rating({ 'votes-count' => $entity->rating_count }, $entity->rating ) )
->>>>>>> 0046eaf0
+    push @body, ( $self->gen->rating({ 'votes-count' => $entity->rating_count }, int($entity->rating / 20) ) )
         if $inc && $inc->ratings;
 
     push @body, ( $self->gen->user_rating(int($entity->user_rating / 20)) )
