package MusicBrainz::Server::WebService::Serializer::XML::1::Role::Rating;
use Moose::Role;
use namespace::autoclean;

use MusicBrainz::Server::WebService::Serializer::XML::1::Utils qw( list_of );

around 'serialize' => sub
{
    my ($orig, $self, $entity, $inc, $data) = @_;
    my @body = $self->$orig($entity, $inc, $data);

<<<<<<< HEAD
    push @body, ( $self->gen->rating({ 'votes-count' => $entity->rating_count }, $entity->rating ) )
=======
    $self->add( $self->gen->rating({ 'votes-count' => $entity->rating_count }, int($entity->rating / 20) ) )
>>>>>>> 4d0b28f3
        if $inc && $inc->ratings;

    push @body, ( $self->gen->user_rating(int($entity->user_rating / 20)) )
        if $entity->user_rating && $inc && $inc->user_ratings;

    return @body;
};

1;<|MERGE_RESOLUTION|>--- conflicted
+++ resolved
@@ -9,11 +9,7 @@
     my ($orig, $self, $entity, $inc, $data) = @_;
     my @body = $self->$orig($entity, $inc, $data);
 
-<<<<<<< HEAD
-    push @body, ( $self->gen->rating({ 'votes-count' => $entity->rating_count }, $entity->rating ) )
-=======
-    $self->add( $self->gen->rating({ 'votes-count' => $entity->rating_count }, int($entity->rating / 20) ) )
->>>>>>> 4d0b28f3
+    push @body, ( $self->gen->rating({ 'votes-count' => $entity->rating_count }, int($entity->rating / 20) ) )
         if $inc && $inc->ratings;
 
     push @body, ( $self->gen->user_rating(int($entity->user_rating / 20)) )
