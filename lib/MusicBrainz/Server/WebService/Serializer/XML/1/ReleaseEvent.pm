--- conflicted
+++ resolved
@@ -16,11 +16,7 @@
     push @attr, ( date => $event->date->format )
         unless $event->date->is_empty;
 
-<<<<<<< HEAD
-    push @attr, ( country => $event->country->iso_code_3166_1 )
-=======
-    push @attr, ( country => $event->country->iso_code )
->>>>>>> 5e0915c0
+    push @attr, ( country => $event->country->primary_code )
         if $event->country;
 
     push @attr, ( barcode => $release->barcode )
