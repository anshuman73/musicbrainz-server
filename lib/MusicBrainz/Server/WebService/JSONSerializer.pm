package MusicBrainz::Server::WebService::JSONSerializer;

use Moose;
use JSON;
use List::UtilsBy 'sort_by';
use MusicBrainz::Server::Track qw( format_track_length );
use MusicBrainz::Server::WebService::WebServiceInc;
use MusicBrainz::Server::WebService::Serializer::JSON::2::Utils qw( list_of number serializer serialize_entity );

sub mime_type { 'application/json' }
sub fmt { 'json' }

sub serialize
{
    my ($self, $type, @data) = @_;

    $type =~ s/-/_/g;

    my $override = $self->meta->find_method_by_name ($type);
    return $override->execute ($self, @data) if $override;

    my ($entity, $inc, $opts) = @data;

    my $ret = serialize_entity($entity, $inc, $opts, 1);
    return encode_json($ret);
}

sub entity_list
{
    my ($self, $list, $inc, $opts, $type, $type_plural) = @_;

    my %ret;

    if (defined $list->{offset} || defined $list->{total})
    {
        $ret{$type."-offset"} = number ($list->{offset});
        $ret{$type."-count"} = number ($list->{total});
    }
    $ret{$type_plural} = [
        map { serialize_entity($_, $inc, $opts, 1) }
        sort_by { $_->gid } @{ $list->{items} }];

    return encode_json (\%ret);
}

sub artist_list        { shift->entity_list (@_, "artist", "artists") };
sub label_list         { shift->entity_list (@_, "label", "labels") };
sub recording_list     { shift->entity_list (@_, "recording", "recordings") };
sub release_list       { shift->entity_list (@_, "release", "releases") };
sub release_group_list { shift->entity_list (@_, "release-group", "release-groups") };
sub work_list          { shift->entity_list (@_, "work", "works") };
sub area_list          { shift->entity_list (@_, "area", "areas") };
sub place_list         { shift->entity_list (@_, "place", "places") };

sub serialize_data
{
    my ($self, $data) = @_;

    return encode_json($data);
}

sub serialize_release
{
    my ($self, $c, $release) = @_;

    my $data = $self->_release($release);
    my $mediums = $data->{mediums} = [];

    $data->{release_group} = $self->_release_group( $release->release_group );
    $data->{release_group}->{relationships} =
        $self->serialize_relationships( $release->release_group->all_relationships );

    if ($c->stash->{inc}->recordings) {
        for my $medium ($release->all_mediums) {

            my $medium_data = {
                position => $medium->position,
                $medium->name   ? ( name   => $medium->name ) : (),
                $medium->format ? ( format => $medium->format_name ) : (),
                tracks => [],
            };

            my $tracks_data = $medium_data->{tracks};

            for my $track ($medium->all_tracks) {
                my $track_data = {
                    name     => $track->name,
                    position => $track->position,
                    number   => $track->number,
                    length   => $track->length,
                    artist_credit => $self->_artist_credit( $track->artist_credit ),
                    recording     => $self->_recording( $track->recording,
                        MusicBrainz::Server::Entity::ArtistCredit::is_different
                                   ( $track->artist_credit,
                                     $track->recording->artist_credit) ),
                };

                if ($c->stash->{inc}->{rels}) {
                    $track_data->{recording}->{relationships} =
                        $self->serialize_relationships( $track->recording->all_relationships );
                }

                push @{ $medium_data->{tracks} }, $track_data;
            }

            push @{ $mediums }, $medium_data;
        }
    }
    if ($c->stash->{inc}->{rels}) {
        $data->{relationships} = $self->serialize_relationships( $release->all_relationships );
    }
    return $self->serialize_data($data);
}

sub serialize_relationships
{
    my ($self, @relationships) = @_;

    my $data = {};

    for (@relationships) {
        my $rels = $data->{ $_->target_type } //= {};
        $rels = $rels->{ $_->link->type->name } //= [];

        my $entity = '_' . $_->target_type;
        $entity =~ s/\-/_/g;

        my $out = {
            id         => $_->id,
            link_type  => $_->link->type_id,
            attributes => $_->link->get_attribute_hash,
            $_->link->begin_date->has_year
                ? ( begin_date => $_->link->begin_date->format ) : (),
            $_->link->end_date->has_year
                ? ( end_date => $_->link->end_date->format ) : (),
            ended         => $_->link->ended ? 1 : 0,
            target        => $self->$entity( $_->target ),
            edits_pending => $_->edits_pending,
            verbose_phrase => $_->verbose_phrase
        };

        $out->{direction} = 'backward'
            if ($_->direction == $MusicBrainz::Server::Entity::Relationship::DIRECTION_BACKWARD);

        $out->{target}->{relationships} = $self->serialize_relationships
            ( $_->target->all_relationships ) if $_->target->all_relationships;

        push @{ $rels }, $out;
    }

    return $data;
}

sub autocomplete_generic
{
    my ($self, $output, $pager) = @_;

    my @output = map $self->_generic($_), @$output;

    push @output, {
        pages => $pager->last_page,
        current => $pager->current_page
    } if $pager;

    return encode_json (\@output);
}

sub autocomplete_label
{
    my ($self, $results, $pager) = @_;

    my $output = _with_primary_alias(
        $results,
        sub { $self->_label( shift->{entity} ) }
    );

    push @$output, {
        pages => $pager->last_page,
        current => $pager->current_page
    } if $pager;

    return encode_json ($output);
}

sub _generic
{
    my ($self, $entity) = @_;

    return {
        name    => $entity->name,
        id      => $entity->id,
        gid     => $entity->gid,
        $entity->meta->has_attribute('comment')
            ? (comment => $entity->comment) : (),
        $entity->meta->has_attribute('sort_name')
            ? (sortname => $entity->sort_name) : (),
        $entity->meta->has_attribute('artist_credit') && $entity->artist_credit
            ? (artist_credit => $self->_artist_credit($entity->artist_credit)) : ()
    };
}

sub _artist { goto &_generic }

sub _label { goto &_generic }

sub _release { goto &_generic }

sub autocomplete_area
{
    my ($self, $results, $pager) = @_;

    my $output = _with_primary_alias(
        $results,
        sub { $self->_area( shift->{entity} ) }
    );

    push @$output, {
        pages => $pager->last_page,
        current => $pager->current_page
    } if $pager;

    return encode_json ($output);
}

sub autocomplete_artist
{
    my ($self, $results, $pager) = @_;

    my $output = _with_primary_alias(
        $results,
        sub { $self->_artist( shift->{entity} ) }
    );

    push @$output, {
        pages => $pager->last_page,
        current => $pager->current_page
    } if $pager;

    return encode_json ($output);
}

sub _area
{
    my ($self, $area) = @_;

    return {
        name    => $area->name,
        id      => $area->id,
        gid     => $area->gid,
        comment => $area->comment,
        typeID  => $area->type_id,
        $area->type ? (typeName => $area->type->name) : (),
        $area->parent_country ? (parentCountry => $area->parent_country->name) : () };
}

sub autocomplete_editor
{
    my ($self, $output, $pager) = @_;

    return encode_json([
        (map +{
            name => $_->name,
            id => $_->id,
        }, @$output),
        {
            pages => $pager->last_page,
            current => $pager->current_page
        }
    ]);
}

sub generic
{
    my ($self, $response) = @_;

    return encode_json($response);
}

sub output_error
{
    my ($self, $err) = @_;

    return encode_json ({ error => $err });
}

sub autocomplete_release_group
{
    my ($self, $results, $pager) = @_;

    my @output;
    push @output, $self->_release_group($_) for @$results;

    push @output, {
        pages => $pager->last_page,
        current => $pager->current_page
    } if $pager;

    return encode_json (\@output);
}

sub _release_group
{
    my ($self, $item) = @_;

    return {
        name    => $item->name,
        id      => $item->id,
        gid     => $item->gid,
        comment => $item->comment,
        artist  => $item->artist_credit->name,
<<<<<<< HEAD
        type    => $item->primary_type_id,
        typeName => $item->type_name,
        firstReleaseDate => $item->first_release_date->format,
=======
        typeID  => $item->primary_type_id,
        $item->primary_type ? (typeName => $item->primary_type->name) : (),
>>>>>>> 0083642b
        secondary_types => [ map { $_->id } $item->all_secondary_types ]
    };
}

sub autocomplete_recording
{
    my ($self, $results, $pager) = @_;

    my @output;

    for (@$results) {
        my $out = $self->_recording( $_->{recording} );

        $out->{appears_on} = {
            hits    => $_->{appears_on}{hits},
            results => [ map { {
                'name' => $_->name,
                'gid'  => $_->gid
            } } @{ $_->{appears_on}{results} } ],
        };

        push @output, $out
    }

    push @output, {
        pages => $pager->last_page,
        current => $pager->current_page
    } if $pager;

    return encode_json (\@output);
}

sub _recording
{
    my ($self, $recording, $show_ac) = @_;

    return {
        name    => $recording->name,
        id      => $recording->id,
        gid     => $recording->gid,
        comment => $recording->comment,
        length  => format_track_length ($recording->length),
        artist  => $recording->artist_credit->name,
        $show_ac ? ( artist_credit  =>
            $self->_artist_credit($recording->artist_credit) ) : (),
        isrcs => [ map { $_->isrc } $recording->all_isrcs ],
        video   => $recording->video ? 1 : 0
    };
}

sub autocomplete_work
{
    my ($self, $results, $pager) = @_;

    my $output = _with_primary_alias(
        $results,
        sub {
            my $result = shift;

            my $out = $self->_work( $result->{entity} );
            $out->{artists} = $result->{artists};

            return $out;
        }
    );

    push @$output, {
        pages => $pager->last_page,
        current => $pager->current_page
    } if $pager;

    return encode_json ($output);
}

sub _with_primary_alias {
    my ($results, $renderer) = @_;

    my @output;
    if (@$results) {
        my $munge_lang = sub {
            my $lang = shift;
            $lang =~ s/_[A-Z]{2}/_/;
            return $lang;
        };

        my %alias_preference = (
            en => 2,
            en_ => 1
        );
        my $lang = $munge_lang->($results->[0]->{current_language});
        $lang =~ s/_$//;
        $alias_preference{$lang} = 4 if $lang ne 'en';
        $alias_preference{$lang . '_'} = 3 if $lang ne 'en';

        for my $result (@$results) {
            my $out = $renderer->($result);

            my ($primary_alias, @others) =
                reverse sort {
                    my $pref_a = $alias_preference{$munge_lang->($a->locale)};
                    my $pref_b = $alias_preference{$munge_lang->($b->locale)};

                    defined($pref_a) && defined($pref_b)
                        ? $pref_a <=> $pref_b
                        : defined($pref_a) || -(defined($pref_b)) || 0;
                } grep {
                    $_->primary_for_locale
                } @{ $result->{aliases} };

            $out->{primary_alias} = $primary_alias && $primary_alias->name;
            push @output, $out;
        }
    }

    return \@output;
}

sub _work
{
    my ($self, $work) = @_;

    return {
        name => $work->name,
        id => $work->id,
        gid => $work->gid,
        comment => $work->comment,
        language => $work->language && $work->language->l_name
    };
}

sub autocomplete_place
{
    my ($self, $results, $pager) = @_;

    my $output = _with_primary_alias(
        $results,
        sub { $self->_place(shift->{entity}) }
    );

    push @$output, {
        pages => $pager->last_page,
        current => $pager->current_page
    } if $pager;

    return encode_json ($output);
}

sub _place
{
    my ($self, $place) = @_;

    return {
        name    => $place->name,
        id      => $place->id,
        gid     => $place->gid,
        typeID  => $place->type_id,
        $place->type ? (typeName => $place->type->name) : (),
        $place->area ? (area => $place->area->name) : () };
}

sub _url
{
    my ($self, $url) = @_;

    return {
        url           => $url->pretty_name,
        id            => $url->id,
        gid           => $url->gid,
        edits_pending => $url->edits_pending,
    };
}

sub _artist_credit
{
    my ($self, $ac) = @_;

    return [ map +{
        artist     => $self->_artist( $_->artist ),
        joinphrase => $_->join_phrase,
    }, $ac->all_names ];
}

__PACKAGE__->meta->make_immutable;
no Moose;
1;

=head1 COPYRIGHT

Copyright (C) 2010 MetaBrainz Foundation

This program is free software; you can redistribute it and/or modify
it under the terms of the GNU General Public License as published by
the Free Software Foundation; either version 2 of the License, or
(at your option) any later version.

This program is distributed in the hope that it will be useful,
but WITHOUT ANY WARRANTY; without even the implied warranty of
MERCHANTABILITY or FITNESS FOR A PARTICULAR PURPOSE.  See the
GNU General Public License for more details.

You should have received a copy of the GNU General Public License
along with this program; if not, write to the Free Software
Foundation, Inc., 675 Mass Ave, Cambridge, MA 02139, USA.

=cut<|MERGE_RESOLUTION|>--- conflicted
+++ resolved
@@ -308,14 +308,9 @@
         gid     => $item->gid,
         comment => $item->comment,
         artist  => $item->artist_credit->name,
-<<<<<<< HEAD
-        type    => $item->primary_type_id,
+        typeID  => $item->primary_type_id,
         typeName => $item->type_name,
         firstReleaseDate => $item->first_release_date->format,
-=======
-        typeID  => $item->primary_type_id,
-        $item->primary_type ? (typeName => $item->primary_type->name) : (),
->>>>>>> 0083642b
         secondary_types => [ map { $_->id } $item->all_secondary_types ]
     };
 }
