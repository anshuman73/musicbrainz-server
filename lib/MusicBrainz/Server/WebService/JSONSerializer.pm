--- conflicted
+++ resolved
@@ -92,22 +92,7 @@
     my $json = JSON::Any->new;
 
     my @output;
-<<<<<<< HEAD
     push @output, $self->_release_group($_) for @$results;
-=======
-
-    for my $item (@$results) {
-        push @output, {
-            name => $item->name,
-            id => $item->id,
-            gid => $item->gid,
-            comment => $item->comment,
-            artist => $item->artist_credit->name,
-            type => $item->type_id,
-            $item->type ? (typeName => $item->type->name) : ()
-        };
-    };
->>>>>>> 610d9d6e
 
     push @output, {
         pages => $pager->last_page,
@@ -128,6 +113,7 @@
         comment => $item->comment,
         artist  => $item->artist_credit->name,
         type    => $item->type_id,
+        $item->type ? (typeName => $item->type->name) : ()
     };
 }
 
