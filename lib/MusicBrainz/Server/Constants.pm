--- conflicted
+++ resolved
@@ -104,13 +104,13 @@
 
 Readonly our $EDIT_PUID_DELETE => 113;
 
-<<<<<<< HEAD
 Readonly our $EDIT_HISTORIC_EDIT_RELEASE_NAME       => 201;
 Readonly our $EDIT_HISTORIC_EDIT_TRACKNAME          => 204;
 Readonly our $EDIT_HISTORIC_EDIT_TRACKNUM           => 205;
 Readonly our $EDIT_HISTORIC_ADD_TRACK               => 207;
 Readonly our $EDIT_HISTORIC_MOVE_RELEASE            => 208;
 Readonly our $EDIT_HISTORIC_SAC_TO_MAC              => 209;
+Readonly our $EDIT_HISTORIC_CHANGE_TRACK_ARTIST     => 210;
 Readonly our $EDIT_HISTORIC_REMOVE_TRACK            => 211;
 Readonly our $EDIT_HISTORIC_REMOVE_RELEASE          => 212;
 Readonly our $EDIT_HISTORIC_MAC_TO_SAC              => 213;
@@ -118,10 +118,6 @@
 Readonly our $EDIT_HISTORIC_MERGE_RELEASE           => 223;
 Readonly our $EDIT_HISTORIC_EDIT_RELEASE_ATTRS      => 226;
 Readonly our $EDIT_HISTORIC_EDIT_RELEASE_EVENTS_OLD => 229;
-=======
-Readonly our $EDIT_HISTORIC_EDIT_RELEASE_NAME   => 201;
-Readonly our $EDIT_HISTORIC_CHANGE_TRACK_ARTIST => 210;
->>>>>>> f339821c
 
 =head1 NAME
 
