--- conflicted
+++ resolved
@@ -55,13 +55,8 @@
         $RELATIONSHIP_EDITOR_FLAG $DONT_NAG_FLAG       $WIKI_TRANSCLUSION_FLAG
         $MBID_SUBMITTER_FLAG      $ACCOUNT_ADMIN_FLAG  $LOCATION_EDITOR_FLAG
         $COVERART_FRONT_TYPE      $COVERART_BACK_TYPE  $INSTRUMENT_ROOT_ID
-<<<<<<< HEAD
         $AREA_TYPE_COUNTRY        $REQUIRED_VOTES      %PART_OF_SERIES
-        $ARTIST_ARTIST_COLLABORATION
-=======
-        $AREA_TYPE_COUNTRY        $REQUIRED_VOTES
         $ARTIST_ARTIST_COLLABORATION @FULL_TABLE_LIST
->>>>>>> fff07131
     ),
     @{ _get(qr/^(EDIT|EXPIRE|QUALITY|EDITOR|ELECTION|EMAIL|VOTE|STATUS|ACCESS_SCOPE|SERIES)_/) },
 );
@@ -311,13 +306,13 @@
 Readonly our $SERIES_ORDERING_TYPE_AUTOMATIC => 1;
 Readonly our $SERIES_ORDERING_TYPE_MANUAL => 2;
 
-<<<<<<< HEAD
 Readonly our %PART_OF_SERIES => (
     recording       => 'ea6f0698-6782-30d6-b16d-293081b66774',
     release         => '3fa29f01-8e13-3e49-9b0a-ad212aa2f81d',
     release_group   => '01018437-91d8-36b9-bf89-3f885d53b5bd',
     work            => 'b0d44366-cdf0-3acb-bee6-0f65a77a6ef0',
-=======
+);
+
 Readonly our @FULL_TABLE_LIST => qw(
     artist_rating_raw
     artist_tag_raw
@@ -627,7 +622,6 @@
     statistics.statistic_event
 
     wikidocs.wikidocs_index
->>>>>>> fff07131
 );
 
 =head1 NAME
