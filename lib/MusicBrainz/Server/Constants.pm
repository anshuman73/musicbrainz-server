package MusicBrainz::Server::Constants;

use strict;
use warnings;

use base 'Exporter';

use Readonly;

sub _get
{
    my $re = shift;
    return [
        map { "\$$_" }
        grep { $_ =~ $re }
        keys %MusicBrainz::Server::Constants::
    ];
}

our %EXPORT_TAGS = (
    edit_type     => _get(qr/^EDIT_/),
    expire_action => _get(qr/^EXPIRE_/),
    quality       => _get(qr/^QUALITY_/),
    annotation    => _get(qr/^EDIT_.*_ADD_ANNOTATION/),
    historic      => _get(qr/^EDIT_HISTORIC/)
);

our @EXPORT_OK = (
    qw( $DLABEL_ID $DARTIST_ID $VARTIST_ID $VARTIST_GID ),
    @{ _get(qr/^(EDIT|EXPIRE|QUALITY)_/) },
);

Readonly our $DLABEL_ID => 1;
Readonly our $DARTIST_ID => 2;

Readonly our $VARTIST_GID => '89ad4ac3-39f7-470e-963a-56509c546377';
Readonly our $VARTIST_ID  => 1;

Readonly our $EXPIRE_ACCEPT => 1;
Readonly our $EXPIRE_REJECT => 2;

Readonly our $QUALITY_UNKNOWN        => -1;
Readonly our $QUALITY_UNKNOWN_MAPPED => 1;
Readonly our $QUALITY_LOW            => 0;
Readonly our $QUALITY_NORMAL         => 1;
Readonly our $QUALITY_HIGH           => 2;

Readonly our $EDIT_ARTIST_CREATE => 1;
Readonly our $EDIT_ARTIST_EDIT => 2;
Readonly our $EDIT_ARTIST_DELETE => 3;
Readonly our $EDIT_ARTIST_MERGE => 4;
Readonly our $EDIT_ARTIST_ADD_ANNOTATION => 5;
Readonly our $EDIT_ARTIST_ADD_ALIAS => 6;
Readonly our $EDIT_ARTIST_DELETE_ALIAS => 7;
Readonly our $EDIT_ARTIST_EDIT_ALIAS => 8;

Readonly our $EDIT_LABEL_CREATE => 10;
Readonly our $EDIT_LABEL_EDIT => 11;
Readonly our $EDIT_LABEL_DELETE => 13;
Readonly our $EDIT_LABEL_MERGE => 14;
Readonly our $EDIT_LABEL_ADD_ANNOTATION => 15;
Readonly our $EDIT_LABEL_ADD_ALIAS => 16;
Readonly our $EDIT_LABEL_DELETE_ALIAS => 17;
Readonly our $EDIT_LABEL_EDIT_ALIAS => 18;

Readonly our $EDIT_RELEASEGROUP_CREATE => 20;
Readonly our $EDIT_RELEASEGROUP_DELETE => 23;
Readonly our $EDIT_RELEASEGROUP_MERGE => 24;
Readonly our $EDIT_RELEASEGROUP_EDIT => 21;
Readonly our $EDIT_RELEASEGROUP_ADD_ANNOTATION => 25;

Readonly our $EDIT_RELEASE_EDIT => 32;
Readonly our $EDIT_RELEASE_ADD_ANNOTATION => 35;
Readonly our $EDIT_RELEASE_DELETERELEASELABEL => 36;
Readonly our $EDIT_RELEASE_EDITRELEASELABEL => 37;

Readonly our $EDIT_WORK_EDIT => 42;
Readonly our $EDIT_WORK_ADD_ANNOTATION => 45;
Readonly our $EDIT_WORK_ADD_ALIAS => 46;
Readonly our $EDIT_WORK_DELETE_ALIAS => 47;
Readonly our $EDIT_WORK_EDIT_ALIAS => 48;

Readonly our $EDIT_MEDIUM_CREATE => 51;
Readonly our $EDIT_MEDIUM_EDIT => 52;
Readonly our $EDIT_MEDIUM_DELETE => 53;

Readonly our $EDIT_TRACK_EDIT => 62;

Readonly our $EDIT_RECORDING_EDIT => 72;
Readonly our $EDIT_RECORDING_MERGE => 74;
Readonly our $EDIT_RECORDING_ADD_ANNOTATION => 75;

Readonly our $EDIT_TRACKLIST_CREATE => 81;
Readonly our $EDIT_TRACKLIST_ADDTRACK => 85;
Readonly our $EDIT_TRACKLIST_DELETETRACK => 86;

Readonly our $EDIT_RELATIONSHIP_CREATE => 90;
Readonly our $EDIT_RELATIONSHIP_EDIT => 91;
Readonly our $EDIT_RELATIONSHIP_DELETE => 92;

Readonly our $EDIT_WIKIDOC_CHANGE => 93;

Readonly our $EDIT_URL_EDIT => 101;

Readonly our $EDIT_PUID_DELETE => 113;

Readonly our $EDIT_HISTORIC_EDIT_RELEASE_NAME => 201;
<<<<<<< HEAD
Readonly our $EDIT_HISTORIC_SAC_TO_MAC        => 209;
=======
Readonly our $EDIT_HISTORIC_REMOVE_TRACK      => 211;
>>>>>>> 2a68f060

=head1 NAME

MusicBrainz::Server::Constant - constants used in the database that
have a specific meaning

=head1 DESCRIPTION

Various row IDs have a specific meaning in the database, such as representing
special entities like "Various Artists" and "Deleted Label"

=head1 CONSTANTS

=over 4

=item $DLABEL_ID

Row ID for the Deleted Label entity

=item $VARTIST_ID, $VARTIST_GID

Row ID and GID's for the special artist "Various Artists"

=item $DARTIST_ID

Row ID for the Deleted Artist entity

=back

=head1 COPYRIGHT

Copyright (C) 2009 Oliver Charles

This program is free software; you can redistribute it and/or modify
it under the terms of the GNU General Public License as published by
the Free Software Foundation; either version 2 of the License, or
(at your option) any later version.

This program is distributed in the hope that it will be useful,
but WITHOUT ANY WARRANTY; without even the implied warranty of
MERCHANTABILITY or FITNESS FOR A PARTICULAR PURPOSE.  See the
GNU General Public License for more details.

You should have received a copy of the GNU General Public License
along with this program; if not, write to the Free Software
Foundation, Inc., 675 Mass Ave, Cambridge, MA 02139, USA.

=cut<|MERGE_RESOLUTION|>--- conflicted
+++ resolved
@@ -105,11 +105,8 @@
 Readonly our $EDIT_PUID_DELETE => 113;
 
 Readonly our $EDIT_HISTORIC_EDIT_RELEASE_NAME => 201;
-<<<<<<< HEAD
 Readonly our $EDIT_HISTORIC_SAC_TO_MAC        => 209;
-=======
 Readonly our $EDIT_HISTORIC_REMOVE_TRACK      => 211;
->>>>>>> 2a68f060
 
 =head1 NAME
 
