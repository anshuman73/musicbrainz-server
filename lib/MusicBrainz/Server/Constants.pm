--- conflicted
+++ resolved
@@ -107,7 +107,6 @@
 
 Readonly our $EDIT_PUID_DELETE => 113;
 
-<<<<<<< HEAD
 Readonly our $EDIT_HISTORIC_EDIT_RELEASE_NAME       => 201;
 Readonly our $EDIT_HISTORIC_EDIT_TRACKNAME          => 204;
 Readonly our $EDIT_HISTORIC_EDIT_TRACKNUM           => 205;
@@ -125,13 +124,10 @@
 Readonly our $EDIT_HISTORIC_EDIT_RELEASE_ATTRS      => 226;
 Readonly our $EDIT_HISTORIC_EDIT_RELEASE_EVENTS_OLD => 229;
 Readonly our $EDIT_HISTORIC_ADD_DISCID              => 232;
+Readonly our $EDIT_HISTORIC_REMOVE_LINK_TYPE        => 238;
 Readonly our $EDIT_HISTORIC_EDIT_RELEASE_LANGUAGE   => 244;
 Readonly our $EDIT_HISTORIC_CHANGE_ARTIST_QUALITY   => 252;
 Readonly our $EDIT_HISTORIC_CHANGE_RELEASE_QUALITY  => 263;
-=======
-Readonly our $EDIT_HISTORIC_EDIT_RELEASE_NAME => 201;
-Readonly our $EDIT_HISTORIC_REMOVE_LINK_TYPE  => 238;
->>>>>>> 7e30d0d4
 
 =head1 NAME
 
