package MusicBrainz::Server::Constants;

use strict;
use warnings;

use base 'Exporter';

use Readonly;

sub _get
{
    my $re = shift;
    return [
        map { "\$$_" }
        grep { $_ =~ $re }
        keys %MusicBrainz::Server::Constants::
    ];
}

our %EXPORT_TAGS = (
    edit_type     => _get(qr/^EDIT_/),
    expire_action => _get(qr/^EXPIRE_/),
    quality       => _get(qr/^QUALITY_/),
    annotation    => _get(qr/^EDIT_.*_ADD_ANNOTATION/),
    historic      => _get(qr/^EDIT_HISTORIC/)
);

our @EXPORT_OK = (
    qw( $DLABEL_ID $DARTIST_ID $VARTIST_ID $VARTIST_GID ),
    @{ _get(qr/^(EDIT|EXPIRE|QUALITY)_/) },
);

Readonly our $DLABEL_ID => 1;
Readonly our $DARTIST_ID => 2;

Readonly our $VARTIST_GID => '89ad4ac3-39f7-470e-963a-56509c546377';
Readonly our $VARTIST_ID  => 1;

Readonly our $EXPIRE_ACCEPT => 1;
Readonly our $EXPIRE_REJECT => 2;

Readonly our $QUALITY_UNKNOWN        => -1;
Readonly our $QUALITY_UNKNOWN_MAPPED => 1;
Readonly our $QUALITY_LOW            => 0;
Readonly our $QUALITY_NORMAL         => 1;
Readonly our $QUALITY_HIGH           => 2;

Readonly our $EDIT_ARTIST_CREATE => 1;
Readonly our $EDIT_ARTIST_EDIT => 2;
Readonly our $EDIT_ARTIST_DELETE => 3;
Readonly our $EDIT_ARTIST_MERGE => 4;
Readonly our $EDIT_ARTIST_ADD_ANNOTATION => 5;
Readonly our $EDIT_ARTIST_ADD_ALIAS => 6;
Readonly our $EDIT_ARTIST_DELETE_ALIAS => 7;
Readonly our $EDIT_ARTIST_EDIT_ALIAS => 8;

Readonly our $EDIT_LABEL_CREATE => 10;
Readonly our $EDIT_LABEL_EDIT => 11;
Readonly our $EDIT_LABEL_DELETE => 13;
Readonly our $EDIT_LABEL_MERGE => 14;
Readonly our $EDIT_LABEL_ADD_ANNOTATION => 15;
Readonly our $EDIT_LABEL_ADD_ALIAS => 16;
Readonly our $EDIT_LABEL_DELETE_ALIAS => 17;
Readonly our $EDIT_LABEL_EDIT_ALIAS => 18;

Readonly our $EDIT_RELEASEGROUP_CREATE => 20;
Readonly our $EDIT_RELEASEGROUP_DELETE => 23;
Readonly our $EDIT_RELEASEGROUP_MERGE => 24;
Readonly our $EDIT_RELEASEGROUP_EDIT => 21;
Readonly our $EDIT_RELEASEGROUP_ADD_ANNOTATION => 25;

Readonly our $EDIT_RELEASE_EDIT => 32;
Readonly our $EDIT_RELEASE_ADD_ANNOTATION => 35;
Readonly our $EDIT_RELEASE_DELETERELEASELABEL => 36;
Readonly our $EDIT_RELEASE_EDITRELEASELABEL => 37;

Readonly our $EDIT_WORK_EDIT => 42;
Readonly our $EDIT_WORK_ADD_ANNOTATION => 45;
Readonly our $EDIT_WORK_ADD_ALIAS => 46;
Readonly our $EDIT_WORK_DELETE_ALIAS => 47;
Readonly our $EDIT_WORK_EDIT_ALIAS => 48;

Readonly our $EDIT_MEDIUM_CREATE => 51;
Readonly our $EDIT_MEDIUM_EDIT => 52;
Readonly our $EDIT_MEDIUM_DELETE => 53;

Readonly our $EDIT_TRACK_EDIT => 62;

Readonly our $EDIT_RECORDING_EDIT => 72;
Readonly our $EDIT_RECORDING_MERGE => 74;
Readonly our $EDIT_RECORDING_ADD_ANNOTATION => 75;

Readonly our $EDIT_TRACKLIST_CREATE => 81;
Readonly our $EDIT_TRACKLIST_ADDTRACK => 85;
Readonly our $EDIT_TRACKLIST_DELETETRACK => 86;

Readonly our $EDIT_RELATIONSHIP_CREATE => 90;
Readonly our $EDIT_RELATIONSHIP_EDIT => 91;
Readonly our $EDIT_RELATIONSHIP_DELETE => 92;

Readonly our $EDIT_WIKIDOC_CHANGE => 93;

Readonly our $EDIT_URL_EDIT => 101;

Readonly our $EDIT_PUID_DELETE => 113;

<<<<<<< HEAD
Readonly our $EDIT_HISTORIC_EDIT_RELEASE_NAME       => 201;
Readonly our $EDIT_HISTORIC_EDIT_TRACKNAME          => 204;
Readonly our $EDIT_HISTORIC_EDIT_TRACKNUM           => 205;
Readonly our $EDIT_HISTORIC_MOVE_RELEASE            => 208;
Readonly our $EDIT_HISTORIC_SAC_TO_MAC              => 209;
Readonly our $EDIT_HISTORIC_REMOVE_TRACK            => 211;
Readonly our $EDIT_HISTORIC_REMOVE_RELEASE          => 212;
Readonly our $EDIT_HISTORIC_MAC_TO_SAC              => 213;
Readonly our $EDIT_HISTORIC_MERGE_RELEASE           => 223;
Readonly our $EDIT_HISTORIC_EDIT_RELEASE_ATTRS      => 226;
Readonly our $EDIT_HISTORIC_EDIT_RELEASE_EVENTS_OLD => 229;
=======
Readonly our $EDIT_HISTORIC_EDIT_RELEASE_NAME => 201;
Readonly our $EDIT_HISTORIC_ADD_RELEASE       => 216;
>>>>>>> 239fae59

=head1 NAME

MusicBrainz::Server::Constant - constants used in the database that
have a specific meaning

=head1 DESCRIPTION

Various row IDs have a specific meaning in the database, such as representing
special entities like "Various Artists" and "Deleted Label"

=head1 CONSTANTS

=over 4

=item $DLABEL_ID

Row ID for the Deleted Label entity

=item $VARTIST_ID, $VARTIST_GID

Row ID and GID's for the special artist "Various Artists"

=item $DARTIST_ID

Row ID for the Deleted Artist entity

=back

=head1 COPYRIGHT

Copyright (C) 2009 Oliver Charles

This program is free software; you can redistribute it and/or modify
it under the terms of the GNU General Public License as published by
the Free Software Foundation; either version 2 of the License, or
(at your option) any later version.

This program is distributed in the hope that it will be useful,
but WITHOUT ANY WARRANTY; without even the implied warranty of
MERCHANTABILITY or FITNESS FOR A PARTICULAR PURPOSE.  See the
GNU General Public License for more details.

You should have received a copy of the GNU General Public License
along with this program; if not, write to the Free Software
Foundation, Inc., 675 Mass Ave, Cambridge, MA 02139, USA.

=cut<|MERGE_RESOLUTION|>--- conflicted
+++ resolved
@@ -104,7 +104,6 @@
 
 Readonly our $EDIT_PUID_DELETE => 113;
 
-<<<<<<< HEAD
 Readonly our $EDIT_HISTORIC_EDIT_RELEASE_NAME       => 201;
 Readonly our $EDIT_HISTORIC_EDIT_TRACKNAME          => 204;
 Readonly our $EDIT_HISTORIC_EDIT_TRACKNUM           => 205;
@@ -113,13 +112,10 @@
 Readonly our $EDIT_HISTORIC_REMOVE_TRACK            => 211;
 Readonly our $EDIT_HISTORIC_REMOVE_RELEASE          => 212;
 Readonly our $EDIT_HISTORIC_MAC_TO_SAC              => 213;
+Readonly our $EDIT_HISTORIC_ADD_RELEASE             => 216;
 Readonly our $EDIT_HISTORIC_MERGE_RELEASE           => 223;
 Readonly our $EDIT_HISTORIC_EDIT_RELEASE_ATTRS      => 226;
 Readonly our $EDIT_HISTORIC_EDIT_RELEASE_EVENTS_OLD => 229;
-=======
-Readonly our $EDIT_HISTORIC_EDIT_RELEASE_NAME => 201;
-Readonly our $EDIT_HISTORIC_ADD_RELEASE       => 216;
->>>>>>> 239fae59
 
 =head1 NAME
 
