package MusicBrainz::Server::Constants;

use strict;
use warnings;

use base 'Exporter';

use Readonly;

sub _get
{
    my $re = shift;
    return [
        map { "\$$_" }
        grep { $_ =~ $re }
        keys %MusicBrainz::Server::Constants::
    ];
}

our %EXPORT_TAGS = (
    edit_type       => _get(qr/^EDIT_/),
    expire_action   => _get(qr/^EXPIRE_/),
    quality         => _get(qr/^QUALITY_/),
    annotation      => _get(qr/^EDIT_.*_ADD_ANNOTATION/),
    historic        => _get(qr/^EDIT_HISTORIC/),
    editor          => _get(qr/^EDITOR_/),
    vote            => _get(qr/^VOTE_/),
    edit_status     => _get(qr/^STATUS_/),
    privileges      => [
        qw( $AUTO_EDITOR_FLAG         $BOT_FLAG           $UNTRUSTED_FLAG
            $RELATIONSHIP_EDITOR_FLAG $DONT_NAG_FLAG      $WIKI_TRANSCLUSION_FLAG
            $MBID_SUBMITTER_FLAG      $ACCOUNT_ADMIN_FLAG )
    ],
    election_status => [
        qw( $ELECTION_SECONDER_1 $ELECTION_SECONDER_2 $ELECTION_OPEN
            $ELECTION_ACCEPTED   $ELECTION_REJECTED   $ELECTION_CANCELLED )
    ],
    election_vote => [
        qw( $ELECTION_VOTE_YES $ELECTION_VOTE_NO $ELECTION_VOTE_ABSTAIN )
    ],
    vote => [
        qw( $VOTE_NO $VOTE_ABSTAIN $VOTE_YES $VOTE_APPROVE )
    ],
    email_addresses => [
        qw( $EMAIL_NOREPLY_ADDRESS $EMAIL_SUPPORT_ADDRESS )
    ],
);

our @EXPORT_OK = (
    qw( $DLABEL_ID $DARTIST_ID $VARTIST_ID $VARTIST_GID
        $AUTO_EDITOR_FLAG         $BOT_FLAG           $UNTRUSTED_FLAG
        $RELATIONSHIP_EDITOR_FLAG $DONT_NAG_FLAG      $WIKI_TRANSCLUSION_FLAG
<<<<<<< HEAD
        $MBID_SUBMITTER_FLAG      $ACCOUNT_ADMIN_FLAG
        $COVERART_FRONT_TYPE      $COVERART_BACK_TYPE ),
=======
        $MBID_SUBMITTER_FLAG      $ACCOUNT_ADMIN_FLAG 
        $COVERART_FRONT_TYPE      $COVERART_BACK_TYPE  $INSTRUMENT_ROOT_ID ),
>>>>>>> bd949ec7
    @{ _get(qr/^(EDIT|EXPIRE|QUALITY|EDITOR|ELECTION|EMAIL|VOTE|STATUS)_/) },
);

Readonly our $DLABEL_ID => 1;
Readonly our $DARTIST_ID => 2;

Readonly our $VARTIST_GID => '89ad4ac3-39f7-470e-963a-56509c546377';
Readonly our $VARTIST_ID  => 1;

Readonly our $EXPIRE_ACCEPT => 1;
Readonly our $EXPIRE_REJECT => 2;

Readonly our $EDITOR_ANONYMOUS => 1;
Readonly our $EDITOR_FREEDB => 2;
Readonly our $EDITOR_MODBOT => 4;

Readonly our $QUALITY_UNKNOWN        => -1;
Readonly our $QUALITY_UNKNOWN_MAPPED => 1;
Readonly our $QUALITY_LOW            => 0;
Readonly our $QUALITY_NORMAL         => 1;
Readonly our $QUALITY_HIGH           => 2;

Readonly our $EDIT_ARTIST_CREATE => 1;
Readonly our $EDIT_ARTIST_EDIT => 2;
Readonly our $EDIT_ARTIST_DELETE => 3;
Readonly our $EDIT_ARTIST_MERGE => 4;
Readonly our $EDIT_ARTIST_ADD_ANNOTATION => 5;
Readonly our $EDIT_ARTIST_ADD_ALIAS => 6;
Readonly our $EDIT_ARTIST_DELETE_ALIAS => 7;
Readonly our $EDIT_ARTIST_EDIT_ALIAS => 8;
Readonly our $EDIT_ARTIST_EDITCREDIT => 9;

Readonly our $EDIT_LABEL_CREATE => 10;
Readonly our $EDIT_LABEL_EDIT => 11;
Readonly our $EDIT_LABEL_DELETE => 13;
Readonly our $EDIT_LABEL_MERGE => 14;
Readonly our $EDIT_LABEL_ADD_ANNOTATION => 15;
Readonly our $EDIT_LABEL_ADD_ALIAS => 16;
Readonly our $EDIT_LABEL_DELETE_ALIAS => 17;
Readonly our $EDIT_LABEL_EDIT_ALIAS => 18;

Readonly our $EDIT_RELEASEGROUP_CREATE => 20;
Readonly our $EDIT_RELEASEGROUP_DELETE => 23;
Readonly our $EDIT_RELEASEGROUP_MERGE => 24;
Readonly our $EDIT_RELEASEGROUP_EDIT => 21;
Readonly our $EDIT_RELEASEGROUP_ADD_ANNOTATION => 25;

Readonly our $EDIT_RELEASE_CREATE => 31;
Readonly our $EDIT_RELEASE_EDIT => 32;
Readonly our $EDIT_RELEASE_MOVE => 33;
Readonly our $EDIT_RELEASE_ADDRELEASELABEL => 34;
Readonly our $EDIT_RELEASE_ADD_ANNOTATION => 35;
Readonly our $EDIT_RELEASE_DELETERELEASELABEL => 36;
Readonly our $EDIT_RELEASE_EDITRELEASELABEL => 37;
Readonly our $EDIT_RELEASE_CHANGE_QUALITY => 38;
Readonly our $EDIT_RELEASE_EDIT_BARCODES => 39;
Readonly our $EDIT_RELEASE_DELETE => 310;
Readonly our $EDIT_RELEASE_MERGE => 311;
Readonly our $EDIT_RELEASE_ARTIST => 312;
Readonly our $EDIT_RELEASE_REORDER_MEDIUMS => 313;
Readonly our $EDIT_RELEASE_ADD_COVER_ART => 314;
Readonly our $EDIT_RELEASE_REMOVE_COVER_ART => 315;
Readonly our $EDIT_RELEASE_EDIT_COVER_ART => 316;
Readonly our $EDIT_RELEASE_REORDER_COVER_ART => 317;

Readonly our $EDIT_WORK_CREATE => 41;
Readonly our $EDIT_WORK_EDIT => 42;
Readonly our $EDIT_WORK_DELETE => 43;
Readonly our $EDIT_WORK_MERGE => 44;
Readonly our $EDIT_WORK_ADD_ANNOTATION => 45;
Readonly our $EDIT_WORK_ADD_ALIAS => 46;
Readonly our $EDIT_WORK_DELETE_ALIAS => 47;
Readonly our $EDIT_WORK_EDIT_ALIAS => 48;
Readonly our $EDIT_WORK_ADD_ISWCS => 49;
Readonly our $EDIT_WORK_REMOVE_ISWC => 410;

Readonly our $EDIT_MEDIUM_CREATE => 51;
Readonly our $EDIT_MEDIUM_EDIT => 52;
Readonly our $EDIT_MEDIUM_DELETE => 53;
Readonly our $EDIT_MEDIUM_REMOVE_DISCID => 54;
Readonly our $EDIT_MEDIUM_ADD_DISCID => 55;
Readonly our $EDIT_MEDIUM_MOVE_DISCID => 56;
Readonly our $EDIT_SET_TRACK_LENGTHS => 58;

Readonly our $EDIT_RECORDING_CREATE => 71;
Readonly our $EDIT_RECORDING_EDIT => 72;
Readonly our $EDIT_RECORDING_DELETE => 73;
Readonly our $EDIT_RECORDING_MERGE => 74;
Readonly our $EDIT_RECORDING_ADD_ANNOTATION => 75;
Readonly our $EDIT_RECORDING_ADD_ISRCS => 76;
Readonly our $EDIT_RECORDING_ADD_PUIDS => 77;
Readonly our $EDIT_RECORDING_REMOVE_ISRC => 78;

Readonly our $EDIT_RELATIONSHIP_CREATE => 90;
Readonly our $EDIT_RELATIONSHIP_EDIT => 91;
Readonly our $EDIT_RELATIONSHIP_DELETE => 92;
Readonly our $EDIT_RELATIONSHIP_REMOVE_LINK_TYPE => 93;
Readonly our $EDIT_RELATIONSHIP_REMOVE_LINK_ATTRIBUTE => 94;
Readonly our $EDIT_RELATIONSHIP_EDIT_LINK_TYPE => 95;
Readonly our $EDIT_RELATIONSHIP_ADD_TYPE => 96;
Readonly our $EDIT_RELATIONSHIP_ATTRIBUTE => 97;
Readonly our $EDIT_RELATIONSHIP_ADD_ATTRIBUTE => 98;

Readonly our $EDIT_WIKIDOC_CHANGE => 120;

Readonly our $EDIT_URL_EDIT => 101;

Readonly our $EDIT_PUID_DELETE => 113;

Readonly our $EDIT_HISTORIC_EDIT_RELEASE_NAME       => 201;
Readonly our $EDIT_HISTORIC_EDIT_TRACKNAME          => 204;
Readonly our $EDIT_HISTORIC_EDIT_TRACKNUM           => 205;
Readonly our $EDIT_HISTORIC_ADD_TRACK               => 207;
Readonly our $EDIT_HISTORIC_MOVE_RELEASE            => 208;
Readonly our $EDIT_HISTORIC_SAC_TO_MAC              => 209;
Readonly our $EDIT_HISTORIC_CHANGE_TRACK_ARTIST     => 210;
Readonly our $EDIT_HISTORIC_REMOVE_TRACK            => 211;
Readonly our $EDIT_HISTORIC_REMOVE_RELEASE          => 212;
Readonly our $EDIT_HISTORIC_MAC_TO_SAC              => 213;
Readonly our $EDIT_HISTORIC_ADD_RELEASE             => 216;
Readonly our $EDIT_HISTORIC_ADD_TRACK_KV            => 218;
Readonly our $EDIT_HISTORIC_REMOVE_DISCID           => 220;
Readonly our $EDIT_HISTORIC_MOVE_DISCID             => 221;
Readonly our $EDIT_HISTORIC_MERGE_RELEASE           => 223;
Readonly our $EDIT_HISTORIC_REMOVE_RELEASES         => 224;
Readonly our $EDIT_HISTORIC_MERGE_RELEASE_MAC       => 225;
Readonly our $EDIT_HISTORIC_EDIT_RELEASE_ATTRS      => 226;
Readonly our $EDIT_HISTORIC_EDIT_RELEASE_EVENTS_OLD => 229;
Readonly our $EDIT_HISTORIC_ADD_RELEASE_ANNOTATION  => 231;
Readonly our $EDIT_HISTORIC_ADD_DISCID              => 232;
Readonly our $EDIT_HISTORIC_ADD_LINK                => 233;
Readonly our $EDIT_HISTORIC_EDIT_LINK               => 234;
Readonly our $EDIT_HISTORIC_REMOVE_LINK             => 235;
Readonly our $EDIT_HISTORIC_EDIT_LINK_TYPE          => 237;
Readonly our $EDIT_HISTORIC_REMOVE_LINK_TYPE        => 238;
Readonly our $EDIT_HISTORIC_REMOVE_LINK_ATTR        => 243;
Readonly our $EDIT_HISTORIC_EDIT_RELEASE_LANGUAGE   => 244;
Readonly our $EDIT_HISTORIC_EDIT_TRACK_LENGTH       => 245;
Readonly our $EDIT_HISTORIC_REMOVE_PUID             => 246;
Readonly our $EDIT_HISTORIC_ADD_RELEASE_EVENTS      => 249;
Readonly our $EDIT_HISTORIC_EDIT_RELEASE_EVENTS     => 250;
Readonly our $EDIT_HISTORIC_REMOVE_RELEASE_EVENTS   => 251;
Readonly our $EDIT_HISTORIC_CHANGE_ARTIST_QUALITY   => 252;
Readonly our $EDIT_HISTORIC_SET_TRACK_LENGTHS_FROM_CDTOC => 253;
Readonly our $EDIT_HISTORIC_REMOVE_LABEL_ALIAS      => 262;
Readonly our $EDIT_HISTORIC_CHANGE_RELEASE_QUALITY  => 263;
Readonly our $EDIT_HISTORIC_CHANGE_RELEASE_GROUP    => 273;

Readonly our $ELECTION_SECONDER_1 => 1;
Readonly our $ELECTION_SECONDER_2 => 2;
Readonly our $ELECTION_OPEN       => 3;
Readonly our $ELECTION_ACCEPTED   => 4;
Readonly our $ELECTION_REJECTED   => 5;
Readonly our $ELECTION_CANCELLED  => 6;

Readonly our $EMAIL_NOREPLY_ADDRESS => 'MusicBrainz Server <noreply@musicbrainz.org>';
Readonly our $EMAIL_SUPPORT_ADDRESS => 'MusicBrainz <support@musicbrainz.org>';

Readonly our $VOTE_ABSTAIN => -1;
Readonly our $VOTE_NO      =>  0;
Readonly our $VOTE_YES     =>  1;
Readonly our $VOTE_APPROVE =>  2;

Readonly our $STATUS_OPEN         => 1;
Readonly our $STATUS_APPLIED      => 2;
Readonly our $STATUS_FAILEDVOTE   => 3;
Readonly our $STATUS_FAILEDDEP    => 4;
Readonly our $STATUS_ERROR        => 5;
Readonly our $STATUS_FAILEDPREREQ => 6;
Readonly our $STATUS_NOVOTES      => 7;
Readonly our $STATUS_TOBEDELETED  => 8;
Readonly our $STATUS_DELETED      => 9;

Readonly our $AUTO_EDITOR_FLAG         => 1;
Readonly our $BOT_FLAG                 => 2;
Readonly our $UNTRUSTED_FLAG           => 4;
Readonly our $RELATIONSHIP_EDITOR_FLAG => 8;
Readonly our $DONT_NAG_FLAG            => 16;
Readonly our $WIKI_TRANSCLUSION_FLAG   => 32;
Readonly our $MBID_SUBMITTER_FLAG      => 64;
Readonly our $ACCOUNT_ADMIN_FLAG       => 128;

Readonly our $ELECTION_VOTE_NO      => -1;
Readonly our $ELECTION_VOTE_ABSTAIN => 0;
Readonly our $ELECTION_VOTE_YES     => 1;

Readonly our $COVERART_FRONT_TYPE   => 2;
Readonly our $COVERART_BACK_TYPE   => 3;

Readonly our $INSTRUMENT_ROOT_ID => 14;

=head1 NAME

MusicBrainz::Server::Constant - constants used in the database that
have a specific meaning

=head1 DESCRIPTION

Various row IDs have a specific meaning in the database, such as representing
special entities like "Various Artists" and "Deleted Label"

=head1 CONSTANTS

=over 4

=item $DLABEL_ID

Row ID for the Deleted Label entity

=item $VARTIST_ID, $VARTIST_GID

Row ID and GID's for the special artist "Various Artists"

=item $DARTIST_ID

Row ID for the Deleted Artist entity

=back

=head1 COPYRIGHT

Copyright (C) 2009 Oliver Charles

This program is free software; you can redistribute it and/or modify
it under the terms of the GNU General Public License as published by
the Free Software Foundation; either version 2 of the License, or
(at your option) any later version.

This program is distributed in the hope that it will be useful,
but WITHOUT ANY WARRANTY; without even the implied warranty of
MERCHANTABILITY or FITNESS FOR A PARTICULAR PURPOSE.  See the
GNU General Public License for more details.

You should have received a copy of the GNU General Public License
along with this program; if not, write to the Free Software
Foundation, Inc., 675 Mass Ave, Cambridge, MA 02139, USA.

=cut<|MERGE_RESOLUTION|>--- conflicted
+++ resolved
@@ -50,13 +50,8 @@
     qw( $DLABEL_ID $DARTIST_ID $VARTIST_ID $VARTIST_GID
         $AUTO_EDITOR_FLAG         $BOT_FLAG           $UNTRUSTED_FLAG
         $RELATIONSHIP_EDITOR_FLAG $DONT_NAG_FLAG      $WIKI_TRANSCLUSION_FLAG
-<<<<<<< HEAD
         $MBID_SUBMITTER_FLAG      $ACCOUNT_ADMIN_FLAG
-        $COVERART_FRONT_TYPE      $COVERART_BACK_TYPE ),
-=======
-        $MBID_SUBMITTER_FLAG      $ACCOUNT_ADMIN_FLAG 
         $COVERART_FRONT_TYPE      $COVERART_BACK_TYPE  $INSTRUMENT_ROOT_ID ),
->>>>>>> bd949ec7
     @{ _get(qr/^(EDIT|EXPIRE|QUALITY|EDITOR|ELECTION|EMAIL|VOTE|STATUS)_/) },
 );
 
