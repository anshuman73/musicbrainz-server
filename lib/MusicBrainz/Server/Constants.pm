--- conflicted
+++ resolved
@@ -136,11 +136,8 @@
 Readonly our $EDIT_HISTORIC_REMOVE_LINK_TYPE        => 238;
 Readonly our $EDIT_HISTORIC_REMOVE_LINK_ATTR        => 243;
 Readonly our $EDIT_HISTORIC_EDIT_RELEASE_LANGUAGE   => 244;
-<<<<<<< HEAD
 Readonly our $EDIT_HISTORIC_REMOVE_PUID             => 246;
-=======
 Readonly our $EDIT_HISTORIC_ADD_RELEASE_EVENTS      => 249;
->>>>>>> 6e7161dd
 Readonly our $EDIT_HISTORIC_CHANGE_ARTIST_QUALITY   => 252;
 Readonly our $EDIT_HISTORIC_CHANGE_RELEASE_QUALITY  => 263;
 Readonly our $EDIT_HISTORIC_CHANGE_RELEASE_GROUP    => 273;
