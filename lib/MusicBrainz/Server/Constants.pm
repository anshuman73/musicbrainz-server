--- conflicted
+++ resolved
@@ -44,7 +44,6 @@
 );
 
 our @EXPORT_OK = (
-<<<<<<< HEAD
     (uniq map { @$_ } values %EXPORT_TAGS),
     qw(
         $DLABEL_ID $DARTIST_ID $VARTIST_ID $VARTIST_GID
@@ -58,22 +57,9 @@
         %PART_OF_SERIES
         $SERIES_ORDERING_TYPE_AUTOMATIC $SERIES_ORDERING_TYPE_MANUAL
         $SERIES_ORDERING_ATTRIBUTE
+        $MAX_INITIAL_MEDIUMS
         @FULL_TABLE_LIST
         %ENTITIES entities_with
-=======
-    qw( $DLABEL_ID $DARTIST_ID $VARTIST_ID $VARTIST_GID
-        $AUTO_EDITOR_FLAG         $BOT_FLAG            $UNTRUSTED_FLAG
-        $RELATIONSHIP_EDITOR_FLAG $DONT_NAG_FLAG       $WIKI_TRANSCLUSION_FLAG
-        $MBID_SUBMITTER_FLAG      $ACCOUNT_ADMIN_FLAG  $LOCATION_EDITOR_FLAG
-        $BANNER_EDITOR_FLAG
-        $COVERART_FRONT_TYPE      $COVERART_BACK_TYPE
-        $AREA_TYPE_COUNTRY        $AREA_TYPE_CITY
-        $INSTRUMENT_ROOT_ID       $VOCAL_ROOT_ID       $REQUIRED_VOTES $OPEN_EDIT_DURATION
-        $EDIT_COUNT_LIMIT
-        %PART_OF_SERIES           $ARTIST_ARTIST_COLLABORATION
-        $MAX_INITIAL_MEDIUMS
-        @FULL_TABLE_LIST          %ENTITIES            entities_with
->>>>>>> 9484040a
     ),
 );
 
