package MusicBrainz::Server::View::Default;

use strict;
use base 'Catalyst::View::TT';
use DBDefs;
use MRO::Compat;
use Digest::MD5 qw( md5_hex );
use MusicBrainz::Server::Translation;

__PACKAGE__->config(TEMPLATE_EXTENSION => '.tt');

sub process
{
    my $self = shift;
    my $c = $_[0];

<<<<<<< HEAD
    MusicBrainz::Server::Translation->instance->_set_language();
    my $ret = $self->next::method(@_);
    MusicBrainz::Server::Translation->instance->_unset_language();
    $ret or return 0;
=======

    $self->next::method(@_) or return 0;
>>>>>>> b326dad0

    return 1 unless &DBDefs::USE_ETAGS;

    my $method = $c->request->method;
    return 1
        if $method ne 'GET' and $method ne 'HEAD' or
            $c->stash->{nocache};    # disable caching explicitely

    my $body = $c->response->body;
    if ($body) {
        utf8::encode($body)
            if utf8::is_utf8($body);
        $c->response->headers->etag(md5_hex($body));
    }

    return 1;
}

1;<|MERGE_RESOLUTION|>--- conflicted
+++ resolved
@@ -14,15 +14,8 @@
     my $self = shift;
     my $c = $_[0];
 
-<<<<<<< HEAD
-    MusicBrainz::Server::Translation->instance->_set_language();
-    my $ret = $self->next::method(@_);
-    MusicBrainz::Server::Translation->instance->_unset_language();
-    $ret or return 0;
-=======
 
     $self->next::method(@_) or return 0;
->>>>>>> b326dad0
 
     return 1 unless &DBDefs::USE_ETAGS;
 
