--- conflicted
+++ resolved
@@ -147,20 +147,12 @@
 
 has 'entity0_cardinality' => (
     is => 'rw',
-<<<<<<< HEAD
-    isa => 'Int',
-=======
     isa => 'Int'
->>>>>>> 5d11fef3
 );
 
 has 'entity1_cardinality' => (
     is => 'rw',
-<<<<<<< HEAD
-    isa => 'Int',
-=======
     isa => 'Int'
->>>>>>> 5d11fef3
 );
 
 __PACKAGE__->meta->make_immutable;
