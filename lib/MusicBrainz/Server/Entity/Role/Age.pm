package MusicBrainz::Server::Entity::Role::Age;
use Moose::Role;
use MusicBrainz::Server::Entity::Types;
use MusicBrainz::Server::Entity::PartialDate;
use Date::Calc qw(N_Delta_YMD Today);
use DateTime;
use List::AllUtils qw( any first_index min pairwise );

has 'begin_date' => (
    is => 'rw',
    isa => 'PartialDate',
    lazy => 1,
    default => sub { MusicBrainz::Server::Entity::PartialDate->new() },
);

has 'end_date' => (
    is => 'rw',
    isa => 'PartialDate',
    lazy => 1,
    default => sub { MusicBrainz::Server::Entity::PartialDate->new() },
);

has 'ended' => (
    is => 'rw',
    isa => 'Bool',
);

<<<<<<< HEAD
sub period {
    my $self = shift;
    return {
        begin_date => $self->begin_date,
        end_date => $self->end_date,
        ended => $self->ended
    };
}

our $mock_now;

=======
>>>>>>> dc8d3169
sub _YMD
{
    my ($self, $partial) = @_;

    my $month = $partial->month ? $partial->month : 1;
    my $day = $partial->day ? $partial->day : 1;

    return ($partial->year, $month, $day);
}

sub has_age
{
    my ($self) = @_;

    # If there is no begin date, there is no age.
    my @begin_comp = $self->begin_date->defined_run or return 0;

    # Only compute ages when the begin date is AD
    return 0 if $self->begin_date->year < 0;

    # The begin date must be before now().
    return 0
        if DateTime->compare(
            DateTime->now,
            DateTime->new(
                year  => $self->begin_date->year,
                month => $self->begin_date->month // 1,
                day   => $self->begin_date->day // 1
            )
        ) == -1;

    # If there is no end date, then the end date is now() (so there is an age).
    my @end_comp = $self->end_date->defined_run or return 1;

    # Shrink @begin_comp and @end_comp to the same size
    my $shortest_run = min(scalar(@begin_comp) - 1, scalar(@end_comp) - 1);
    @begin_comp = @begin_comp[0..$shortest_run];
    @end_comp = @end_comp[0..$shortest_run];

    # Compare all elements that are defined in both @begin_comp and
    # @end_comp to determine if @end_comp is greater than @begin_comp.
    my @comparisons = pairwise { $a <=> $b } @begin_comp, @end_comp;

    my ($LT, $EQ, $GT) = (-1, 0, 1);
    my $first_begin_gt_end = first_index { $_ == $GT } @comparisons;
    my $first_end_gt_begin = first_index { $_ == $LT } @comparisons;

    return
        # An end date component is greater than a begin date component and...
        $first_end_gt_begin > -1 &&
        (
            # No begin date component is greater than end date components or...
            $first_begin_gt_end == -1 ||
            # The first begin date component greater than the end date component
            # is after the first end date component greater than the begin date
            $first_begin_gt_end > $first_end_gt_begin
        );
}

sub age
{
    my ($self) = @_;

    return unless $self->has_age;

    my $begin = $self->begin_date;
    my $end = $self->end_date;

    my @end_YMD = $end->is_empty ? Today : $self->_YMD ($end);
    my ($y, $m, $d) = N_Delta_YMD ($self->_YMD ($begin), @end_YMD);

    return ($y, $m, $d);
}



no Moose::Role;
1;

=head1 COPYRIGHT

Copyright (C) 2009 Kuno Woudt

This program is free software; you can redistribute it and/or modify
it under the terms of the GNU General Public License as published by
the Free Software Foundation; either version 2 of the License, or
(at your option) any later version.

This program is distributed in the hope that it will be useful,
but WITHOUT ANY WARRANTY; without even the implied warranty of
MERCHANTABILITY or FITNESS FOR A PARTICULAR PURPOSE.  See the
GNU General Public License for more details.

You should have received a copy of the GNU General Public License
along with this program; if not, write to the Free Software
Foundation, Inc., 675 Mass Ave, Cambridge, MA 02139, USA.

=cut
<|MERGE_RESOLUTION|>--- conflicted
+++ resolved
@@ -25,7 +25,6 @@
     isa => 'Bool',
 );
 
-<<<<<<< HEAD
 sub period {
     my $self = shift;
     return {
@@ -35,10 +34,6 @@
     };
 }
 
-our $mock_now;
-
-=======
->>>>>>> dc8d3169
 sub _YMD
 {
     my ($self, $partial) = @_;
