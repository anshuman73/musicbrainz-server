--- conflicted
+++ resolved
@@ -99,7 +99,6 @@
     }
 );
 
-<<<<<<< HEAD
 sub appearances {
     my $self = shift;
     my @rels = @{ $self->relationships_by_type('recording') };
@@ -112,11 +111,10 @@
     }
 
     return \%groups;
-=======
+
 sub sorted_attributes {
     my $self = shift;
     sort_by { $_->type->l_name } sort_by { $_->l_value } $self->all_attributes;
->>>>>>> cb191ee1
 }
 
 __PACKAGE__->meta->make_immutable;
