package MusicBrainz::Server::Entity::ArtistCredit;
use Moose;

use MusicBrainz::Server::Entity::Types;
use aliased 'MusicBrainz::Server::Entity::Artist';
use aliased 'MusicBrainz::Server::Entity::ArtistCreditName';

use overload
    '==' => \&is_equal,
<<<<<<< HEAD
    '!=' => \&is_different;
=======
    '!=' => \&is_different,
    fallback => 1;
>>>>>>> 8bd335f0

extends 'MusicBrainz::Server::Entity';

has 'names' => (
    is => 'rw',
    isa => 'ArrayRef[ArtistCreditName]',
    default => sub { [] },
    traits => [ 'Array' ],
    handles => {
        add_name => 'push',
        clear_names => 'clear',
        all_names => 'elements',
        name_count => 'count',
    }
);

has 'artist_count' => (
    is => 'rw',
    isa => 'Int'
);

sub is_equal {
    my ($a, $b) = @_;
    return 0 unless
        (defined($a) && defined($b)) &&
        (ref($a) eq ref($b)) &&
        ($a->name_count == $b->name_count);

    for my $i (0 .. ($a->name_count - 1)) {
        my ($an, $bn) = ($a->names->[$i], $b->names->[$i]);
        return 0 unless
            ($an->name eq $bn->name) &&
<<<<<<< HEAD
            ($an->join_phrase || '' eq $bn->join_phrase || '') &&
=======
            (($an->join_phrase || '') eq ($bn->join_phrase || '')) &&
>>>>>>> 8bd335f0
            ($an->artist_id == $bn->artist_id);
    }

    return 1;
}

sub is_different { !is_equal(@_) }

sub name
{
    my ($self) = @_;
    my $result = '';
    foreach my $name (@{$self->names}) {
        $result .= $name->name;
        $result .= $name->join_phrase if $name->join_phrase;
    }
    return $result;
}

sub from_artist
{
    my ($class, $artist) = @_;
    return $class->new(
        names => [
            ArtistCreditName->new(
                artist => $artist,
                artist_id => $artist->id,
                name      => $artist->name
            )
        ]
    );
}

sub from_array
{
    my ($class, @ac) = @_;

    my $ret = $class->new;

    @ac = @{ $ac[0] } if ref $ac[0];

    while (@ac)
    {
        my $artist = shift @ac;

        next unless $artist && $artist->{name};

        my %initname = ( name => $artist->{name} );

        $initname{join_phrase} = $artist->{join_phrase} if $artist->{join_phrase};
        if ($artist->{artist})
        {
            if (blessed ($artist->{artist}))
            {
                $initname{artist} = $artist->{artist};
            }
            else
            {
                $initname{artist_id} = $artist->{artist}->{id} if $artist->{artist}->{id};
                delete $artist->{artist}->{id} unless $artist->{artist}->{id};
                delete $artist->{artist}->{gid} unless $artist->{artist}->{gid};

                $initname{artist} = Artist->new( %{ $artist->{artist} } );
            }
        }

        $ret->add_name( ArtistCreditName->new(%initname) );
    }

    return $ret;
}

__PACKAGE__->meta->make_immutable;
no Moose;
1;

=head1 COPYRIGHT

Copyright (C) 2009 Lukas Lalinsky
Copyright (C) 2011 MetaBrainz Foundation

This program is free software; you can redistribute it and/or modify
it under the terms of the GNU General Public License as published by
the Free Software Foundation; either version 2 of the License, or
(at your option) any later version.

This program is distributed in the hope that it will be useful,
but WITHOUT ANY WARRANTY; without even the implied warranty of
MERCHANTABILITY or FITNESS FOR A PARTICULAR PURPOSE.  See the
GNU General Public License for more details.

You should have received a copy of the GNU General Public License
along with this program; if not, write to the Free Software
Foundation, Inc., 675 Mass Ave, Cambridge, MA 02139, USA.

=cut<|MERGE_RESOLUTION|>--- conflicted
+++ resolved
@@ -7,12 +7,8 @@
 
 use overload
     '==' => \&is_equal,
-<<<<<<< HEAD
-    '!=' => \&is_different;
-=======
     '!=' => \&is_different,
     fallback => 1;
->>>>>>> 8bd335f0
 
 extends 'MusicBrainz::Server::Entity';
 
@@ -45,11 +41,7 @@
         my ($an, $bn) = ($a->names->[$i], $b->names->[$i]);
         return 0 unless
             ($an->name eq $bn->name) &&
-<<<<<<< HEAD
-            ($an->join_phrase || '' eq $bn->join_phrase || '') &&
-=======
             (($an->join_phrase || '') eq ($bn->join_phrase || '')) &&
->>>>>>> 8bd335f0
             ($an->artist_id == $bn->artist_id);
     }
 
