--- conflicted
+++ resolved
@@ -208,14 +208,10 @@
 
     my $replace_attrs = sub {
         my ($name, $alt) = @_;
-<<<<<<< HEAD
 
         return "{$name}" if $name eq "entity0" || $name eq "entity1";
 
-        delete $extra_attrs{$name};
-=======
         delete $extra_attrs{$name} unless $type_is_orderable;
->>>>>>> 1f7841bd
         if (!$alt) {
             return '' unless exists $attrs{$name};
             return comma_list(@{ $attrs{$name} });
