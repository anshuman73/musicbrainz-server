package MusicBrainz::Server::Entity::WorkAttributeType;
use Moose;

extends 'MusicBrainz::Server::Entity';

use MusicBrainz::Server::Translation qw( lp );

has name => (
    isa => 'Str',
    is => 'ro',
    required => 1
);

has comment => (
    isa => 'Str',
    is => 'ro',
    required => 1
);

<<<<<<< HEAD
has 'child_order' => (
    is => 'rw',
    isa => 'Int',
);

has 'parent_id' => (
    is => 'rw',
    isa => 'Int',
);

has 'parent' => (
    is => 'rw',
    isa => 'WorkAttributeType',
);

has 'children' => (
    is => 'rw',
    isa => 'ArrayRef[WorkAttributeType]',
    lazy => 1,
    default => sub { [] },
    traits => [ 'Array' ],
    handles => {
        all_children => 'elements',
        add_child => 'push',
        clear_children => 'clear'
    }
);

has 'description' => (
    is => 'rw',
    isa => 'Str',
);
=======
sub l_name {
    my $self = shift;
    return lp($self->name, 'work_attribute_type')
}
>>>>>>> 2f22704d

__PACKAGE__->meta->make_immutable;
1;<|MERGE_RESOLUTION|>--- conflicted
+++ resolved
@@ -17,7 +17,6 @@
     required => 1
 );
 
-<<<<<<< HEAD
 has 'child_order' => (
     is => 'rw',
     isa => 'Int',
@@ -50,12 +49,11 @@
     is => 'rw',
     isa => 'Str',
 );
-=======
+
 sub l_name {
     my $self = shift;
     return lp($self->name, 'work_attribute_type')
 }
->>>>>>> 2f22704d
 
 __PACKAGE__->meta->make_immutable;
 1;