{
  "name": "musicbrainz-server",
  "version": "0.0.0",
  "dependencies": {
    "aclass": {
      "version": "0.5.1",
      "from": "aclass@0.5.1",
      "resolved": "https://registry.npmjs.org/aclass/-/aclass-0.5.1.tgz"
    },
    "balanced-match": {
      "version": "0.2.0",
      "from": "balanced-match@0.2.0",
      "resolved": "https://registry.npmjs.org/balanced-match/-/balanced-match-0.2.0.tgz"
    },
    "envify": {
      "version": "3.4.0",
      "from": "envify@>=3.4.0 <4.0.0",
      "resolved": "https://registry.npmjs.org/envify/-/envify-3.4.0.tgz",
      "dependencies": {
        "jstransform": {
          "version": "10.1.0",
          "from": "jstransform@>=10.0.1 <11.0.0",
          "resolved": "https://registry.npmjs.org/jstransform/-/jstransform-10.1.0.tgz",
          "dependencies": {
            "base62": {
              "version": "0.1.1",
              "from": "base62@0.1.1",
              "resolved": "https://registry.npmjs.org/base62/-/base62-0.1.1.tgz"
            },
            "esprima-fb": {
              "version": "13001.1001.0-dev-harmony-fb",
              "from": "esprima-fb@13001.1001.0-dev-harmony-fb",
              "resolved": "https://registry.npmjs.org/esprima-fb/-/esprima-fb-13001.1001.0-dev-harmony-fb.tgz"
            },
            "source-map": {
              "version": "0.1.31",
              "from": "source-map@0.1.31",
              "resolved": "https://registry.npmjs.org/source-map/-/source-map-0.1.31.tgz",
              "dependencies": {
                "amdefine": {
                  "version": "0.1.0",
                  "from": "amdefine@>=0.0.4",
                  "resolved": "https://registry.npmjs.org/amdefine/-/amdefine-0.1.0.tgz"
                }
              }
            }
          }
        }
      }
    },
    "extend": {
      "version": "1.3.0",
      "from": "extend@>=1.3.0 <2.0.0",
      "resolved": "https://registry.npmjs.org/extend/-/extend-1.3.0.tgz"
    },
    "filesize": {
      "version": "2.0.4",
      "from": "filesize@2.0.4",
      "resolved": "https://registry.npmjs.org/filesize/-/filesize-2.0.4.tgz"
    },
    "gulp": {
      "version": "3.8.11",
      "from": "gulp@>=3.8.7 <4.0.0",
      "resolved": "https://registry.npmjs.org/gulp/-/gulp-3.8.11.tgz",
      "dependencies": {
        "archy": {
          "version": "1.0.0",
          "from": "archy@>=1.0.0 <2.0.0",
          "resolved": "https://registry.npmjs.org/archy/-/archy-1.0.0.tgz"
        },
        "chalk": {
          "version": "0.5.1",
          "from": "chalk@>=0.5.0 <0.6.0",
          "resolved": "https://registry.npmjs.org/chalk/-/chalk-0.5.1.tgz",
          "dependencies": {
            "ansi-styles": {
              "version": "1.1.0",
              "from": "ansi-styles@>=1.1.0 <2.0.0",
              "resolved": "https://registry.npmjs.org/ansi-styles/-/ansi-styles-1.1.0.tgz"
            },
            "escape-string-regexp": {
              "version": "1.0.3",
              "from": "escape-string-regexp@>=1.0.0 <2.0.0",
              "resolved": "https://registry.npmjs.org/escape-string-regexp/-/escape-string-regexp-1.0.3.tgz"
            },
            "has-ansi": {
              "version": "0.1.0",
              "from": "has-ansi@>=0.1.0 <0.2.0",
              "resolved": "https://registry.npmjs.org/has-ansi/-/has-ansi-0.1.0.tgz",
              "dependencies": {
                "ansi-regex": {
                  "version": "0.2.1",
                  "from": "ansi-regex@>=0.2.1 <0.3.0",
                  "resolved": "https://registry.npmjs.org/ansi-regex/-/ansi-regex-0.2.1.tgz"
                }
              }
            },
            "strip-ansi": {
              "version": "0.3.0",
              "from": "strip-ansi@>=0.3.0 <0.4.0",
              "resolved": "https://registry.npmjs.org/strip-ansi/-/strip-ansi-0.3.0.tgz",
              "dependencies": {
                "ansi-regex": {
                  "version": "0.2.1",
                  "from": "ansi-regex@>=0.2.1 <0.3.0",
                  "resolved": "https://registry.npmjs.org/ansi-regex/-/ansi-regex-0.2.1.tgz"
                }
              }
            },
            "supports-color": {
              "version": "0.2.0",
              "from": "supports-color@>=0.2.0 <0.3.0",
              "resolved": "https://registry.npmjs.org/supports-color/-/supports-color-0.2.0.tgz"
            }
          }
        },
        "deprecated": {
          "version": "0.0.1",
          "from": "deprecated@>=0.0.1 <0.0.2",
          "resolved": "https://registry.npmjs.org/deprecated/-/deprecated-0.0.1.tgz"
        },
        "gulp-util": {
          "version": "3.0.4",
          "from": "gulp-util@>=3.0.0 <4.0.0",
          "resolved": "https://registry.npmjs.org/gulp-util/-/gulp-util-3.0.4.tgz",
          "dependencies": {
            "array-differ": {
              "version": "1.0.0",
              "from": "array-differ@>=1.0.0 <2.0.0",
              "resolved": "https://registry.npmjs.org/array-differ/-/array-differ-1.0.0.tgz"
            },
            "array-uniq": {
              "version": "1.0.2",
              "from": "array-uniq@>=1.0.2 <2.0.0",
              "resolved": "https://registry.npmjs.org/array-uniq/-/array-uniq-1.0.2.tgz"
            },
            "beeper": {
              "version": "1.0.0",
              "from": "beeper@>=1.0.0 <2.0.0",
              "resolved": "https://registry.npmjs.org/beeper/-/beeper-1.0.0.tgz"
            },
            "chalk": {
              "version": "1.0.0",
              "from": "chalk@>=1.0.0 <2.0.0",
              "resolved": "https://registry.npmjs.org/chalk/-/chalk-1.0.0.tgz",
              "dependencies": {
                "ansi-styles": {
                  "version": "2.0.1",
                  "from": "ansi-styles@>=2.0.1 <3.0.0",
                  "resolved": "https://registry.npmjs.org/ansi-styles/-/ansi-styles-2.0.1.tgz"
                },
                "escape-string-regexp": {
                  "version": "1.0.3",
                  "from": "escape-string-regexp@>=1.0.2 <2.0.0",
                  "resolved": "https://registry.npmjs.org/escape-string-regexp/-/escape-string-regexp-1.0.3.tgz"
                },
                "has-ansi": {
                  "version": "1.0.3",
                  "from": "has-ansi@>=1.0.3 <2.0.0",
                  "resolved": "https://registry.npmjs.org/has-ansi/-/has-ansi-1.0.3.tgz",
                  "dependencies": {
                    "ansi-regex": {
                      "version": "1.1.1",
                      "from": "ansi-regex@>=1.0.0 <2.0.0",
                      "resolved": "https://registry.npmjs.org/ansi-regex/-/ansi-regex-1.1.1.tgz"
                    },
                    "get-stdin": {
                      "version": "4.0.1",
                      "from": "get-stdin@*",
                      "resolved": "https://registry.npmjs.org/get-stdin/-/get-stdin-4.0.1.tgz"
                    }
                  }
                },
                "strip-ansi": {
                  "version": "2.0.1",
                  "from": "strip-ansi@>=2.0.1 <3.0.0",
                  "resolved": "https://registry.npmjs.org/strip-ansi/-/strip-ansi-2.0.1.tgz",
                  "dependencies": {
                    "ansi-regex": {
                      "version": "1.1.1",
                      "from": "ansi-regex@>=1.0.0 <2.0.0",
                      "resolved": "https://registry.npmjs.org/ansi-regex/-/ansi-regex-1.1.1.tgz"
                    }
                  }
                },
                "supports-color": {
                  "version": "1.3.1",
                  "from": "supports-color@>=1.3.0 <2.0.0",
                  "resolved": "https://registry.npmjs.org/supports-color/-/supports-color-1.3.1.tgz"
                }
              }
            },
            "dateformat": {
              "version": "1.0.11",
              "from": "dateformat@>=1.0.11 <2.0.0",
              "resolved": "https://registry.npmjs.org/dateformat/-/dateformat-1.0.11.tgz",
              "dependencies": {
                "get-stdin": {
                  "version": "4.0.1",
                  "from": "get-stdin@*",
                  "resolved": "https://registry.npmjs.org/get-stdin/-/get-stdin-4.0.1.tgz"
                },
                "meow": {
                  "version": "3.1.0",
                  "from": "meow@*",
                  "resolved": "https://registry.npmjs.org/meow/-/meow-3.1.0.tgz",
                  "dependencies": {
                    "camelcase-keys": {
                      "version": "1.0.0",
                      "from": "camelcase-keys@>=1.0.0 <2.0.0",
                      "resolved": "https://registry.npmjs.org/camelcase-keys/-/camelcase-keys-1.0.0.tgz",
                      "dependencies": {
                        "camelcase": {
                          "version": "1.0.2",
                          "from": "camelcase@>=1.0.1 <2.0.0",
                          "resolved": "https://registry.npmjs.org/camelcase/-/camelcase-1.0.2.tgz"
                        },
                        "map-obj": {
                          "version": "1.0.0",
                          "from": "map-obj@>=1.0.0 <2.0.0",
                          "resolved": "https://registry.npmjs.org/map-obj/-/map-obj-1.0.0.tgz"
                        }
                      }
                    },
                    "indent-string": {
                      "version": "1.2.1",
                      "from": "indent-string@>=1.1.0 <2.0.0",
                      "resolved": "https://registry.npmjs.org/indent-string/-/indent-string-1.2.1.tgz",
                      "dependencies": {
                        "repeating": {
                          "version": "1.1.2",
                          "from": "repeating@>=1.1.0 <2.0.0",
                          "resolved": "https://registry.npmjs.org/repeating/-/repeating-1.1.2.tgz",
                          "dependencies": {
                            "is-finite": {
                              "version": "1.0.0",
                              "from": "is-finite@>=1.0.0 <2.0.0",
                              "resolved": "https://registry.npmjs.org/is-finite/-/is-finite-1.0.0.tgz"
                            }
                          }
                        }
                      }
                    }
                  }
                }
              }
            },
            "lodash._reescape": {
              "version": "3.0.0",
              "from": "lodash._reescape@>=3.0.0 <4.0.0",
              "resolved": "https://registry.npmjs.org/lodash._reescape/-/lodash._reescape-3.0.0.tgz"
            },
            "lodash._reevaluate": {
              "version": "3.0.0",
              "from": "lodash._reevaluate@>=3.0.0 <4.0.0",
              "resolved": "https://registry.npmjs.org/lodash._reevaluate/-/lodash._reevaluate-3.0.0.tgz"
            },
            "lodash._reinterpolate": {
              "version": "3.0.0",
              "from": "lodash._reinterpolate@>=3.0.0 <4.0.0",
              "resolved": "https://registry.npmjs.org/lodash._reinterpolate/-/lodash._reinterpolate-3.0.0.tgz"
            },
            "lodash.template": {
              "version": "3.4.0",
              "from": "lodash.template@>=3.0.0 <4.0.0",
              "resolved": "https://registry.npmjs.org/lodash.template/-/lodash.template-3.4.0.tgz",
              "dependencies": {
                "lodash._basecopy": {
                  "version": "3.0.0",
                  "from": "lodash._basecopy@>=3.0.0 <4.0.0",
                  "resolved": "https://registry.npmjs.org/lodash._basecopy/-/lodash._basecopy-3.0.0.tgz"
                },
                "lodash._basetostring": {
                  "version": "3.0.0",
                  "from": "lodash._basetostring@>=3.0.0 <4.0.0",
                  "resolved": "https://registry.npmjs.org/lodash._basetostring/-/lodash._basetostring-3.0.0.tgz"
                },
                "lodash._basevalues": {
                  "version": "3.0.0",
                  "from": "lodash._basevalues@>=3.0.0 <4.0.0",
                  "resolved": "https://registry.npmjs.org/lodash._basevalues/-/lodash._basevalues-3.0.0.tgz"
                },
                "lodash._isiterateecall": {
                  "version": "3.0.5",
                  "from": "lodash._isiterateecall@>=3.0.0 <4.0.0",
                  "resolved": "https://registry.npmjs.org/lodash._isiterateecall/-/lodash._isiterateecall-3.0.5.tgz"
                },
                "lodash.escape": {
                  "version": "3.0.0",
                  "from": "lodash.escape@>=3.0.0 <4.0.0",
                  "resolved": "https://registry.npmjs.org/lodash.escape/-/lodash.escape-3.0.0.tgz"
                },
                "lodash.keys": {
                  "version": "3.0.5",
                  "from": "lodash.keys@>=3.0.0 <4.0.0",
                  "resolved": "https://registry.npmjs.org/lodash.keys/-/lodash.keys-3.0.5.tgz",
                  "dependencies": {
                    "lodash.isarguments": {
                      "version": "3.0.1",
                      "from": "lodash.isarguments@>=3.0.0 <4.0.0",
                      "resolved": "https://registry.npmjs.org/lodash.isarguments/-/lodash.isarguments-3.0.1.tgz"
                    },
                    "lodash.isarray": {
                      "version": "3.0.1",
                      "from": "lodash.isarray@>=3.0.0 <4.0.0",
                      "resolved": "https://registry.npmjs.org/lodash.isarray/-/lodash.isarray-3.0.1.tgz"
                    },
                    "lodash.isnative": {
                      "version": "3.0.1",
                      "from": "lodash.isnative@>=3.0.0 <4.0.0",
                      "resolved": "https://registry.npmjs.org/lodash.isnative/-/lodash.isnative-3.0.1.tgz"
                    }
                  }
                },
                "lodash.restparam": {
                  "version": "3.6.0",
                  "from": "lodash.restparam@>=3.0.0 <4.0.0",
                  "resolved": "https://registry.npmjs.org/lodash.restparam/-/lodash.restparam-3.6.0.tgz"
                },
                "lodash.templatesettings": {
                  "version": "3.1.0",
                  "from": "lodash.templatesettings@>=3.0.0 <4.0.0",
                  "resolved": "https://registry.npmjs.org/lodash.templatesettings/-/lodash.templatesettings-3.1.0.tgz"
                }
              }
            },
            "multipipe": {
              "version": "0.1.2",
              "from": "multipipe@>=0.1.2 <0.2.0",
              "resolved": "https://registry.npmjs.org/multipipe/-/multipipe-0.1.2.tgz",
              "dependencies": {
                "duplexer2": {
                  "version": "0.0.2",
                  "from": "duplexer2@0.0.2",
                  "resolved": "https://registry.npmjs.org/duplexer2/-/duplexer2-0.0.2.tgz",
                  "dependencies": {
                    "readable-stream": {
                      "version": "1.1.13",
                      "from": "readable-stream@>=1.1.9 <1.2.0",
                      "resolved": "https://registry.npmjs.org/readable-stream/-/readable-stream-1.1.13.tgz",
                      "dependencies": {
                        "core-util-is": {
                          "version": "1.0.1",
                          "from": "core-util-is@>=1.0.0 <1.1.0",
                          "resolved": "https://registry.npmjs.org/core-util-is/-/core-util-is-1.0.1.tgz"
                        },
                        "isarray": {
                          "version": "0.0.1",
                          "from": "isarray@0.0.1",
                          "resolved": "https://registry.npmjs.org/isarray/-/isarray-0.0.1.tgz"
                        },
                        "string_decoder": {
                          "version": "0.10.31",
                          "from": "string_decoder@>=0.10.0 <0.11.0",
                          "resolved": "https://registry.npmjs.org/string_decoder/-/string_decoder-0.10.31.tgz"
                        },
                        "inherits": {
                          "version": "2.0.1",
                          "from": "inherits@>=2.0.1 <2.1.0",
                          "resolved": "https://registry.npmjs.org/inherits/-/inherits-2.0.1.tgz"
                        }
                      }
                    }
                  }
                }
              }
            },
            "object-assign": {
              "version": "2.0.0",
              "from": "object-assign@>=2.0.0 <3.0.0",
              "resolved": "https://registry.npmjs.org/object-assign/-/object-assign-2.0.0.tgz"
            },
            "replace-ext": {
              "version": "0.0.1",
              "from": "replace-ext@0.0.1",
              "resolved": "https://registry.npmjs.org/replace-ext/-/replace-ext-0.0.1.tgz"
            }
          }
        },
        "interpret": {
          "version": "0.3.10",
          "from": "interpret@>=0.3.2 <0.4.0",
          "resolved": "https://registry.npmjs.org/interpret/-/interpret-0.3.10.tgz"
        },
        "liftoff": {
          "version": "2.0.3",
          "from": "liftoff@>=2.0.1 <3.0.0",
          "resolved": "https://registry.npmjs.org/liftoff/-/liftoff-2.0.3.tgz",
          "dependencies": {
            "extend": {
              "version": "2.0.0",
              "from": "extend@>=2.0.0 <2.1.0",
              "resolved": "https://registry.npmjs.org/extend/-/extend-2.0.0.tgz"
            },
            "findup-sync": {
              "version": "0.2.1",
              "from": "findup-sync@>=0.2.0 <0.3.0",
              "resolved": "https://registry.npmjs.org/findup-sync/-/findup-sync-0.2.1.tgz",
              "dependencies": {
                "glob": {
                  "version": "4.3.5",
                  "from": "glob@>=4.3.0 <4.4.0",
                  "resolved": "https://registry.npmjs.org/glob/-/glob-4.3.5.tgz",
                  "dependencies": {
                    "inflight": {
                      "version": "1.0.4",
                      "from": "inflight@>=1.0.4 <2.0.0",
                      "resolved": "https://registry.npmjs.org/inflight/-/inflight-1.0.4.tgz",
                      "dependencies": {
                        "wrappy": {
                          "version": "1.0.1",
                          "from": "wrappy@>=1.0.0 <2.0.0",
                          "resolved": "https://registry.npmjs.org/wrappy/-/wrappy-1.0.1.tgz"
                        }
                      }
                    },
                    "inherits": {
                      "version": "2.0.1",
                      "from": "inherits@>=2.0.0 <3.0.0",
                      "resolved": "https://registry.npmjs.org/inherits/-/inherits-2.0.1.tgz"
                    },
                    "minimatch": {
                      "version": "2.0.4",
                      "from": "minimatch@>=2.0.1 <3.0.0",
                      "resolved": "https://registry.npmjs.org/minimatch/-/minimatch-2.0.4.tgz",
                      "dependencies": {
                        "brace-expansion": {
                          "version": "1.1.0",
                          "from": "brace-expansion@>=1.0.0 <2.0.0",
                          "resolved": "https://registry.npmjs.org/brace-expansion/-/brace-expansion-1.1.0.tgz",
                          "dependencies": {
                            "concat-map": {
                              "version": "0.0.1",
                              "from": "concat-map@0.0.1",
                              "resolved": "https://registry.npmjs.org/concat-map/-/concat-map-0.0.1.tgz"
                            }
                          }
                        }
                      }
                    },
                    "once": {
                      "version": "1.3.1",
                      "from": "once@>=1.3.0 <2.0.0",
                      "resolved": "https://registry.npmjs.org/once/-/once-1.3.1.tgz",
                      "dependencies": {
                        "wrappy": {
                          "version": "1.0.1",
                          "from": "wrappy@>=1.0.0 <2.0.0",
                          "resolved": "https://registry.npmjs.org/wrappy/-/wrappy-1.0.1.tgz"
                        }
                      }
                    }
                  }
                }
              }
            },
            "flagged-respawn": {
              "version": "0.3.1",
              "from": "flagged-respawn@>=0.3.0 <0.4.0",
              "resolved": "https://registry.npmjs.org/flagged-respawn/-/flagged-respawn-0.3.1.tgz"
            },
            "resolve": {
              "version": "1.1.6",
              "from": "resolve@>=1.1.0 <1.2.0",
              "resolved": "https://registry.npmjs.org/resolve/-/resolve-1.1.6.tgz"
            }
          }
        },
        "minimist": {
          "version": "1.1.1",
          "from": "minimist@>=1.1.0 <2.0.0",
          "resolved": "https://registry.npmjs.org/minimist/-/minimist-1.1.1.tgz"
        },
        "orchestrator": {
          "version": "0.3.7",
          "from": "orchestrator@>=0.3.0 <0.4.0",
          "resolved": "https://registry.npmjs.org/orchestrator/-/orchestrator-0.3.7.tgz",
          "dependencies": {
            "end-of-stream": {
              "version": "0.1.5",
              "from": "end-of-stream@>=0.1.5 <0.2.0",
              "resolved": "https://registry.npmjs.org/end-of-stream/-/end-of-stream-0.1.5.tgz",
              "dependencies": {
                "once": {
                  "version": "1.3.1",
                  "from": "once@>=1.3.0 <1.4.0",
                  "resolved": "https://registry.npmjs.org/once/-/once-1.3.1.tgz",
                  "dependencies": {
                    "wrappy": {
                      "version": "1.0.1",
                      "from": "wrappy@>=1.0.0 <2.0.0",
                      "resolved": "https://registry.npmjs.org/wrappy/-/wrappy-1.0.1.tgz"
                    }
                  }
                }
              }
            },
            "sequencify": {
              "version": "0.0.7",
              "from": "sequencify@>=0.0.7 <0.1.0",
              "resolved": "https://registry.npmjs.org/sequencify/-/sequencify-0.0.7.tgz"
            },
            "stream-consume": {
              "version": "0.1.0",
              "from": "stream-consume@>=0.1.0 <0.2.0",
              "resolved": "https://registry.npmjs.org/stream-consume/-/stream-consume-0.1.0.tgz"
            }
          }
        },
        "pretty-hrtime": {
          "version": "0.2.2",
          "from": "pretty-hrtime@>=0.2.0 <0.3.0",
          "resolved": "https://registry.npmjs.org/pretty-hrtime/-/pretty-hrtime-0.2.2.tgz"
        },
        "semver": {
          "version": "4.3.3",
          "from": "semver@>=4.1.0 <5.0.0",
          "resolved": "https://registry.npmjs.org/semver/-/semver-4.3.3.tgz"
        },
        "tildify": {
          "version": "1.0.0",
          "from": "tildify@>=1.0.0 <2.0.0",
          "resolved": "https://registry.npmjs.org/tildify/-/tildify-1.0.0.tgz",
          "dependencies": {
            "user-home": {
              "version": "1.1.1",
              "from": "user-home@>=1.0.0 <2.0.0",
              "resolved": "https://registry.npmjs.org/user-home/-/user-home-1.1.1.tgz"
            }
          }
        },
        "v8flags": {
          "version": "2.0.3",
          "from": "v8flags@>=2.0.2 <3.0.0",
          "resolved": "https://registry.npmjs.org/v8flags/-/v8flags-2.0.3.tgz",
          "dependencies": {
            "user-home": {
              "version": "1.1.1",
              "from": "user-home@>=1.0.0 <2.0.0",
              "resolved": "https://registry.npmjs.org/user-home/-/user-home-1.1.1.tgz"
            }
          }
        },
        "vinyl-fs": {
          "version": "0.3.13",
          "from": "vinyl-fs@>=0.3.0 <0.4.0",
          "resolved": "https://registry.npmjs.org/vinyl-fs/-/vinyl-fs-0.3.13.tgz",
          "dependencies": {
            "defaults": {
              "version": "1.0.2",
              "from": "defaults@>=1.0.0 <2.0.0",
              "resolved": "https://registry.npmjs.org/defaults/-/defaults-1.0.2.tgz",
              "dependencies": {
                "clone": {
                  "version": "0.1.19",
                  "from": "clone@>=0.1.5 <0.2.0",
                  "resolved": "https://registry.npmjs.org/clone/-/clone-0.1.19.tgz"
                }
              }
            },
            "glob-stream": {
              "version": "3.1.18",
              "from": "glob-stream@>=3.1.5 <4.0.0",
              "resolved": "https://registry.npmjs.org/glob-stream/-/glob-stream-3.1.18.tgz",
              "dependencies": {
                "glob": {
                  "version": "4.5.3",
                  "from": "glob@>=4.3.1 <5.0.0",
                  "resolved": "https://registry.npmjs.org/glob/-/glob-4.5.3.tgz",
                  "dependencies": {
                    "inflight": {
                      "version": "1.0.4",
                      "from": "inflight@>=1.0.4 <2.0.0",
                      "resolved": "https://registry.npmjs.org/inflight/-/inflight-1.0.4.tgz",
                      "dependencies": {
                        "wrappy": {
                          "version": "1.0.1",
                          "from": "wrappy@>=1.0.0 <2.0.0",
                          "resolved": "https://registry.npmjs.org/wrappy/-/wrappy-1.0.1.tgz"
                        }
                      }
                    },
                    "inherits": {
                      "version": "2.0.1",
                      "from": "inherits@>=2.0.0 <3.0.0",
                      "resolved": "https://registry.npmjs.org/inherits/-/inherits-2.0.1.tgz"
                    },
                    "once": {
                      "version": "1.3.1",
                      "from": "once@>=1.3.0 <2.0.0",
                      "resolved": "https://registry.npmjs.org/once/-/once-1.3.1.tgz",
                      "dependencies": {
                        "wrappy": {
                          "version": "1.0.1",
                          "from": "wrappy@>=1.0.0 <2.0.0",
                          "resolved": "https://registry.npmjs.org/wrappy/-/wrappy-1.0.1.tgz"
                        }
                      }
                    }
                  }
                },
                "minimatch": {
                  "version": "2.0.4",
                  "from": "minimatch@>=2.0.1 <3.0.0",
                  "resolved": "https://registry.npmjs.org/minimatch/-/minimatch-2.0.4.tgz",
                  "dependencies": {
                    "brace-expansion": {
                      "version": "1.1.0",
                      "from": "brace-expansion@>=1.0.0 <2.0.0",
                      "resolved": "https://registry.npmjs.org/brace-expansion/-/brace-expansion-1.1.0.tgz",
                      "dependencies": {
                        "concat-map": {
                          "version": "0.0.1",
                          "from": "concat-map@0.0.1",
                          "resolved": "https://registry.npmjs.org/concat-map/-/concat-map-0.0.1.tgz"
                        }
                      }
                    }
                  }
                },
                "ordered-read-streams": {
                  "version": "0.1.0",
                  "from": "ordered-read-streams@>=0.1.0 <0.2.0",
                  "resolved": "https://registry.npmjs.org/ordered-read-streams/-/ordered-read-streams-0.1.0.tgz"
                },
                "glob2base": {
                  "version": "0.0.12",
                  "from": "glob2base@>=0.0.12 <0.0.13",
                  "resolved": "https://registry.npmjs.org/glob2base/-/glob2base-0.0.12.tgz",
                  "dependencies": {
                    "find-index": {
                      "version": "0.1.1",
                      "from": "find-index@>=0.1.1 <0.2.0",
                      "resolved": "https://registry.npmjs.org/find-index/-/find-index-0.1.1.tgz"
                    }
                  }
                },
                "unique-stream": {
                  "version": "1.0.0",
                  "from": "unique-stream@>=1.0.0 <2.0.0",
                  "resolved": "https://registry.npmjs.org/unique-stream/-/unique-stream-1.0.0.tgz"
                }
              }
            },
            "glob-watcher": {
              "version": "0.0.6",
              "from": "glob-watcher@>=0.0.6 <0.0.7",
              "resolved": "https://registry.npmjs.org/glob-watcher/-/glob-watcher-0.0.6.tgz",
              "dependencies": {
                "gaze": {
                  "version": "0.5.1",
                  "from": "gaze@>=0.5.1 <0.6.0",
                  "resolved": "https://registry.npmjs.org/gaze/-/gaze-0.5.1.tgz",
                  "dependencies": {
                    "globule": {
                      "version": "0.1.0",
                      "from": "globule@>=0.1.0 <0.2.0",
                      "resolved": "https://registry.npmjs.org/globule/-/globule-0.1.0.tgz",
                      "dependencies": {
                        "lodash": {
                          "version": "1.0.2",
                          "from": "lodash@>=1.0.1 <1.1.0",
                          "resolved": "https://registry.npmjs.org/lodash/-/lodash-1.0.2.tgz"
                        },
                        "glob": {
                          "version": "3.1.21",
                          "from": "glob@>=3.1.21 <3.2.0",
                          "resolved": "https://registry.npmjs.org/glob/-/glob-3.1.21.tgz",
                          "dependencies": {
                            "graceful-fs": {
                              "version": "1.2.3",
                              "from": "graceful-fs@>=1.2.0 <1.3.0",
                              "resolved": "https://registry.npmjs.org/graceful-fs/-/graceful-fs-1.2.3.tgz"
                            },
                            "inherits": {
                              "version": "1.0.0",
                              "from": "inherits@>=1.0.0 <2.0.0",
                              "resolved": "https://registry.npmjs.org/inherits/-/inherits-1.0.0.tgz"
                            }
                          }
                        },
                        "minimatch": {
                          "version": "0.2.14",
                          "from": "minimatch@>=0.2.11 <0.3.0",
                          "resolved": "https://registry.npmjs.org/minimatch/-/minimatch-0.2.14.tgz",
                          "dependencies": {
                            "lru-cache": {
                              "version": "2.5.0",
                              "from": "lru-cache@>=2.0.0 <3.0.0",
                              "resolved": "https://registry.npmjs.org/lru-cache/-/lru-cache-2.5.0.tgz"
                            },
                            "sigmund": {
                              "version": "1.0.0",
                              "from": "sigmund@>=1.0.0 <1.1.0",
                              "resolved": "https://registry.npmjs.org/sigmund/-/sigmund-1.0.0.tgz"
                            }
                          }
                        }
                      }
                    }
                  }
                }
              }
            },
            "graceful-fs": {
              "version": "3.0.6",
              "from": "graceful-fs@>=3.0.0 <4.0.0",
              "resolved": "https://registry.npmjs.org/graceful-fs/-/graceful-fs-3.0.6.tgz"
            },
            "mkdirp": {
              "version": "0.5.0",
              "from": "mkdirp@>=0.5.0 <0.6.0",
              "resolved": "https://registry.npmjs.org/mkdirp/-/mkdirp-0.5.0.tgz",
              "dependencies": {
                "minimist": {
                  "version": "0.0.8",
                  "from": "minimist@0.0.8",
                  "resolved": "https://registry.npmjs.org/minimist/-/minimist-0.0.8.tgz"
                }
              }
            },
            "strip-bom": {
              "version": "1.0.0",
              "from": "strip-bom@>=1.0.0 <2.0.0",
              "resolved": "https://registry.npmjs.org/strip-bom/-/strip-bom-1.0.0.tgz",
              "dependencies": {
                "first-chunk-stream": {
                  "version": "1.0.0",
                  "from": "first-chunk-stream@>=1.0.0 <2.0.0",
                  "resolved": "https://registry.npmjs.org/first-chunk-stream/-/first-chunk-stream-1.0.0.tgz"
                },
                "is-utf8": {
                  "version": "0.2.0",
                  "from": "is-utf8@>=0.2.0 <0.3.0",
                  "resolved": "https://registry.npmjs.org/is-utf8/-/is-utf8-0.2.0.tgz"
                }
              }
            }
          }
        }
      }
    },
    "gulp-less": {
      "version": "3.0.2",
      "from": "gulp-less@>=3.0.0 <4.0.0",
      "resolved": "https://registry.npmjs.org/gulp-less/-/gulp-less-3.0.2.tgz",
      "dependencies": {
        "accord": {
          "version": "0.15.2",
          "from": "accord@>=0.15.2 <0.16.0",
          "resolved": "https://registry.npmjs.org/accord/-/accord-0.15.2.tgz",
          "dependencies": {
            "convert-source-map": {
              "version": "0.4.1",
              "from": "convert-source-map@>=0.4.1 <0.5.0",
              "resolved": "https://registry.npmjs.org/convert-source-map/-/convert-source-map-0.4.1.tgz"
            },
            "fobject": {
              "version": "0.0.3",
              "from": "fobject@>=0.0.0 <1.0.0",
              "resolved": "https://registry.npmjs.org/fobject/-/fobject-0.0.3.tgz",
              "dependencies": {
                "graceful-fs": {
                  "version": "3.0.6",
                  "from": "graceful-fs@>=3.0.2 <4.0.0",
                  "resolved": "https://registry.npmjs.org/graceful-fs/-/graceful-fs-3.0.6.tgz"
                },
                "semver": {
                  "version": "4.3.3",
                  "from": "semver@>=4.1.0 <5.0.0",
                  "resolved": "https://registry.npmjs.org/semver/-/semver-4.3.3.tgz"
                }
              }
            },
            "glob": {
              "version": "4.5.3",
              "from": "glob@>=4.3.1 <5.0.0",
              "resolved": "https://registry.npmjs.org/glob/-/glob-4.5.3.tgz",
              "dependencies": {
                "inflight": {
                  "version": "1.0.4",
                  "from": "inflight@>=1.0.4 <2.0.0",
                  "resolved": "https://registry.npmjs.org/inflight/-/inflight-1.0.4.tgz",
                  "dependencies": {
                    "wrappy": {
                      "version": "1.0.1",
                      "from": "wrappy@>=1.0.0 <2.0.0",
                      "resolved": "https://registry.npmjs.org/wrappy/-/wrappy-1.0.1.tgz"
                    }
                  }
                },
                "inherits": {
                  "version": "2.0.1",
                  "from": "inherits@>=2.0.0 <3.0.0",
                  "resolved": "https://registry.npmjs.org/inherits/-/inherits-2.0.1.tgz"
                },
                "minimatch": {
                  "version": "2.0.4",
                  "from": "minimatch@>=2.0.1 <3.0.0",
                  "resolved": "https://registry.npmjs.org/minimatch/-/minimatch-2.0.4.tgz",
                  "dependencies": {
                    "brace-expansion": {
                      "version": "1.1.0",
                      "from": "brace-expansion@>=1.0.0 <2.0.0",
                      "resolved": "https://registry.npmjs.org/brace-expansion/-/brace-expansion-1.1.0.tgz",
                      "dependencies": {
                        "concat-map": {
                          "version": "0.0.1",
                          "from": "concat-map@0.0.1",
                          "resolved": "https://registry.npmjs.org/concat-map/-/concat-map-0.0.1.tgz"
                        }
                      }
                    }
                  }
                },
                "once": {
                  "version": "1.3.1",
                  "from": "once@>=1.3.0 <2.0.0",
                  "resolved": "https://registry.npmjs.org/once/-/once-1.3.1.tgz",
                  "dependencies": {
                    "wrappy": {
                      "version": "1.0.1",
                      "from": "wrappy@>=1.0.0 <2.0.0",
                      "resolved": "https://registry.npmjs.org/wrappy/-/wrappy-1.0.1.tgz"
                    }
                  }
                }
              }
            },
            "indx": {
              "version": "0.2.3",
              "from": "indx@>=0.2.0 <0.3.0",
              "resolved": "https://registry.npmjs.org/indx/-/indx-0.2.3.tgz"
            },
            "resolve": {
              "version": "1.1.6",
              "from": "resolve@>=1.0.0 <2.0.0",
              "resolved": "https://registry.npmjs.org/resolve/-/resolve-1.1.6.tgz"
            },
            "uglify-js": {
              "version": "2.4.19",
              "from": "uglify-js@>=2.0.0 <3.0.0",
              "resolved": "https://registry.npmjs.org/uglify-js/-/uglify-js-2.4.19.tgz",
              "dependencies": {
                "async": {
                  "version": "0.2.10",
                  "from": "async@>=0.2.6 <0.3.0",
                  "resolved": "https://registry.npmjs.org/async/-/async-0.2.10.tgz"
                },
                "source-map": {
                  "version": "0.1.34",
                  "from": "source-map@0.1.34",
                  "resolved": "https://registry.npmjs.org/source-map/-/source-map-0.1.34.tgz",
                  "dependencies": {
                    "amdefine": {
                      "version": "0.1.0",
                      "from": "amdefine@>=0.0.4",
                      "resolved": "https://registry.npmjs.org/amdefine/-/amdefine-0.1.0.tgz"
                    }
                  }
                },
                "yargs": {
                  "version": "3.5.4",
                  "from": "yargs@>=3.5.4 <3.6.0",
                  "resolved": "https://registry.npmjs.org/yargs/-/yargs-3.5.4.tgz",
                  "dependencies": {
                    "camelcase": {
                      "version": "1.0.2",
                      "from": "camelcase@>=1.0.2 <2.0.0",
                      "resolved": "https://registry.npmjs.org/camelcase/-/camelcase-1.0.2.tgz"
                    },
                    "decamelize": {
                      "version": "1.0.0",
                      "from": "decamelize@>=1.0.0 <2.0.0",
                      "resolved": "https://registry.npmjs.org/decamelize/-/decamelize-1.0.0.tgz"
                    },
                    "window-size": {
                      "version": "0.1.0",
                      "from": "window-size@0.1.0",
                      "resolved": "https://registry.npmjs.org/window-size/-/window-size-0.1.0.tgz"
                    },
                    "wordwrap": {
                      "version": "0.0.2",
                      "from": "wordwrap@0.0.2",
                      "resolved": "https://registry.npmjs.org/wordwrap/-/wordwrap-0.0.2.tgz"
                    }
                  }
                },
                "uglify-to-browserify": {
                  "version": "1.0.2",
                  "from": "uglify-to-browserify@>=1.0.0 <1.1.0",
                  "resolved": "https://registry.npmjs.org/uglify-to-browserify/-/uglify-to-browserify-1.0.2.tgz"
                }
              }
            },
            "when": {
              "version": "3.7.2",
              "from": "when@>=3.0.0 <4.0.0",
              "resolved": "https://registry.npmjs.org/when/-/when-3.7.2.tgz"
            }
          }
        },
        "gulp-util": {
          "version": "3.0.4",
          "from": "gulp-util@>=3.0.0 <3.1.0",
          "resolved": "https://registry.npmjs.org/gulp-util/-/gulp-util-3.0.4.tgz",
          "dependencies": {
            "array-differ": {
              "version": "1.0.0",
              "from": "array-differ@>=1.0.0 <2.0.0",
              "resolved": "https://registry.npmjs.org/array-differ/-/array-differ-1.0.0.tgz"
            },
            "array-uniq": {
              "version": "1.0.2",
              "from": "array-uniq@>=1.0.2 <2.0.0",
              "resolved": "https://registry.npmjs.org/array-uniq/-/array-uniq-1.0.2.tgz"
            },
            "beeper": {
              "version": "1.0.0",
              "from": "beeper@>=1.0.0 <2.0.0",
              "resolved": "https://registry.npmjs.org/beeper/-/beeper-1.0.0.tgz"
            },
            "chalk": {
              "version": "1.0.0",
              "from": "chalk@>=1.0.0 <2.0.0",
              "resolved": "https://registry.npmjs.org/chalk/-/chalk-1.0.0.tgz",
              "dependencies": {
                "ansi-styles": {
                  "version": "2.0.1",
                  "from": "ansi-styles@>=2.0.1 <3.0.0",
                  "resolved": "https://registry.npmjs.org/ansi-styles/-/ansi-styles-2.0.1.tgz"
                },
                "escape-string-regexp": {
                  "version": "1.0.3",
                  "from": "escape-string-regexp@>=1.0.2 <2.0.0",
                  "resolved": "https://registry.npmjs.org/escape-string-regexp/-/escape-string-regexp-1.0.3.tgz"
                },
                "has-ansi": {
                  "version": "1.0.3",
                  "from": "has-ansi@>=1.0.3 <2.0.0",
                  "resolved": "https://registry.npmjs.org/has-ansi/-/has-ansi-1.0.3.tgz",
                  "dependencies": {
                    "ansi-regex": {
                      "version": "1.1.1",
                      "from": "ansi-regex@>=1.1.0 <2.0.0",
                      "resolved": "https://registry.npmjs.org/ansi-regex/-/ansi-regex-1.1.1.tgz"
                    },
                    "get-stdin": {
                      "version": "4.0.1",
                      "from": "get-stdin@>=4.0.1 <5.0.0",
                      "resolved": "https://registry.npmjs.org/get-stdin/-/get-stdin-4.0.1.tgz"
                    }
                  }
                },
                "strip-ansi": {
                  "version": "2.0.1",
                  "from": "strip-ansi@>=2.0.1 <3.0.0",
                  "resolved": "https://registry.npmjs.org/strip-ansi/-/strip-ansi-2.0.1.tgz",
                  "dependencies": {
                    "ansi-regex": {
                      "version": "1.1.1",
                      "from": "ansi-regex@>=1.0.0 <2.0.0",
                      "resolved": "https://registry.npmjs.org/ansi-regex/-/ansi-regex-1.1.1.tgz"
                    }
                  }
                },
                "supports-color": {
                  "version": "1.3.1",
                  "from": "supports-color@>=1.3.0 <2.0.0",
                  "resolved": "https://registry.npmjs.org/supports-color/-/supports-color-1.3.1.tgz"
                }
              }
            },
            "dateformat": {
              "version": "1.0.11",
              "from": "dateformat@>=1.0.11 <2.0.0",
              "resolved": "https://registry.npmjs.org/dateformat/-/dateformat-1.0.11.tgz",
              "dependencies": {
                "get-stdin": {
                  "version": "4.0.1",
                  "from": "get-stdin@*",
                  "resolved": "https://registry.npmjs.org/get-stdin/-/get-stdin-4.0.1.tgz"
                },
                "meow": {
                  "version": "3.1.0",
                  "from": "meow@*",
                  "resolved": "https://registry.npmjs.org/meow/-/meow-3.1.0.tgz",
                  "dependencies": {
                    "camelcase-keys": {
                      "version": "1.0.0",
                      "from": "camelcase-keys@>=1.0.0 <2.0.0",
                      "resolved": "https://registry.npmjs.org/camelcase-keys/-/camelcase-keys-1.0.0.tgz",
                      "dependencies": {
                        "camelcase": {
                          "version": "1.0.2",
                          "from": "camelcase@>=1.0.1 <2.0.0",
                          "resolved": "https://registry.npmjs.org/camelcase/-/camelcase-1.0.2.tgz"
                        },
                        "map-obj": {
                          "version": "1.0.0",
                          "from": "map-obj@>=1.0.0 <2.0.0",
                          "resolved": "https://registry.npmjs.org/map-obj/-/map-obj-1.0.0.tgz"
                        }
                      }
                    },
                    "indent-string": {
                      "version": "1.2.1",
                      "from": "indent-string@>=1.1.0 <2.0.0",
                      "resolved": "https://registry.npmjs.org/indent-string/-/indent-string-1.2.1.tgz",
                      "dependencies": {
                        "repeating": {
                          "version": "1.1.2",
                          "from": "repeating@>=1.1.0 <2.0.0",
                          "resolved": "https://registry.npmjs.org/repeating/-/repeating-1.1.2.tgz",
                          "dependencies": {
                            "is-finite": {
                              "version": "1.0.0",
                              "from": "is-finite@>=1.0.0 <2.0.0",
                              "resolved": "https://registry.npmjs.org/is-finite/-/is-finite-1.0.0.tgz"
                            }
                          }
                        }
                      }
                    }
                  }
                }
              }
            },
            "lodash._reescape": {
              "version": "3.0.0",
              "from": "lodash._reescape@>=3.0.0 <4.0.0",
              "resolved": "https://registry.npmjs.org/lodash._reescape/-/lodash._reescape-3.0.0.tgz"
            },
            "lodash._reevaluate": {
              "version": "3.0.0",
              "from": "lodash._reevaluate@>=3.0.0 <4.0.0",
              "resolved": "https://registry.npmjs.org/lodash._reevaluate/-/lodash._reevaluate-3.0.0.tgz"
            },
            "lodash._reinterpolate": {
              "version": "3.0.0",
              "from": "lodash._reinterpolate@>=3.0.0 <4.0.0",
              "resolved": "https://registry.npmjs.org/lodash._reinterpolate/-/lodash._reinterpolate-3.0.0.tgz"
            },
            "lodash.template": {
              "version": "3.4.0",
              "from": "lodash.template@>=3.0.0 <4.0.0",
              "resolved": "https://registry.npmjs.org/lodash.template/-/lodash.template-3.4.0.tgz",
              "dependencies": {
                "lodash._basecopy": {
                  "version": "3.0.0",
                  "from": "lodash._basecopy@>=3.0.0 <4.0.0",
                  "resolved": "https://registry.npmjs.org/lodash._basecopy/-/lodash._basecopy-3.0.0.tgz"
                },
                "lodash._basetostring": {
                  "version": "3.0.0",
                  "from": "lodash._basetostring@>=3.0.0 <4.0.0",
                  "resolved": "https://registry.npmjs.org/lodash._basetostring/-/lodash._basetostring-3.0.0.tgz"
                },
                "lodash._basevalues": {
                  "version": "3.0.0",
                  "from": "lodash._basevalues@>=3.0.0 <4.0.0",
                  "resolved": "https://registry.npmjs.org/lodash._basevalues/-/lodash._basevalues-3.0.0.tgz"
                },
                "lodash._isiterateecall": {
                  "version": "3.0.5",
                  "from": "lodash._isiterateecall@>=3.0.0 <4.0.0",
                  "resolved": "https://registry.npmjs.org/lodash._isiterateecall/-/lodash._isiterateecall-3.0.5.tgz"
                },
                "lodash.escape": {
                  "version": "3.0.0",
                  "from": "lodash.escape@>=3.0.0 <4.0.0",
                  "resolved": "https://registry.npmjs.org/lodash.escape/-/lodash.escape-3.0.0.tgz"
                },
                "lodash.keys": {
                  "version": "3.0.5",
                  "from": "lodash.keys@>=3.0.0 <4.0.0",
                  "resolved": "https://registry.npmjs.org/lodash.keys/-/lodash.keys-3.0.5.tgz",
                  "dependencies": {
                    "lodash.isarguments": {
                      "version": "3.0.1",
                      "from": "lodash.isarguments@>=3.0.0 <4.0.0",
                      "resolved": "https://registry.npmjs.org/lodash.isarguments/-/lodash.isarguments-3.0.1.tgz"
                    },
                    "lodash.isarray": {
                      "version": "3.0.1",
                      "from": "lodash.isarray@>=3.0.0 <4.0.0",
                      "resolved": "https://registry.npmjs.org/lodash.isarray/-/lodash.isarray-3.0.1.tgz"
                    },
                    "lodash.isnative": {
                      "version": "3.0.1",
                      "from": "lodash.isnative@>=3.0.0 <4.0.0",
                      "resolved": "https://registry.npmjs.org/lodash.isnative/-/lodash.isnative-3.0.1.tgz"
                    }
                  }
                },
                "lodash.restparam": {
                  "version": "3.6.0",
                  "from": "lodash.restparam@>=3.0.0 <4.0.0",
                  "resolved": "https://registry.npmjs.org/lodash.restparam/-/lodash.restparam-3.6.0.tgz"
                },
                "lodash.templatesettings": {
                  "version": "3.1.0",
                  "from": "lodash.templatesettings@>=3.0.0 <4.0.0",
                  "resolved": "https://registry.npmjs.org/lodash.templatesettings/-/lodash.templatesettings-3.1.0.tgz"
                }
              }
            },
            "minimist": {
              "version": "1.1.1",
              "from": "minimist@>=1.1.0 <2.0.0",
              "resolved": "https://registry.npmjs.org/minimist/-/minimist-1.1.1.tgz"
            },
            "multipipe": {
              "version": "0.1.2",
              "from": "multipipe@>=0.1.2 <0.2.0",
              "resolved": "https://registry.npmjs.org/multipipe/-/multipipe-0.1.2.tgz",
              "dependencies": {
                "duplexer2": {
                  "version": "0.0.2",
                  "from": "duplexer2@0.0.2",
                  "resolved": "https://registry.npmjs.org/duplexer2/-/duplexer2-0.0.2.tgz",
                  "dependencies": {
                    "readable-stream": {
                      "version": "1.1.13",
                      "from": "readable-stream@>=1.1.9 <1.2.0",
                      "resolved": "https://registry.npmjs.org/readable-stream/-/readable-stream-1.1.13.tgz",
                      "dependencies": {
                        "core-util-is": {
                          "version": "1.0.1",
                          "from": "core-util-is@>=1.0.0 <1.1.0",
                          "resolved": "https://registry.npmjs.org/core-util-is/-/core-util-is-1.0.1.tgz"
                        },
                        "isarray": {
                          "version": "0.0.1",
                          "from": "isarray@0.0.1",
                          "resolved": "https://registry.npmjs.org/isarray/-/isarray-0.0.1.tgz"
                        },
                        "string_decoder": {
                          "version": "0.10.31",
                          "from": "string_decoder@>=0.10.0 <0.11.0",
                          "resolved": "https://registry.npmjs.org/string_decoder/-/string_decoder-0.10.31.tgz"
                        },
                        "inherits": {
                          "version": "2.0.1",
                          "from": "inherits@>=2.0.1 <2.1.0",
                          "resolved": "https://registry.npmjs.org/inherits/-/inherits-2.0.1.tgz"
                        }
                      }
                    }
                  }
                }
              }
            },
            "replace-ext": {
              "version": "0.0.1",
              "from": "replace-ext@0.0.1",
              "resolved": "https://registry.npmjs.org/replace-ext/-/replace-ext-0.0.1.tgz"
            }
          }
        },
        "less": {
          "version": "2.5.0",
          "from": "less@>=2.4.0 <3.0.0",
          "resolved": "https://registry.npmjs.org/less/-/less-2.5.0.tgz",
          "dependencies": {
            "errno": {
              "version": "0.1.2",
              "from": "errno@>=0.1.1 <0.2.0",
              "resolved": "https://registry.npmjs.org/errno/-/errno-0.1.2.tgz",
              "dependencies": {
                "prr": {
                  "version": "0.0.0",
                  "from": "prr@>=0.0.0 <0.1.0",
                  "resolved": "https://registry.npmjs.org/prr/-/prr-0.0.0.tgz"
                }
              }
            },
            "graceful-fs": {
              "version": "3.0.6",
              "from": "graceful-fs@>=3.0.5 <4.0.0",
              "resolved": "https://registry.npmjs.org/graceful-fs/-/graceful-fs-3.0.6.tgz"
            },
            "image-size": {
              "version": "0.3.5",
              "from": "image-size@>=0.3.5 <0.4.0",
              "resolved": "https://registry.npmjs.org/image-size/-/image-size-0.3.5.tgz"
            },
            "mime": {
              "version": "1.3.4",
              "from": "mime@>=1.2.11 <2.0.0",
              "resolved": "https://registry.npmjs.org/mime/-/mime-1.3.4.tgz"
            },
            "mkdirp": {
              "version": "0.5.0",
              "from": "mkdirp@>=0.5.0 <0.6.0",
              "resolved": "https://registry.npmjs.org/mkdirp/-/mkdirp-0.5.0.tgz",
              "dependencies": {
                "minimist": {
                  "version": "0.0.8",
                  "from": "minimist@0.0.8",
                  "resolved": "https://registry.npmjs.org/minimist/-/minimist-0.0.8.tgz"
                }
              }
            },
            "promise": {
              "version": "6.1.0",
              "from": "promise@>=6.0.1 <7.0.0",
              "resolved": "https://registry.npmjs.org/promise/-/promise-6.1.0.tgz",
              "dependencies": {
                "asap": {
                  "version": "1.0.0",
                  "from": "asap@>=1.0.0 <1.1.0",
                  "resolved": "https://registry.npmjs.org/asap/-/asap-1.0.0.tgz"
                }
              }
            },
            "request": {
              "version": "2.55.0",
              "from": "request@>=2.51.0 <3.0.0",
              "resolved": "https://registry.npmjs.org/request/-/request-2.55.0.tgz",
              "dependencies": {
                "bl": {
                  "version": "0.9.4",
                  "from": "bl@>=0.9.0 <0.10.0",
                  "resolved": "https://registry.npmjs.org/bl/-/bl-0.9.4.tgz",
                  "dependencies": {
                    "readable-stream": {
                      "version": "1.0.33",
                      "from": "readable-stream@>=1.0.26 <1.1.0",
                      "resolved": "https://registry.npmjs.org/readable-stream/-/readable-stream-1.0.33.tgz",
                      "dependencies": {
                        "core-util-is": {
                          "version": "1.0.1",
                          "from": "core-util-is@>=1.0.0 <1.1.0",
                          "resolved": "https://registry.npmjs.org/core-util-is/-/core-util-is-1.0.1.tgz"
                        },
                        "isarray": {
                          "version": "0.0.1",
                          "from": "isarray@0.0.1",
                          "resolved": "https://registry.npmjs.org/isarray/-/isarray-0.0.1.tgz"
                        },
                        "string_decoder": {
                          "version": "0.10.31",
                          "from": "string_decoder@>=0.10.0 <0.11.0",
                          "resolved": "https://registry.npmjs.org/string_decoder/-/string_decoder-0.10.31.tgz"
                        },
                        "inherits": {
                          "version": "2.0.1",
                          "from": "inherits@>=2.0.1 <2.1.0",
                          "resolved": "https://registry.npmjs.org/inherits/-/inherits-2.0.1.tgz"
                        }
                      }
                    }
                  }
                },
                "caseless": {
                  "version": "0.9.0",
                  "from": "caseless@>=0.9.0 <0.10.0",
                  "resolved": "https://registry.npmjs.org/caseless/-/caseless-0.9.0.tgz"
                },
                "forever-agent": {
                  "version": "0.6.1",
                  "from": "forever-agent@>=0.6.0 <0.7.0",
                  "resolved": "https://registry.npmjs.org/forever-agent/-/forever-agent-0.6.1.tgz"
                },
                "form-data": {
                  "version": "0.2.0",
                  "from": "form-data@>=0.2.0 <0.3.0",
                  "resolved": "https://registry.npmjs.org/form-data/-/form-data-0.2.0.tgz",
                  "dependencies": {
                    "async": {
                      "version": "0.9.0",
                      "from": "async@>=0.9.0 <0.10.0",
                      "resolved": "https://registry.npmjs.org/async/-/async-0.9.0.tgz"
                    }
                  }
                },
                "json-stringify-safe": {
                  "version": "5.0.0",
                  "from": "json-stringify-safe@>=5.0.0 <5.1.0",
                  "resolved": "https://registry.npmjs.org/json-stringify-safe/-/json-stringify-safe-5.0.0.tgz"
                },
                "mime-types": {
                  "version": "2.0.10",
                  "from": "mime-types@>=2.0.1 <2.1.0",
                  "resolved": "https://registry.npmjs.org/mime-types/-/mime-types-2.0.10.tgz",
                  "dependencies": {
                    "mime-db": {
                      "version": "1.8.0",
                      "from": "mime-db@>=1.8.0 <1.9.0",
                      "resolved": "https://registry.npmjs.org/mime-db/-/mime-db-1.8.0.tgz"
                    }
                  }
                },
                "node-uuid": {
                  "version": "1.4.3",
                  "from": "node-uuid@>=1.4.0 <1.5.0",
                  "resolved": "https://registry.npmjs.org/node-uuid/-/node-uuid-1.4.3.tgz"
                },
                "qs": {
                  "version": "2.4.1",
                  "from": "qs@>=2.4.0 <2.5.0",
                  "resolved": "https://registry.npmjs.org/qs/-/qs-2.4.1.tgz"
                },
                "tunnel-agent": {
                  "version": "0.4.0",
                  "from": "tunnel-agent@>=0.4.0 <0.5.0",
                  "resolved": "https://registry.npmjs.org/tunnel-agent/-/tunnel-agent-0.4.0.tgz"
                },
                "tough-cookie": {
                  "version": "0.12.1",
                  "from": "tough-cookie@>=0.12.0",
                  "resolved": "https://registry.npmjs.org/tough-cookie/-/tough-cookie-0.12.1.tgz",
                  "dependencies": {
                    "punycode": {
                      "version": "1.3.2",
                      "from": "punycode@>=0.2.0",
                      "resolved": "https://registry.npmjs.org/punycode/-/punycode-1.3.2.tgz"
                    }
                  }
                },
                "http-signature": {
                  "version": "0.10.1",
                  "from": "http-signature@>=0.10.0 <0.11.0",
                  "resolved": "https://registry.npmjs.org/http-signature/-/http-signature-0.10.1.tgz",
                  "dependencies": {
                    "assert-plus": {
                      "version": "0.1.5",
                      "from": "assert-plus@>=0.1.5 <0.2.0",
                      "resolved": "https://registry.npmjs.org/assert-plus/-/assert-plus-0.1.5.tgz"
                    },
                    "asn1": {
                      "version": "0.1.11",
                      "from": "asn1@0.1.11",
                      "resolved": "https://registry.npmjs.org/asn1/-/asn1-0.1.11.tgz"
                    },
                    "ctype": {
                      "version": "0.5.3",
                      "from": "ctype@0.5.3",
                      "resolved": "https://registry.npmjs.org/ctype/-/ctype-0.5.3.tgz"
                    }
                  }
                },
                "oauth-sign": {
                  "version": "0.6.0",
                  "from": "oauth-sign@>=0.6.0 <0.7.0",
                  "resolved": "https://registry.npmjs.org/oauth-sign/-/oauth-sign-0.6.0.tgz"
                },
                "hawk": {
                  "version": "2.3.1",
                  "from": "hawk@>=2.3.0 <2.4.0",
                  "resolved": "https://registry.npmjs.org/hawk/-/hawk-2.3.1.tgz",
                  "dependencies": {
                    "hoek": {
                      "version": "2.12.0",
                      "from": "hoek@>=2.0.0 <3.0.0",
                      "resolved": "https://registry.npmjs.org/hoek/-/hoek-2.12.0.tgz"
                    },
                    "boom": {
                      "version": "2.7.0",
                      "from": "boom@>=2.0.0 <3.0.0",
                      "resolved": "https://registry.npmjs.org/boom/-/boom-2.7.0.tgz"
                    },
                    "cryptiles": {
                      "version": "2.0.4",
                      "from": "cryptiles@>=2.0.0 <3.0.0",
                      "resolved": "https://registry.npmjs.org/cryptiles/-/cryptiles-2.0.4.tgz"
                    },
                    "sntp": {
                      "version": "1.0.9",
                      "from": "sntp@>=1.0.0 <2.0.0",
                      "resolved": "https://registry.npmjs.org/sntp/-/sntp-1.0.9.tgz"
                    }
                  }
                },
                "aws-sign2": {
                  "version": "0.5.0",
                  "from": "aws-sign2@>=0.5.0 <0.6.0",
                  "resolved": "https://registry.npmjs.org/aws-sign2/-/aws-sign2-0.5.0.tgz"
                },
                "stringstream": {
                  "version": "0.0.4",
                  "from": "stringstream@>=0.0.4 <0.1.0",
                  "resolved": "https://registry.npmjs.org/stringstream/-/stringstream-0.0.4.tgz"
                },
                "combined-stream": {
                  "version": "0.0.7",
                  "from": "combined-stream@>=0.0.5 <0.1.0",
                  "resolved": "https://registry.npmjs.org/combined-stream/-/combined-stream-0.0.7.tgz",
                  "dependencies": {
                    "delayed-stream": {
                      "version": "0.0.5",
                      "from": "delayed-stream@0.0.5",
                      "resolved": "https://registry.npmjs.org/delayed-stream/-/delayed-stream-0.0.5.tgz"
                    }
                  }
                },
                "isstream": {
                  "version": "0.1.2",
                  "from": "isstream@>=0.1.1 <0.2.0",
                  "resolved": "https://registry.npmjs.org/isstream/-/isstream-0.1.2.tgz"
                },
                "har-validator": {
                  "version": "1.6.1",
                  "from": "har-validator@>=1.4.0 <2.0.0",
                  "resolved": "https://registry.npmjs.org/har-validator/-/har-validator-1.6.1.tgz",
                  "dependencies": {
                    "bluebird": {
                      "version": "2.9.24",
                      "from": "bluebird@>=2.9.21 <3.0.0",
                      "resolved": "https://registry.npmjs.org/bluebird/-/bluebird-2.9.24.tgz"
                    },
                    "chalk": {
                      "version": "1.0.0",
                      "from": "chalk@>=1.0.0 <2.0.0",
                      "resolved": "https://registry.npmjs.org/chalk/-/chalk-1.0.0.tgz",
                      "dependencies": {
                        "ansi-styles": {
                          "version": "2.0.1",
                          "from": "ansi-styles@>=2.0.1 <3.0.0",
                          "resolved": "https://registry.npmjs.org/ansi-styles/-/ansi-styles-2.0.1.tgz"
                        },
                        "escape-string-regexp": {
                          "version": "1.0.3",
                          "from": "escape-string-regexp@>=1.0.2 <2.0.0",
                          "resolved": "https://registry.npmjs.org/escape-string-regexp/-/escape-string-regexp-1.0.3.tgz"
                        },
                        "has-ansi": {
                          "version": "1.0.3",
                          "from": "has-ansi@>=1.0.3 <2.0.0",
                          "resolved": "https://registry.npmjs.org/has-ansi/-/has-ansi-1.0.3.tgz",
                          "dependencies": {
                            "ansi-regex": {
                              "version": "1.1.1",
                              "from": "ansi-regex@>=1.1.0 <2.0.0",
                              "resolved": "https://registry.npmjs.org/ansi-regex/-/ansi-regex-1.1.1.tgz"
                            },
                            "get-stdin": {
                              "version": "4.0.1",
                              "from": "get-stdin@>=4.0.1 <5.0.0",
                              "resolved": "https://registry.npmjs.org/get-stdin/-/get-stdin-4.0.1.tgz"
                            }
                          }
                        },
                        "strip-ansi": {
                          "version": "2.0.1",
                          "from": "strip-ansi@>=2.0.1 <3.0.0",
                          "resolved": "https://registry.npmjs.org/strip-ansi/-/strip-ansi-2.0.1.tgz",
                          "dependencies": {
                            "ansi-regex": {
                              "version": "1.1.1",
                              "from": "ansi-regex@>=1.1.0 <2.0.0",
                              "resolved": "https://registry.npmjs.org/ansi-regex/-/ansi-regex-1.1.1.tgz"
                            }
                          }
                        },
                        "supports-color": {
                          "version": "1.3.1",
                          "from": "supports-color@>=1.3.0 <2.0.0",
                          "resolved": "https://registry.npmjs.org/supports-color/-/supports-color-1.3.1.tgz"
                        }
                      }
                    },
                    "commander": {
                      "version": "2.7.1",
                      "from": "commander@>=2.7.1 <3.0.0",
                      "resolved": "https://registry.npmjs.org/commander/-/commander-2.7.1.tgz",
                      "dependencies": {
                        "graceful-readlink": {
                          "version": "1.0.1",
                          "from": "graceful-readlink@>=1.0.0",
                          "resolved": "https://registry.npmjs.org/graceful-readlink/-/graceful-readlink-1.0.1.tgz"
                        }
                      }
                    },
                    "is-my-json-valid": {
                      "version": "2.10.0",
                      "from": "is-my-json-valid@>=2.10.0 <3.0.0",
                      "resolved": "https://registry.npmjs.org/is-my-json-valid/-/is-my-json-valid-2.10.0.tgz",
                      "dependencies": {
                        "generate-function": {
                          "version": "2.0.0",
                          "from": "generate-function@>=2.0.0 <3.0.0",
                          "resolved": "https://registry.npmjs.org/generate-function/-/generate-function-2.0.0.tgz"
                        },
                        "generate-object-property": {
                          "version": "1.1.1",
                          "from": "generate-object-property@>=1.1.0 <2.0.0",
                          "resolved": "https://registry.npmjs.org/generate-object-property/-/generate-object-property-1.1.1.tgz",
                          "dependencies": {
                            "is-property": {
                              "version": "1.0.2",
                              "from": "is-property@>=1.0.0 <2.0.0",
                              "resolved": "https://registry.npmjs.org/is-property/-/is-property-1.0.2.tgz"
                            }
                          }
                        },
                        "jsonpointer": {
                          "version": "1.1.0",
                          "from": "jsonpointer@>=1.1.0 <2.0.0",
                          "resolved": "https://registry.npmjs.org/jsonpointer/-/jsonpointer-1.1.0.tgz"
                        },
                        "xtend": {
                          "version": "4.0.0",
                          "from": "xtend@>=4.0.0 <5.0.0",
                          "resolved": "https://registry.npmjs.org/xtend/-/xtend-4.0.0.tgz"
                        }
                      }
                    }
                  }
                }
              }
            },
            "source-map": {
              "version": "0.4.2",
              "from": "source-map@>=0.4.2 <0.5.0",
              "resolved": "https://registry.npmjs.org/source-map/-/source-map-0.4.2.tgz",
              "dependencies": {
                "amdefine": {
                  "version": "0.1.0",
                  "from": "amdefine@>=0.0.4",
                  "resolved": "https://registry.npmjs.org/amdefine/-/amdefine-0.1.0.tgz"
                }
              }
            }
          }
        },
        "object-assign": {
          "version": "2.0.0",
          "from": "object-assign@>=2.0.0 <3.0.0",
          "resolved": "https://registry.npmjs.org/object-assign/-/object-assign-2.0.0.tgz"
        },
        "vinyl-sourcemaps-apply": {
          "version": "0.1.4",
          "from": "vinyl-sourcemaps-apply@>=0.1.4 <0.2.0",
          "resolved": "https://registry.npmjs.org/vinyl-sourcemaps-apply/-/vinyl-sourcemaps-apply-0.1.4.tgz",
          "dependencies": {
            "source-map": {
              "version": "0.1.43",
              "from": "source-map@>=0.1.39 <0.2.0",
              "resolved": "https://registry.npmjs.org/source-map/-/source-map-0.1.43.tgz",
              "dependencies": {
                "amdefine": {
                  "version": "0.1.0",
                  "from": "amdefine@>=0.0.4",
                  "resolved": "https://registry.npmjs.org/amdefine/-/amdefine-0.1.0.tgz"
                }
              }
            }
          }
        }
      }
    },
    "gulp-rev": {
      "version": "2.0.1",
      "from": "gulp-rev@>=2.0.1 <3.0.0",
      "resolved": "https://registry.npmjs.org/gulp-rev/-/gulp-rev-2.0.1.tgz",
      "dependencies": {
        "gulp-util": {
          "version": "3.0.4",
          "from": "gulp-util@>=3.0.0 <3.1.0",
          "resolved": "https://registry.npmjs.org/gulp-util/-/gulp-util-3.0.4.tgz",
          "dependencies": {
            "array-differ": {
              "version": "1.0.0",
              "from": "array-differ@>=1.0.0 <2.0.0",
              "resolved": "https://registry.npmjs.org/array-differ/-/array-differ-1.0.0.tgz"
            },
            "array-uniq": {
              "version": "1.0.2",
              "from": "array-uniq@>=1.0.2 <2.0.0",
              "resolved": "https://registry.npmjs.org/array-uniq/-/array-uniq-1.0.2.tgz"
            },
            "beeper": {
              "version": "1.0.0",
              "from": "beeper@>=1.0.0 <2.0.0",
              "resolved": "https://registry.npmjs.org/beeper/-/beeper-1.0.0.tgz"
            },
            "chalk": {
              "version": "1.0.0",
              "from": "chalk@>=1.0.0 <2.0.0",
              "resolved": "https://registry.npmjs.org/chalk/-/chalk-1.0.0.tgz",
              "dependencies": {
                "ansi-styles": {
                  "version": "2.0.1",
                  "from": "ansi-styles@>=2.0.1 <3.0.0",
                  "resolved": "https://registry.npmjs.org/ansi-styles/-/ansi-styles-2.0.1.tgz"
                },
                "escape-string-regexp": {
                  "version": "1.0.3",
                  "from": "escape-string-regexp@>=1.0.2 <2.0.0",
                  "resolved": "https://registry.npmjs.org/escape-string-regexp/-/escape-string-regexp-1.0.3.tgz"
                },
                "has-ansi": {
                  "version": "1.0.3",
                  "from": "has-ansi@>=1.0.3 <2.0.0",
                  "resolved": "https://registry.npmjs.org/has-ansi/-/has-ansi-1.0.3.tgz",
                  "dependencies": {
                    "ansi-regex": {
                      "version": "1.1.1",
                      "from": "ansi-regex@>=1.0.0 <2.0.0",
                      "resolved": "https://registry.npmjs.org/ansi-regex/-/ansi-regex-1.1.1.tgz"
                    },
                    "get-stdin": {
                      "version": "4.0.1",
                      "from": "get-stdin@>=4.0.1 <5.0.0",
                      "resolved": "https://registry.npmjs.org/get-stdin/-/get-stdin-4.0.1.tgz"
                    }
                  }
                },
                "strip-ansi": {
                  "version": "2.0.1",
                  "from": "strip-ansi@>=2.0.1 <3.0.0",
                  "resolved": "https://registry.npmjs.org/strip-ansi/-/strip-ansi-2.0.1.tgz",
                  "dependencies": {
                    "ansi-regex": {
                      "version": "1.1.1",
                      "from": "ansi-regex@>=1.1.0 <2.0.0",
                      "resolved": "https://registry.npmjs.org/ansi-regex/-/ansi-regex-1.1.1.tgz"
                    }
                  }
                },
                "supports-color": {
                  "version": "1.3.1",
                  "from": "supports-color@>=1.3.0 <2.0.0",
                  "resolved": "https://registry.npmjs.org/supports-color/-/supports-color-1.3.1.tgz"
                }
              }
            },
            "dateformat": {
              "version": "1.0.11",
              "from": "dateformat@>=1.0.11 <2.0.0",
              "resolved": "https://registry.npmjs.org/dateformat/-/dateformat-1.0.11.tgz",
              "dependencies": {
                "get-stdin": {
                  "version": "4.0.1",
                  "from": "get-stdin@>=4.0.1 <5.0.0",
                  "resolved": "https://registry.npmjs.org/get-stdin/-/get-stdin-4.0.1.tgz"
                },
                "meow": {
                  "version": "3.1.0",
                  "from": "meow@*",
                  "resolved": "https://registry.npmjs.org/meow/-/meow-3.1.0.tgz",
                  "dependencies": {
                    "camelcase-keys": {
                      "version": "1.0.0",
                      "from": "camelcase-keys@>=1.0.0 <2.0.0",
                      "resolved": "https://registry.npmjs.org/camelcase-keys/-/camelcase-keys-1.0.0.tgz",
                      "dependencies": {
                        "camelcase": {
                          "version": "1.0.2",
                          "from": "camelcase@>=1.0.1 <2.0.0",
                          "resolved": "https://registry.npmjs.org/camelcase/-/camelcase-1.0.2.tgz"
                        },
                        "map-obj": {
                          "version": "1.0.0",
                          "from": "map-obj@>=1.0.0 <2.0.0",
                          "resolved": "https://registry.npmjs.org/map-obj/-/map-obj-1.0.0.tgz"
                        }
                      }
                    },
                    "indent-string": {
                      "version": "1.2.1",
                      "from": "indent-string@>=1.1.0 <2.0.0",
                      "resolved": "https://registry.npmjs.org/indent-string/-/indent-string-1.2.1.tgz",
                      "dependencies": {
                        "repeating": {
                          "version": "1.1.2",
                          "from": "repeating@>=1.1.0 <2.0.0",
                          "resolved": "https://registry.npmjs.org/repeating/-/repeating-1.1.2.tgz",
                          "dependencies": {
                            "is-finite": {
                              "version": "1.0.0",
                              "from": "is-finite@>=1.0.0 <2.0.0",
                              "resolved": "https://registry.npmjs.org/is-finite/-/is-finite-1.0.0.tgz"
                            }
                          }
                        }
                      }
                    }
                  }
                }
              }
            },
            "lodash._reescape": {
              "version": "3.0.0",
              "from": "lodash._reescape@>=3.0.0 <4.0.0",
              "resolved": "https://registry.npmjs.org/lodash._reescape/-/lodash._reescape-3.0.0.tgz"
            },
            "lodash._reevaluate": {
              "version": "3.0.0",
              "from": "lodash._reevaluate@>=3.0.0 <4.0.0",
              "resolved": "https://registry.npmjs.org/lodash._reevaluate/-/lodash._reevaluate-3.0.0.tgz"
            },
            "lodash._reinterpolate": {
              "version": "3.0.0",
              "from": "lodash._reinterpolate@>=3.0.0 <4.0.0",
              "resolved": "https://registry.npmjs.org/lodash._reinterpolate/-/lodash._reinterpolate-3.0.0.tgz"
            },
            "lodash.template": {
              "version": "3.4.0",
              "from": "lodash.template@>=3.0.0 <4.0.0",
              "resolved": "https://registry.npmjs.org/lodash.template/-/lodash.template-3.4.0.tgz",
              "dependencies": {
                "lodash._basecopy": {
                  "version": "3.0.0",
                  "from": "lodash._basecopy@>=3.0.0 <4.0.0",
                  "resolved": "https://registry.npmjs.org/lodash._basecopy/-/lodash._basecopy-3.0.0.tgz"
                },
                "lodash._basetostring": {
                  "version": "3.0.0",
                  "from": "lodash._basetostring@>=3.0.0 <4.0.0",
                  "resolved": "https://registry.npmjs.org/lodash._basetostring/-/lodash._basetostring-3.0.0.tgz"
                },
                "lodash._basevalues": {
                  "version": "3.0.0",
                  "from": "lodash._basevalues@>=3.0.0 <4.0.0",
                  "resolved": "https://registry.npmjs.org/lodash._basevalues/-/lodash._basevalues-3.0.0.tgz"
                },
                "lodash._isiterateecall": {
                  "version": "3.0.5",
                  "from": "lodash._isiterateecall@>=3.0.0 <4.0.0",
                  "resolved": "https://registry.npmjs.org/lodash._isiterateecall/-/lodash._isiterateecall-3.0.5.tgz"
                },
                "lodash.escape": {
                  "version": "3.0.0",
                  "from": "lodash.escape@>=3.0.0 <4.0.0",
                  "resolved": "https://registry.npmjs.org/lodash.escape/-/lodash.escape-3.0.0.tgz"
                },
                "lodash.keys": {
                  "version": "3.0.5",
                  "from": "lodash.keys@>=3.0.0 <4.0.0",
                  "resolved": "https://registry.npmjs.org/lodash.keys/-/lodash.keys-3.0.5.tgz",
                  "dependencies": {
                    "lodash.isarguments": {
                      "version": "3.0.1",
                      "from": "lodash.isarguments@>=3.0.0 <4.0.0",
                      "resolved": "https://registry.npmjs.org/lodash.isarguments/-/lodash.isarguments-3.0.1.tgz"
                    },
                    "lodash.isarray": {
                      "version": "3.0.1",
                      "from": "lodash.isarray@>=3.0.0 <4.0.0",
                      "resolved": "https://registry.npmjs.org/lodash.isarray/-/lodash.isarray-3.0.1.tgz"
                    },
                    "lodash.isnative": {
                      "version": "3.0.1",
                      "from": "lodash.isnative@>=3.0.0 <4.0.0",
                      "resolved": "https://registry.npmjs.org/lodash.isnative/-/lodash.isnative-3.0.1.tgz"
                    }
                  }
                },
                "lodash.restparam": {
                  "version": "3.6.0",
                  "from": "lodash.restparam@>=3.0.0 <4.0.0",
                  "resolved": "https://registry.npmjs.org/lodash.restparam/-/lodash.restparam-3.6.0.tgz"
                },
                "lodash.templatesettings": {
                  "version": "3.1.0",
                  "from": "lodash.templatesettings@>=3.0.0 <4.0.0",
                  "resolved": "https://registry.npmjs.org/lodash.templatesettings/-/lodash.templatesettings-3.1.0.tgz"
                }
              }
            },
            "minimist": {
              "version": "1.1.1",
              "from": "minimist@>=1.1.0 <2.0.0",
              "resolved": "https://registry.npmjs.org/minimist/-/minimist-1.1.1.tgz"
            },
            "multipipe": {
              "version": "0.1.2",
              "from": "multipipe@>=0.1.2 <0.2.0",
              "resolved": "https://registry.npmjs.org/multipipe/-/multipipe-0.1.2.tgz",
              "dependencies": {
                "duplexer2": {
                  "version": "0.0.2",
                  "from": "duplexer2@0.0.2",
                  "resolved": "https://registry.npmjs.org/duplexer2/-/duplexer2-0.0.2.tgz",
                  "dependencies": {
                    "readable-stream": {
                      "version": "1.1.13",
                      "from": "readable-stream@>=1.1.9 <1.2.0",
                      "resolved": "https://registry.npmjs.org/readable-stream/-/readable-stream-1.1.13.tgz",
                      "dependencies": {
                        "core-util-is": {
                          "version": "1.0.1",
                          "from": "core-util-is@>=1.0.0 <1.1.0",
                          "resolved": "https://registry.npmjs.org/core-util-is/-/core-util-is-1.0.1.tgz"
                        },
                        "isarray": {
                          "version": "0.0.1",
                          "from": "isarray@0.0.1",
                          "resolved": "https://registry.npmjs.org/isarray/-/isarray-0.0.1.tgz"
                        },
                        "string_decoder": {
                          "version": "0.10.31",
                          "from": "string_decoder@>=0.10.0 <0.11.0",
                          "resolved": "https://registry.npmjs.org/string_decoder/-/string_decoder-0.10.31.tgz"
                        },
                        "inherits": {
                          "version": "2.0.1",
                          "from": "inherits@>=2.0.1 <2.1.0",
                          "resolved": "https://registry.npmjs.org/inherits/-/inherits-2.0.1.tgz"
                        }
                      }
                    }
                  }
                }
              }
            },
            "object-assign": {
              "version": "2.0.0",
              "from": "object-assign@>=2.0.0 <3.0.0",
              "resolved": "https://registry.npmjs.org/object-assign/-/object-assign-2.0.0.tgz"
            },
            "replace-ext": {
              "version": "0.0.1",
              "from": "replace-ext@0.0.1",
              "resolved": "https://registry.npmjs.org/replace-ext/-/replace-ext-0.0.1.tgz"
            }
          }
        },
        "object-assign": {
          "version": "1.0.0",
          "from": "object-assign@>=1.0.0 <2.0.0",
          "resolved": "https://registry.npmjs.org/object-assign/-/object-assign-1.0.0.tgz"
        }
      }
    },
    "gulp-streamify": {
      "version": "0.0.5",
      "from": "gulp-streamify@>=0.0.5 <0.0.6",
      "resolved": "https://registry.npmjs.org/gulp-streamify/-/gulp-streamify-0.0.5.tgz",
      "dependencies": {
        "gulp-util": {
          "version": "2.2.20",
          "from": "gulp-util@>=2.2.14 <2.3.0",
          "resolved": "https://registry.npmjs.org/gulp-util/-/gulp-util-2.2.20.tgz",
          "dependencies": {
            "chalk": {
              "version": "0.5.1",
              "from": "chalk@>=0.5.0 <0.6.0",
              "resolved": "https://registry.npmjs.org/chalk/-/chalk-0.5.1.tgz",
              "dependencies": {
                "ansi-styles": {
                  "version": "1.1.0",
                  "from": "ansi-styles@>=1.1.0 <2.0.0",
                  "resolved": "https://registry.npmjs.org/ansi-styles/-/ansi-styles-1.1.0.tgz"
                },
                "escape-string-regexp": {
                  "version": "1.0.3",
                  "from": "escape-string-regexp@>=1.0.0 <2.0.0",
                  "resolved": "https://registry.npmjs.org/escape-string-regexp/-/escape-string-regexp-1.0.3.tgz"
                },
                "has-ansi": {
                  "version": "0.1.0",
                  "from": "has-ansi@>=0.1.0 <0.2.0",
                  "resolved": "https://registry.npmjs.org/has-ansi/-/has-ansi-0.1.0.tgz",
                  "dependencies": {
                    "ansi-regex": {
                      "version": "0.2.1",
                      "from": "ansi-regex@>=0.2.1 <0.3.0",
                      "resolved": "https://registry.npmjs.org/ansi-regex/-/ansi-regex-0.2.1.tgz"
                    }
                  }
                },
                "strip-ansi": {
                  "version": "0.3.0",
                  "from": "strip-ansi@>=0.3.0 <0.4.0",
                  "resolved": "https://registry.npmjs.org/strip-ansi/-/strip-ansi-0.3.0.tgz",
                  "dependencies": {
                    "ansi-regex": {
                      "version": "0.2.1",
                      "from": "ansi-regex@>=0.2.1 <0.3.0",
                      "resolved": "https://registry.npmjs.org/ansi-regex/-/ansi-regex-0.2.1.tgz"
                    }
                  }
                },
                "supports-color": {
                  "version": "0.2.0",
                  "from": "supports-color@>=0.2.0 <0.3.0",
                  "resolved": "https://registry.npmjs.org/supports-color/-/supports-color-0.2.0.tgz"
                }
              }
            },
            "dateformat": {
              "version": "1.0.11",
              "from": "dateformat@>=1.0.7-1.2.3 <2.0.0",
              "resolved": "https://registry.npmjs.org/dateformat/-/dateformat-1.0.11.tgz",
              "dependencies": {
                "get-stdin": {
                  "version": "4.0.1",
                  "from": "get-stdin@*",
                  "resolved": "https://registry.npmjs.org/get-stdin/-/get-stdin-4.0.1.tgz"
                },
                "meow": {
                  "version": "3.1.0",
                  "from": "meow@*",
                  "resolved": "https://registry.npmjs.org/meow/-/meow-3.1.0.tgz",
                  "dependencies": {
                    "camelcase-keys": {
                      "version": "1.0.0",
                      "from": "camelcase-keys@>=1.0.0 <2.0.0",
                      "resolved": "https://registry.npmjs.org/camelcase-keys/-/camelcase-keys-1.0.0.tgz",
                      "dependencies": {
                        "camelcase": {
                          "version": "1.0.2",
                          "from": "camelcase@>=1.0.1 <2.0.0",
                          "resolved": "https://registry.npmjs.org/camelcase/-/camelcase-1.0.2.tgz"
                        },
                        "map-obj": {
                          "version": "1.0.0",
                          "from": "map-obj@>=1.0.0 <2.0.0",
                          "resolved": "https://registry.npmjs.org/map-obj/-/map-obj-1.0.0.tgz"
                        }
                      }
                    },
                    "indent-string": {
                      "version": "1.2.1",
                      "from": "indent-string@>=1.1.0 <2.0.0",
                      "resolved": "https://registry.npmjs.org/indent-string/-/indent-string-1.2.1.tgz",
                      "dependencies": {
                        "repeating": {
                          "version": "1.1.2",
                          "from": "repeating@>=1.1.0 <2.0.0",
                          "resolved": "https://registry.npmjs.org/repeating/-/repeating-1.1.2.tgz",
                          "dependencies": {
                            "is-finite": {
                              "version": "1.0.0",
                              "from": "is-finite@>=1.0.0 <2.0.0",
                              "resolved": "https://registry.npmjs.org/is-finite/-/is-finite-1.0.0.tgz"
                            }
                          }
                        }
                      }
                    },
                    "minimist": {
                      "version": "1.1.1",
                      "from": "minimist@>=1.1.0 <2.0.0",
                      "resolved": "https://registry.npmjs.org/minimist/-/minimist-1.1.1.tgz"
                    },
                    "object-assign": {
                      "version": "2.0.0",
                      "from": "object-assign@>=2.0.0 <3.0.0",
                      "resolved": "https://registry.npmjs.org/object-assign/-/object-assign-2.0.0.tgz"
                    }
                  }
                }
              }
            },
            "lodash._reinterpolate": {
              "version": "2.4.1",
              "from": "lodash._reinterpolate@>=2.4.1 <3.0.0",
              "resolved": "https://registry.npmjs.org/lodash._reinterpolate/-/lodash._reinterpolate-2.4.1.tgz"
            },
            "lodash.template": {
              "version": "2.4.1",
              "from": "lodash.template@>=2.4.1 <3.0.0",
              "resolved": "https://registry.npmjs.org/lodash.template/-/lodash.template-2.4.1.tgz",
              "dependencies": {
                "lodash.defaults": {
                  "version": "2.4.1",
                  "from": "lodash.defaults@>=2.4.1 <2.5.0",
                  "resolved": "https://registry.npmjs.org/lodash.defaults/-/lodash.defaults-2.4.1.tgz",
                  "dependencies": {
                    "lodash._objecttypes": {
                      "version": "2.4.1",
                      "from": "lodash._objecttypes@>=2.4.1 <2.5.0",
                      "resolved": "https://registry.npmjs.org/lodash._objecttypes/-/lodash._objecttypes-2.4.1.tgz"
                    }
                  }
                },
                "lodash.escape": {
                  "version": "2.4.1",
                  "from": "lodash.escape@>=2.4.1 <2.5.0",
                  "resolved": "https://registry.npmjs.org/lodash.escape/-/lodash.escape-2.4.1.tgz",
                  "dependencies": {
                    "lodash._escapehtmlchar": {
                      "version": "2.4.1",
                      "from": "lodash._escapehtmlchar@>=2.4.1 <2.5.0",
                      "resolved": "https://registry.npmjs.org/lodash._escapehtmlchar/-/lodash._escapehtmlchar-2.4.1.tgz",
                      "dependencies": {
                        "lodash._htmlescapes": {
                          "version": "2.4.1",
                          "from": "lodash._htmlescapes@>=2.4.1 <2.5.0",
                          "resolved": "https://registry.npmjs.org/lodash._htmlescapes/-/lodash._htmlescapes-2.4.1.tgz"
                        }
                      }
                    },
                    "lodash._reunescapedhtml": {
                      "version": "2.4.1",
                      "from": "lodash._reunescapedhtml@>=2.4.1 <2.5.0",
                      "resolved": "https://registry.npmjs.org/lodash._reunescapedhtml/-/lodash._reunescapedhtml-2.4.1.tgz",
                      "dependencies": {
                        "lodash._htmlescapes": {
                          "version": "2.4.1",
                          "from": "lodash._htmlescapes@>=2.4.1 <2.5.0",
                          "resolved": "https://registry.npmjs.org/lodash._htmlescapes/-/lodash._htmlescapes-2.4.1.tgz"
                        }
                      }
                    }
                  }
                },
                "lodash._escapestringchar": {
                  "version": "2.4.1",
                  "from": "lodash._escapestringchar@>=2.4.1 <2.5.0",
                  "resolved": "https://registry.npmjs.org/lodash._escapestringchar/-/lodash._escapestringchar-2.4.1.tgz"
                },
                "lodash.keys": {
                  "version": "2.4.1",
                  "from": "lodash.keys@>=2.4.1 <2.5.0",
                  "resolved": "https://registry.npmjs.org/lodash.keys/-/lodash.keys-2.4.1.tgz",
                  "dependencies": {
                    "lodash._isnative": {
                      "version": "2.4.1",
                      "from": "lodash._isnative@>=2.4.1 <2.5.0",
                      "resolved": "https://registry.npmjs.org/lodash._isnative/-/lodash._isnative-2.4.1.tgz"
                    },
                    "lodash.isobject": {
                      "version": "2.4.1",
                      "from": "lodash.isobject@>=2.4.1 <2.5.0",
                      "resolved": "https://registry.npmjs.org/lodash.isobject/-/lodash.isobject-2.4.1.tgz",
                      "dependencies": {
                        "lodash._objecttypes": {
                          "version": "2.4.1",
                          "from": "lodash._objecttypes@>=2.4.1 <2.5.0",
                          "resolved": "https://registry.npmjs.org/lodash._objecttypes/-/lodash._objecttypes-2.4.1.tgz"
                        }
                      }
                    },
                    "lodash._shimkeys": {
                      "version": "2.4.1",
                      "from": "lodash._shimkeys@>=2.4.1 <2.5.0",
                      "resolved": "https://registry.npmjs.org/lodash._shimkeys/-/lodash._shimkeys-2.4.1.tgz",
                      "dependencies": {
                        "lodash._objecttypes": {
                          "version": "2.4.1",
                          "from": "lodash._objecttypes@>=2.4.1 <2.5.0",
                          "resolved": "https://registry.npmjs.org/lodash._objecttypes/-/lodash._objecttypes-2.4.1.tgz"
                        }
                      }
                    }
                  }
                },
                "lodash.templatesettings": {
                  "version": "2.4.1",
                  "from": "lodash.templatesettings@>=2.4.1 <2.5.0",
                  "resolved": "https://registry.npmjs.org/lodash.templatesettings/-/lodash.templatesettings-2.4.1.tgz"
                },
                "lodash.values": {
                  "version": "2.4.1",
                  "from": "lodash.values@>=2.4.1 <2.5.0",
                  "resolved": "https://registry.npmjs.org/lodash.values/-/lodash.values-2.4.1.tgz"
                }
              }
            },
            "minimist": {
              "version": "0.2.0",
              "from": "minimist@>=0.2.0 <0.3.0",
              "resolved": "https://registry.npmjs.org/minimist/-/minimist-0.2.0.tgz"
            },
            "multipipe": {
              "version": "0.1.2",
              "from": "multipipe@>=0.1.0 <0.2.0",
              "resolved": "https://registry.npmjs.org/multipipe/-/multipipe-0.1.2.tgz",
              "dependencies": {
                "duplexer2": {
                  "version": "0.0.2",
                  "from": "duplexer2@0.0.2",
                  "resolved": "https://registry.npmjs.org/duplexer2/-/duplexer2-0.0.2.tgz",
                  "dependencies": {
                    "readable-stream": {
                      "version": "1.1.13",
                      "from": "readable-stream@>=1.1.9 <1.2.0",
                      "resolved": "https://registry.npmjs.org/readable-stream/-/readable-stream-1.1.13.tgz",
                      "dependencies": {
                        "core-util-is": {
                          "version": "1.0.1",
                          "from": "core-util-is@>=1.0.0 <1.1.0",
                          "resolved": "https://registry.npmjs.org/core-util-is/-/core-util-is-1.0.1.tgz"
                        },
                        "isarray": {
                          "version": "0.0.1",
                          "from": "isarray@0.0.1",
                          "resolved": "https://registry.npmjs.org/isarray/-/isarray-0.0.1.tgz"
                        },
                        "string_decoder": {
                          "version": "0.10.31",
                          "from": "string_decoder@>=0.10.0 <0.11.0",
                          "resolved": "https://registry.npmjs.org/string_decoder/-/string_decoder-0.10.31.tgz"
                        },
                        "inherits": {
                          "version": "2.0.1",
                          "from": "inherits@>=2.0.1 <2.1.0",
                          "resolved": "https://registry.npmjs.org/inherits/-/inherits-2.0.1.tgz"
                        }
                      }
                    }
                  }
                }
              }
            },
            "through2": {
              "version": "0.5.1",
              "from": "through2@>=0.5.0 <0.6.0",
              "resolved": "https://registry.npmjs.org/through2/-/through2-0.5.1.tgz",
              "dependencies": {
                "xtend": {
                  "version": "3.0.0",
                  "from": "xtend@>=3.0.0 <3.1.0",
                  "resolved": "https://registry.npmjs.org/xtend/-/xtend-3.0.0.tgz"
                }
              }
            },
            "vinyl": {
              "version": "0.2.3",
              "from": "vinyl@>=0.2.1 <0.3.0",
              "resolved": "https://registry.npmjs.org/vinyl/-/vinyl-0.2.3.tgz",
              "dependencies": {
                "clone-stats": {
                  "version": "0.0.1",
                  "from": "clone-stats@>=0.0.1 <0.1.0",
                  "resolved": "https://registry.npmjs.org/clone-stats/-/clone-stats-0.0.1.tgz"
                }
              }
            }
          }
        },
        "plexer": {
          "version": "0.0.2",
          "from": "plexer@0.0.2",
          "resolved": "https://registry.npmjs.org/plexer/-/plexer-0.0.2.tgz"
        },
        "readable-stream": {
          "version": "1.0.33",
          "from": "readable-stream@>=1.0.33-1 <1.1.0-0",
          "resolved": "https://registry.npmjs.org/readable-stream/-/readable-stream-1.0.33.tgz",
          "dependencies": {
            "core-util-is": {
              "version": "1.0.1",
              "from": "core-util-is@>=1.0.0 <1.1.0",
              "resolved": "https://registry.npmjs.org/core-util-is/-/core-util-is-1.0.1.tgz"
            },
            "isarray": {
              "version": "0.0.1",
              "from": "isarray@0.0.1",
              "resolved": "https://registry.npmjs.org/isarray/-/isarray-0.0.1.tgz"
            },
            "string_decoder": {
              "version": "0.10.31",
              "from": "string_decoder@>=0.10.0 <0.11.0",
              "resolved": "https://registry.npmjs.org/string_decoder/-/string_decoder-0.10.31.tgz"
            },
            "inherits": {
              "version": "2.0.1",
              "from": "inherits@>=2.0.1 <2.1.0",
              "resolved": "https://registry.npmjs.org/inherits/-/inherits-2.0.1.tgz"
            }
          }
        }
      }
    },
    "immutable": {
      "version": "3.6.4",
      "from": "immutable@3.6.4",
      "resolved": "https://registry.npmjs.org/immutable/-/immutable-3.6.4.tgz"
    },
    "jed": {
      "version": "1.1.0",
      "from": "jed@1.1.0",
      "resolved": "https://registry.npmjs.org/jed/-/jed-1.1.0.tgz"
    },
    "jquery": {
      "version": "1.11.2",
      "from": "jquery@1.11.2",
      "resolved": "https://registry.npmjs.org/jquery/-/jquery-1.11.2.tgz"
    },
    "jquery.browser": {
      "version": "0.0.7",
      "from": "git+https://github.com/gabceb/jquery-browser-plugin#e4a01fd",
      "resolved": "git+https://github.com/gabceb/jquery-browser-plugin#e4a01fd783d4684659b3193626b5553f0d8f6758"
    },
    "jquery.cookie": {
      "version": "1.4.1",
      "from": "jquery.cookie@1.4.1",
      "resolved": "https://registry.npmjs.org/jquery.cookie/-/jquery.cookie-1.4.1.tgz"
    },
    "knockout-arraytransforms": {
      "version": "1.0.0",
      "from": "knockout-arraytransforms@1.0.0",
      "resolved": "https://registry.npmjs.org/knockout-arraytransforms/-/knockout-arraytransforms-1.0.0.tgz",
      "dependencies": {
        "knockout": {
          "version": "3.3.0",
          "from": "knockout@>=3.3.0 <4.0.0",
          "resolved": "https://registry.npmjs.org/knockout/-/knockout-3.3.0.tgz"
        }
      }
    },
    "less-plugin-clean-css": {
      "version": "1.5.0",
      "from": "less-plugin-clean-css@>=1.4.0 <2.0.0",
      "resolved": "https://registry.npmjs.org/less-plugin-clean-css/-/less-plugin-clean-css-1.5.0.tgz",
      "dependencies": {
        "clean-css": {
          "version": "3.1.9",
          "from": "clean-css@>=3.0.1 <4.0.0",
          "resolved": "https://registry.npmjs.org/clean-css/-/clean-css-3.1.9.tgz",
          "dependencies": {
            "commander": {
              "version": "2.6.0",
              "from": "commander@>=2.6.0 <2.7.0",
              "resolved": "https://registry.npmjs.org/commander/-/commander-2.6.0.tgz"
            },
            "source-map": {
              "version": "0.1.43",
              "from": "source-map@>=0.1.43 <0.2.0",
              "resolved": "https://registry.npmjs.org/source-map/-/source-map-0.1.43.tgz",
              "dependencies": {
                "amdefine": {
                  "version": "0.1.0",
                  "from": "amdefine@>=0.0.4",
                  "resolved": "https://registry.npmjs.org/amdefine/-/amdefine-0.1.0.tgz"
                }
              }
            }
          }
        }
      }
    },
    "lodash": {
      "version": "3.6.0",
      "from": "lodash@3.6.0",
      "resolved": "https://registry.npmjs.org/lodash/-/lodash-3.6.0.tgz"
    },
    "po2json": {
      "version": "0.3.2",
      "from": "po2json@>=0.3.2 <0.4.0",
      "resolved": "https://registry.npmjs.org/po2json/-/po2json-0.3.2.tgz",
      "dependencies": {
        "lodash": {
          "version": "2.4.1",
          "from": "lodash@>=2.4.1 <2.5.0",
          "resolved": "https://registry.npmjs.org/lodash/-/lodash-2.4.1.tgz"
        },
        "nomnom": {
          "version": "1.8.0",
          "from": "nomnom@1.8.0",
          "resolved": "https://registry.npmjs.org/nomnom/-/nomnom-1.8.0.tgz",
          "dependencies": {
            "underscore": {
              "version": "1.6.0",
              "from": "underscore@>=1.6.0 <1.7.0",
              "resolved": "https://registry.npmjs.org/underscore/-/underscore-1.6.0.tgz"
            },
            "chalk": {
              "version": "0.4.0",
              "from": "chalk@>=0.4.0 <0.5.0",
              "resolved": "https://registry.npmjs.org/chalk/-/chalk-0.4.0.tgz",
              "dependencies": {
                "has-color": {
                  "version": "0.1.7",
                  "from": "has-color@>=0.1.0 <0.2.0",
                  "resolved": "https://registry.npmjs.org/has-color/-/has-color-0.1.7.tgz"
                },
                "ansi-styles": {
                  "version": "1.0.0",
                  "from": "ansi-styles@>=1.0.0 <1.1.0",
                  "resolved": "https://registry.npmjs.org/ansi-styles/-/ansi-styles-1.0.0.tgz"
                },
                "strip-ansi": {
                  "version": "0.1.1",
                  "from": "strip-ansi@>=0.1.0 <0.2.0",
                  "resolved": "https://registry.npmjs.org/strip-ansi/-/strip-ansi-0.1.1.tgz"
                }
              }
            }
          }
        },
        "gettext-parser": {
          "version": "0.2.0",
          "from": "gettext-parser@>=0.2.0 <0.3.0",
          "resolved": "https://registry.npmjs.org/gettext-parser/-/gettext-parser-0.2.0.tgz",
          "dependencies": {
            "encoding": {
              "version": "0.1.11",
              "from": "encoding@>=0.1.0 <0.2.0",
              "resolved": "https://registry.npmjs.org/encoding/-/encoding-0.1.11.tgz",
              "dependencies": {
                "iconv-lite": {
                  "version": "0.4.7",
                  "from": "iconv-lite@>=0.4.4 <0.5.0",
                  "resolved": "https://registry.npmjs.org/iconv-lite/-/iconv-lite-0.4.7.tgz"
                }
              }
            }
          }
        }
      }
    },
    "q": {
      "version": "1.2.0",
      "from": "q@>=1.1.1 <2.0.0",
      "resolved": "https://registry.npmjs.org/q/-/q-1.2.0.tgz"
    },
    "rcss": {
      "version": "0.1.4",
      "from": "rcss@0.1.4",
      "resolved": "https://registry.npmjs.org/rcss/-/rcss-0.1.4.tgz",
      "dependencies": {
        "sha1": {
          "version": "1.1.0",
          "from": "sha1@>=1.1.0 <2.0.0",
          "resolved": "https://registry.npmjs.org/sha1/-/sha1-1.1.0.tgz",
          "dependencies": {
            "charenc": {
              "version": "0.0.1",
              "from": "charenc@>=0.0.1",
              "resolved": "https://registry.npmjs.org/charenc/-/charenc-0.0.1.tgz"
            },
            "crypt": {
              "version": "0.0.1",
              "from": "crypt@>=0.0.1",
              "resolved": "https://registry.npmjs.org/crypt/-/crypt-0.0.1.tgz"
            }
          }
        },
        "deep-extend": {
          "version": "0.2.11",
          "from": "deep-extend@>=0.2.11 <0.3.0",
          "resolved": "https://registry.npmjs.org/deep-extend/-/deep-extend-0.2.11.tgz"
        },
        "escape-html": {
          "version": "1.0.1",
          "from": "escape-html@>=1.0.1 <2.0.0",
          "resolved": "https://registry.npmjs.org/escape-html/-/escape-html-1.0.1.tgz"
        },
        "valid-css-props": {
          "version": "0.0.2",
          "from": "valid-css-props@0.0.2",
          "resolved": "https://registry.npmjs.org/valid-css-props/-/valid-css-props-0.0.2.tgz"
        },
        "valid-media-queries": {
          "version": "0.0.3",
          "from": "valid-media-queries@0.0.3",
          "resolved": "https://registry.npmjs.org/valid-media-queries/-/valid-media-queries-0.0.3.tgz"
        }
      }
    },
    "react": {
      "version": "0.13.1",
      "from": "react@0.13.1",
      "resolved": "https://registry.npmjs.org/react/-/react-0.13.1.tgz"
    },
    "react-tools": {
      "version": "0.13.1",
      "from": "react-tools@>=0.13.1 <0.14.0",
      "resolved": "https://registry.npmjs.org/react-tools/-/react-tools-0.13.1.tgz",
      "dependencies": {
        "commoner": {
          "version": "0.10.1",
          "from": "commoner@>=0.10.0 <0.11.0",
          "resolved": "https://registry.npmjs.org/commoner/-/commoner-0.10.1.tgz",
          "dependencies": {
            "q": {
              "version": "1.1.2",
              "from": "q@>=1.1.2 <1.2.0",
              "resolved": "https://registry.npmjs.org/q/-/q-1.1.2.tgz"
            },
            "recast": {
              "version": "0.9.18",
              "from": "recast@>=0.9.5 <0.10.0",
              "resolved": "https://registry.npmjs.org/recast/-/recast-0.9.18.tgz",
              "dependencies": {
                "esprima-fb": {
                  "version": "10001.1.0-dev-harmony-fb",
                  "from": "esprima-fb@>=10001.1.0-dev-harmony-fb <10001.2.0",
                  "resolved": "https://registry.npmjs.org/esprima-fb/-/esprima-fb-10001.1.0-dev-harmony-fb.tgz"
                },
                "source-map": {
                  "version": "0.1.43",
                  "from": "source-map@>=0.1.40 <0.2.0",
                  "resolved": "https://registry.npmjs.org/source-map/-/source-map-0.1.43.tgz",
                  "dependencies": {
                    "amdefine": {
                      "version": "0.1.0",
                      "from": "amdefine@>=0.0.4",
                      "resolved": "https://registry.npmjs.org/amdefine/-/amdefine-0.1.0.tgz"
                    }
                  }
                },
                "ast-types": {
                  "version": "0.6.16",
                  "from": "ast-types@>=0.6.1 <0.7.0",
                  "resolved": "https://registry.npmjs.org/ast-types/-/ast-types-0.6.16.tgz"
                }
              }
            },
            "commander": {
              "version": "2.5.1",
              "from": "commander@>=2.5.0 <2.6.0",
              "resolved": "https://registry.npmjs.org/commander/-/commander-2.5.1.tgz"
            },
            "graceful-fs": {
              "version": "3.0.6",
              "from": "graceful-fs@>=3.0.4 <3.1.0",
              "resolved": "https://registry.npmjs.org/graceful-fs/-/graceful-fs-3.0.6.tgz"
            },
            "glob": {
              "version": "4.2.2",
              "from": "glob@>=4.2.1 <4.3.0",
              "resolved": "https://registry.npmjs.org/glob/-/glob-4.2.2.tgz",
              "dependencies": {
                "inflight": {
                  "version": "1.0.4",
                  "from": "inflight@>=1.0.4 <2.0.0",
                  "resolved": "https://registry.npmjs.org/inflight/-/inflight-1.0.4.tgz",
                  "dependencies": {
                    "wrappy": {
                      "version": "1.0.1",
                      "from": "wrappy@>=1.0.0 <2.0.0",
                      "resolved": "https://registry.npmjs.org/wrappy/-/wrappy-1.0.1.tgz"
                    }
                  }
                },
                "inherits": {
                  "version": "2.0.1",
                  "from": "inherits@>=2.0.0 <3.0.0",
                  "resolved": "https://registry.npmjs.org/inherits/-/inherits-2.0.1.tgz"
                },
                "minimatch": {
                  "version": "1.0.0",
                  "from": "minimatch@>=1.0.0 <2.0.0",
                  "resolved": "https://registry.npmjs.org/minimatch/-/minimatch-1.0.0.tgz",
                  "dependencies": {
                    "lru-cache": {
                      "version": "2.5.0",
                      "from": "lru-cache@>=2.0.0 <3.0.0",
                      "resolved": "https://registry.npmjs.org/lru-cache/-/lru-cache-2.5.0.tgz"
                    },
                    "sigmund": {
                      "version": "1.0.0",
                      "from": "sigmund@>=1.0.0 <1.1.0",
                      "resolved": "https://registry.npmjs.org/sigmund/-/sigmund-1.0.0.tgz"
                    }
                  }
                },
                "once": {
                  "version": "1.3.1",
                  "from": "once@>=1.3.0 <2.0.0",
                  "resolved": "https://registry.npmjs.org/once/-/once-1.3.1.tgz",
                  "dependencies": {
                    "wrappy": {
                      "version": "1.0.1",
                      "from": "wrappy@>=1.0.0 <2.0.0",
                      "resolved": "https://registry.npmjs.org/wrappy/-/wrappy-1.0.1.tgz"
                    }
                  }
                }
              }
            },
            "mkdirp": {
              "version": "0.5.0",
              "from": "mkdirp@>=0.5.0 <0.6.0",
              "resolved": "https://registry.npmjs.org/mkdirp/-/mkdirp-0.5.0.tgz",
              "dependencies": {
                "minimist": {
                  "version": "0.0.8",
                  "from": "minimist@0.0.8",
                  "resolved": "https://registry.npmjs.org/minimist/-/minimist-0.0.8.tgz"
                }
              }
            },
            "private": {
              "version": "0.1.6",
              "from": "private@>=0.1.6 <0.2.0",
              "resolved": "https://registry.npmjs.org/private/-/private-0.1.6.tgz"
            },
            "install": {
              "version": "0.1.8",
              "from": "install@>=0.1.7 <0.2.0",
              "resolved": "https://registry.npmjs.org/install/-/install-0.1.8.tgz"
            },
            "iconv-lite": {
              "version": "0.4.7",
              "from": "iconv-lite@>=0.4.5 <0.5.0",
              "resolved": "https://registry.npmjs.org/iconv-lite/-/iconv-lite-0.4.7.tgz"
            }
          }
        },
        "jstransform": {
          "version": "10.1.0",
          "from": "jstransform@>=10.1.0 <11.0.0",
          "resolved": "https://registry.npmjs.org/jstransform/-/jstransform-10.1.0.tgz",
          "dependencies": {
            "base62": {
              "version": "0.1.1",
              "from": "base62@0.1.1",
              "resolved": "https://registry.npmjs.org/base62/-/base62-0.1.1.tgz"
            },
            "esprima-fb": {
              "version": "13001.1001.0-dev-harmony-fb",
              "from": "esprima-fb@13001.1001.0-dev-harmony-fb",
              "resolved": "https://registry.npmjs.org/esprima-fb/-/esprima-fb-13001.1001.0-dev-harmony-fb.tgz"
            },
            "source-map": {
              "version": "0.1.31",
              "from": "source-map@0.1.31",
              "resolved": "https://registry.npmjs.org/source-map/-/source-map-0.1.31.tgz",
              "dependencies": {
                "amdefine": {
                  "version": "0.1.0",
                  "from": "amdefine@>=0.0.4",
                  "resolved": "https://registry.npmjs.org/amdefine/-/amdefine-0.1.0.tgz"
                }
              }
            }
          }
        }
      }
    },
    "reactify": {
      "version": "1.1.0",
      "from": "reactify@>=1.0.0 <2.0.0",
      "resolved": "https://registry.npmjs.org/reactify/-/reactify-1.1.0.tgz"
    },
    "shelljs": {
      "version": "0.3.0",
      "from": "shelljs@>=0.3.0 <0.4.0",
      "resolved": "https://registry.npmjs.org/shelljs/-/shelljs-0.3.0.tgz"
    },
    "tablesorter": {
      "version": "2.18.4",
      "from": "git+https://github.com/Mottie/tablesorter#430f8c5",
      "resolved": "git+https://github.com/Mottie/tablesorter#430f8c533f7fb3b262903163132a29f323db68c3"
    },
    "through": {
      "version": "2.3.7",
      "from": "through@>=2.3.6 <3.0.0",
      "resolved": "https://registry.npmjs.org/through/-/through-2.3.7.tgz"
    },
    "through2": {
      "version": "0.6.3",
      "from": "through2@>=0.6.1 <0.7.0",
      "resolved": "https://registry.npmjs.org/through2/-/through2-0.6.3.tgz",
      "dependencies": {
        "readable-stream": {
          "version": "1.0.33",
          "from": "readable-stream@>=1.0.33-1 <1.1.0-0",
          "resolved": "https://registry.npmjs.org/readable-stream/-/readable-stream-1.0.33.tgz",
          "dependencies": {
            "core-util-is": {
              "version": "1.0.1",
              "from": "core-util-is@>=1.0.0 <1.1.0",
              "resolved": "https://registry.npmjs.org/core-util-is/-/core-util-is-1.0.1.tgz"
            },
            "isarray": {
              "version": "0.0.1",
              "from": "isarray@0.0.1",
              "resolved": "https://registry.npmjs.org/isarray/-/isarray-0.0.1.tgz"
            },
            "string_decoder": {
              "version": "0.10.31",
              "from": "string_decoder@>=0.10.0 <0.11.0",
              "resolved": "https://registry.npmjs.org/string_decoder/-/string_decoder-0.10.31.tgz"
            },
            "inherits": {
              "version": "2.0.1",
              "from": "inherits@>=2.0.1 <2.1.0",
              "resolved": "https://registry.npmjs.org/inherits/-/inherits-2.0.1.tgz"
            }
          }
        },
        "xtend": {
          "version": "4.0.0",
          "from": "xtend@>=4.0.0 <4.1.0-0",
          "resolved": "https://registry.npmjs.org/xtend/-/xtend-4.0.0.tgz"
        }
      }
    },
    "uglifyify": {
      "version": "2.6.0",
      "from": "uglifyify@>=2.6.0 <3.0.0",
      "resolved": "https://registry.npmjs.org/uglifyify/-/uglifyify-2.6.0.tgz",
      "dependencies": {
        "convert-source-map": {
          "version": "0.2.6",
          "from": "convert-source-map@>=0.2.3 <0.3.0",
          "resolved": "https://registry.npmjs.org/convert-source-map/-/convert-source-map-0.2.6.tgz"
        },
        "minimatch": {
          "version": "0.3.0",
          "from": "minimatch@>=0.3.0 <0.4.0",
          "resolved": "https://registry.npmjs.org/minimatch/-/minimatch-0.3.0.tgz",
          "dependencies": {
            "lru-cache": {
              "version": "2.5.0",
              "from": "lru-cache@>=2.0.0 <3.0.0",
              "resolved": "https://registry.npmjs.org/lru-cache/-/lru-cache-2.5.0.tgz"
            },
            "sigmund": {
              "version": "1.0.0",
              "from": "sigmund@>=1.0.0 <1.1.0",
              "resolved": "https://registry.npmjs.org/sigmund/-/sigmund-1.0.0.tgz"
            }
          }
        },
        "uglify-js": {
          "version": "2.4.19",
          "from": "uglify-js@>=2.0.0 <3.0.0",
          "resolved": "https://registry.npmjs.org/uglify-js/-/uglify-js-2.4.19.tgz",
          "dependencies": {
            "async": {
              "version": "0.2.10",
              "from": "async@>=0.2.6 <0.3.0",
              "resolved": "https://registry.npmjs.org/async/-/async-0.2.10.tgz"
            },
            "source-map": {
              "version": "0.1.34",
              "from": "source-map@0.1.34",
              "resolved": "https://registry.npmjs.org/source-map/-/source-map-0.1.34.tgz",
              "dependencies": {
                "amdefine": {
                  "version": "0.1.0",
                  "from": "amdefine@>=0.0.4",
                  "resolved": "https://registry.npmjs.org/amdefine/-/amdefine-0.1.0.tgz"
                }
              }
            },
            "yargs": {
              "version": "3.5.4",
              "from": "yargs@>=3.5.4 <3.6.0",
              "resolved": "https://registry.npmjs.org/yargs/-/yargs-3.5.4.tgz",
              "dependencies": {
                "camelcase": {
                  "version": "1.0.2",
                  "from": "camelcase@>=1.0.2 <2.0.0",
                  "resolved": "https://registry.npmjs.org/camelcase/-/camelcase-1.0.2.tgz"
                },
                "decamelize": {
                  "version": "1.0.0",
                  "from": "decamelize@>=1.0.0 <2.0.0",
                  "resolved": "https://registry.npmjs.org/decamelize/-/decamelize-1.0.0.tgz"
                },
                "window-size": {
                  "version": "0.1.0",
                  "from": "window-size@0.1.0",
                  "resolved": "https://registry.npmjs.org/window-size/-/window-size-0.1.0.tgz"
                },
                "wordwrap": {
                  "version": "0.0.2",
                  "from": "wordwrap@0.0.2",
                  "resolved": "https://registry.npmjs.org/wordwrap/-/wordwrap-0.0.2.tgz"
                }
              }
            },
            "uglify-to-browserify": {
              "version": "1.0.2",
              "from": "uglify-to-browserify@>=1.0.0 <1.1.0",
              "resolved": "https://registry.npmjs.org/uglify-to-browserify/-/uglify-to-browserify-1.0.2.tgz"
            }
          }
        }
      }
    },
    "underscore.string": {
      "version": "2.4.0",
      "from": "underscore.string@2.4.0",
      "resolved": "https://registry.npmjs.org/underscore.string/-/underscore.string-2.4.0.tgz"
    },
    "vinyl": {
      "version": "0.4.6",
      "from": "vinyl@>=0.4.6 <0.5.0",
      "resolved": "https://registry.npmjs.org/vinyl/-/vinyl-0.4.6.tgz",
      "dependencies": {
        "clone": {
          "version": "0.2.0",
          "from": "clone@>=0.2.0 <0.3.0",
          "resolved": "https://registry.npmjs.org/clone/-/clone-0.2.0.tgz"
        },
        "clone-stats": {
          "version": "0.0.1",
          "from": "clone-stats@>=0.0.1 <0.0.2",
          "resolved": "https://registry.npmjs.org/clone-stats/-/clone-stats-0.0.1.tgz"
        }
      }
    },
    "vinyl-source-stream": {
      "version": "1.1.0",
      "from": "vinyl-source-stream@>=1.0.0 <2.0.0",
      "resolved": "https://registry.npmjs.org/vinyl-source-stream/-/vinyl-source-stream-1.1.0.tgz"
    },
<<<<<<< HEAD
    "yarb": {
      "version": "0.4.2",
      "from": "yarb@>=0.4.2 <0.5.0",
      "resolved": "https://registry.npmjs.org/yarb/-/yarb-0.4.2.tgz",
=======
    "parse-stack": {
      "version": "0.1.3",
      "from": "parse-stack@0.1.3",
      "resolved": "https://registry.npmjs.org/parse-stack/-/parse-stack-0.1.3.tgz"
    },
    "po2json": {
      "version": "0.3.2",
      "from": "po2json@>=0.3.2 <0.4.0",
      "resolved": "https://registry.npmjs.org/po2json/-/po2json-0.3.2.tgz",
>>>>>>> 45f1616d
      "dependencies": {
        "array-uniq": {
          "version": "1.0.2",
          "from": "array-uniq@>=1.0.2 <2.0.0",
          "resolved": "https://registry.npmjs.org/array-uniq/-/array-uniq-1.0.2.tgz"
        },
        "browser-pack": {
          "version": "4.0.1",
          "from": "browser-pack@>=4.0.1 <5.0.0",
          "resolved": "https://registry.npmjs.org/browser-pack/-/browser-pack-4.0.1.tgz",
          "dependencies": {
            "JSONStream": {
              "version": "0.8.4",
              "from": "JSONStream@>=0.8.4 <0.9.0",
              "resolved": "https://registry.npmjs.org/JSONStream/-/JSONStream-0.8.4.tgz",
              "dependencies": {
                "jsonparse": {
                  "version": "0.0.5",
                  "from": "jsonparse@0.0.5",
                  "resolved": "https://registry.npmjs.org/jsonparse/-/jsonparse-0.0.5.tgz"
                }
              }
            },
            "combine-source-map": {
              "version": "0.3.0",
              "from": "combine-source-map@>=0.3.0 <0.4.0",
              "resolved": "https://registry.npmjs.org/combine-source-map/-/combine-source-map-0.3.0.tgz",
              "dependencies": {
                "inline-source-map": {
                  "version": "0.3.1",
                  "from": "inline-source-map@>=0.3.0 <0.4.0",
                  "resolved": "https://registry.npmjs.org/inline-source-map/-/inline-source-map-0.3.1.tgz",
                  "dependencies": {
                    "source-map": {
                      "version": "0.3.0",
                      "from": "source-map@>=0.3.0 <0.4.0",
                      "resolved": "https://registry.npmjs.org/source-map/-/source-map-0.3.0.tgz",
                      "dependencies": {
                        "amdefine": {
                          "version": "0.1.0",
                          "from": "amdefine@>=0.0.4",
                          "resolved": "https://registry.npmjs.org/amdefine/-/amdefine-0.1.0.tgz"
                        }
                      }
                    }
                  }
                },
                "convert-source-map": {
                  "version": "0.3.5",
                  "from": "convert-source-map@>=0.3.0 <0.4.0",
                  "resolved": "https://registry.npmjs.org/convert-source-map/-/convert-source-map-0.3.5.tgz"
                },
                "source-map": {
                  "version": "0.1.43",
                  "from": "source-map@>=0.1.31 <0.2.0",
                  "resolved": "https://registry.npmjs.org/source-map/-/source-map-0.1.43.tgz",
                  "dependencies": {
                    "amdefine": {
                      "version": "0.1.0",
                      "from": "amdefine@>=0.0.4",
                      "resolved": "https://registry.npmjs.org/amdefine/-/amdefine-0.1.0.tgz"
                    }
                  }
                }
              }
            },
            "defined": {
              "version": "0.0.0",
              "from": "defined@>=0.0.0 <0.1.0",
              "resolved": "https://registry.npmjs.org/defined/-/defined-0.0.0.tgz"
            },
            "through2": {
              "version": "0.5.1",
              "from": "through2@>=0.5.1 <0.6.0",
              "resolved": "https://registry.npmjs.org/through2/-/through2-0.5.1.tgz",
              "dependencies": {
                "readable-stream": {
                  "version": "1.0.33",
                  "from": "readable-stream@>=1.0.17 <1.1.0",
                  "resolved": "https://registry.npmjs.org/readable-stream/-/readable-stream-1.0.33.tgz",
                  "dependencies": {
                    "core-util-is": {
                      "version": "1.0.1",
                      "from": "core-util-is@>=1.0.0 <1.1.0",
                      "resolved": "https://registry.npmjs.org/core-util-is/-/core-util-is-1.0.1.tgz"
                    },
                    "isarray": {
                      "version": "0.0.1",
                      "from": "isarray@0.0.1",
                      "resolved": "https://registry.npmjs.org/isarray/-/isarray-0.0.1.tgz"
                    },
                    "string_decoder": {
                      "version": "0.10.31",
                      "from": "string_decoder@>=0.10.0 <0.11.0",
                      "resolved": "https://registry.npmjs.org/string_decoder/-/string_decoder-0.10.31.tgz"
                    }
                  }
                },
                "xtend": {
                  "version": "3.0.0",
                  "from": "xtend@>=3.0.0 <3.1.0",
                  "resolved": "https://registry.npmjs.org/xtend/-/xtend-3.0.0.tgz"
                }
              }
            },
            "umd": {
              "version": "3.0.0",
              "from": "umd@>=3.0.0 <4.0.0",
              "resolved": "https://registry.npmjs.org/umd/-/umd-3.0.0.tgz"
            }
          }
        },
        "buffer": {
          "version": "3.1.2",
          "from": "buffer@>=3.1.2 <4.0.0",
          "resolved": "https://registry.npmjs.org/buffer/-/buffer-3.1.2.tgz",
          "dependencies": {
            "base64-js": {
              "version": "0.0.8",
              "from": "base64-js@0.0.8",
              "resolved": "https://registry.npmjs.org/base64-js/-/base64-js-0.0.8.tgz"
            },
            "ieee754": {
              "version": "1.1.4",
              "from": "ieee754@>=1.1.4 <2.0.0",
              "resolved": "https://registry.npmjs.org/ieee754/-/ieee754-1.1.4.tgz"
            },
            "is-array": {
              "version": "1.0.1",
              "from": "is-array@>=1.0.1 <2.0.0",
              "resolved": "https://registry.npmjs.org/is-array/-/is-array-1.0.1.tgz"
            }
          }
        },
        "concat-stream": {
          "version": "1.4.8",
          "from": "concat-stream@>=1.4.7 <2.0.0",
          "resolved": "https://registry.npmjs.org/concat-stream/-/concat-stream-1.4.8.tgz",
          "dependencies": {
            "typedarray": {
              "version": "0.0.6",
              "from": "typedarray@>=0.0.5 <0.1.0",
              "resolved": "https://registry.npmjs.org/typedarray/-/typedarray-0.0.6.tgz"
            },
            "readable-stream": {
              "version": "1.1.13",
              "from": "readable-stream@>=1.1.9 <1.2.0",
              "resolved": "https://registry.npmjs.org/readable-stream/-/readable-stream-1.1.13.tgz",
              "dependencies": {
                "core-util-is": {
                  "version": "1.0.1",
                  "from": "core-util-is@>=1.0.0 <1.1.0",
                  "resolved": "https://registry.npmjs.org/core-util-is/-/core-util-is-1.0.1.tgz"
                },
                "isarray": {
                  "version": "0.0.1",
                  "from": "isarray@0.0.1",
                  "resolved": "https://registry.npmjs.org/isarray/-/isarray-0.0.1.tgz"
                },
                "string_decoder": {
                  "version": "0.10.31",
                  "from": "string_decoder@>=0.10.0 <0.11.0",
                  "resolved": "https://registry.npmjs.org/string_decoder/-/string_decoder-0.10.31.tgz"
                }
              }
            }
          }
        },
        "detective": {
          "version": "4.0.0",
          "from": "detective@>=4.0.0 <5.0.0",
          "resolved": "https://registry.npmjs.org/detective/-/detective-4.0.0.tgz",
          "dependencies": {
            "acorn": {
              "version": "0.9.0",
              "from": "acorn@>=0.9.0 <0.10.0",
              "resolved": "https://registry.npmjs.org/acorn/-/acorn-0.9.0.tgz"
            },
            "defined": {
              "version": "0.0.0",
              "from": "defined@0.0.0",
              "resolved": "https://registry.npmjs.org/defined/-/defined-0.0.0.tgz"
            },
            "escodegen": {
              "version": "1.6.1",
              "from": "escodegen@>=1.4.1 <2.0.0",
              "resolved": "https://registry.npmjs.org/escodegen/-/escodegen-1.6.1.tgz",
              "dependencies": {
                "estraverse": {
                  "version": "1.9.3",
                  "from": "estraverse@>=1.9.1 <2.0.0",
                  "resolved": "https://registry.npmjs.org/estraverse/-/estraverse-1.9.3.tgz"
                },
                "esutils": {
                  "version": "1.1.6",
                  "from": "esutils@>=1.1.6 <2.0.0",
                  "resolved": "https://registry.npmjs.org/esutils/-/esutils-1.1.6.tgz"
                },
                "esprima": {
                  "version": "1.2.5",
                  "from": "esprima@>=1.2.2 <2.0.0",
                  "resolved": "https://registry.npmjs.org/esprima/-/esprima-1.2.5.tgz"
                },
                "optionator": {
                  "version": "0.5.0",
                  "from": "optionator@>=0.5.0 <0.6.0",
                  "resolved": "https://registry.npmjs.org/optionator/-/optionator-0.5.0.tgz",
                  "dependencies": {
                    "prelude-ls": {
                      "version": "1.1.1",
                      "from": "prelude-ls@>=1.1.1 <1.2.0",
                      "resolved": "https://registry.npmjs.org/prelude-ls/-/prelude-ls-1.1.1.tgz"
                    },
                    "deep-is": {
                      "version": "0.1.3",
                      "from": "deep-is@>=0.1.2 <0.2.0",
                      "resolved": "https://registry.npmjs.org/deep-is/-/deep-is-0.1.3.tgz"
                    },
                    "wordwrap": {
                      "version": "0.0.2",
                      "from": "wordwrap@>=0.0.2 <0.1.0",
                      "resolved": "https://registry.npmjs.org/wordwrap/-/wordwrap-0.0.2.tgz"
                    },
                    "type-check": {
                      "version": "0.3.1",
                      "from": "type-check@>=0.3.1 <0.4.0",
                      "resolved": "https://registry.npmjs.org/type-check/-/type-check-0.3.1.tgz"
                    },
                    "levn": {
                      "version": "0.2.5",
                      "from": "levn@>=0.2.5 <0.3.0",
                      "resolved": "https://registry.npmjs.org/levn/-/levn-0.2.5.tgz"
                    },
                    "fast-levenshtein": {
                      "version": "1.0.6",
                      "from": "fast-levenshtein@>=1.0.0 <1.1.0",
                      "resolved": "https://registry.npmjs.org/fast-levenshtein/-/fast-levenshtein-1.0.6.tgz"
                    }
                  }
                },
                "source-map": {
                  "version": "0.1.43",
                  "from": "source-map@>=0.1.40 <0.2.0",
                  "resolved": "https://registry.npmjs.org/source-map/-/source-map-0.1.43.tgz",
                  "dependencies": {
                    "amdefine": {
                      "version": "0.1.0",
                      "from": "amdefine@>=0.0.4",
                      "resolved": "https://registry.npmjs.org/amdefine/-/amdefine-0.1.0.tgz"
                    }
                  }
                }
              }
            }
          }
        },
        "events": {
          "version": "1.0.2",
          "from": "events@>=1.0.2 <2.0.0",
          "resolved": "https://registry.npmjs.org/events/-/events-1.0.2.tgz"
        },
        "inherits": {
          "version": "2.0.1",
          "from": "inherits@>=2.0.1 <3.0.0",
          "resolved": "https://registry.npmjs.org/inherits/-/inherits-2.0.1.tgz"
        },
        "insert-module-globals": {
          "version": "6.2.1",
          "from": "insert-module-globals@>=6.2.1 <7.0.0",
          "resolved": "https://registry.npmjs.org/insert-module-globals/-/insert-module-globals-6.2.1.tgz",
          "dependencies": {
            "JSONStream": {
              "version": "0.7.4",
              "from": "JSONStream@>=0.7.1 <0.8.0",
              "resolved": "https://registry.npmjs.org/JSONStream/-/JSONStream-0.7.4.tgz",
              "dependencies": {
                "jsonparse": {
                  "version": "0.0.5",
                  "from": "jsonparse@0.0.5",
                  "resolved": "https://registry.npmjs.org/jsonparse/-/jsonparse-0.0.5.tgz"
                }
              }
            },
            "combine-source-map": {
              "version": "0.3.0",
              "from": "combine-source-map@>=0.3.0 <0.4.0",
              "resolved": "https://registry.npmjs.org/combine-source-map/-/combine-source-map-0.3.0.tgz",
              "dependencies": {
                "inline-source-map": {
                  "version": "0.3.1",
                  "from": "inline-source-map@>=0.3.0 <0.4.0",
                  "resolved": "https://registry.npmjs.org/inline-source-map/-/inline-source-map-0.3.1.tgz",
                  "dependencies": {
                    "source-map": {
                      "version": "0.3.0",
                      "from": "source-map@>=0.3.0 <0.4.0",
                      "resolved": "https://registry.npmjs.org/source-map/-/source-map-0.3.0.tgz",
                      "dependencies": {
                        "amdefine": {
                          "version": "0.1.0",
                          "from": "amdefine@>=0.0.4",
                          "resolved": "https://registry.npmjs.org/amdefine/-/amdefine-0.1.0.tgz"
                        }
                      }
                    }
                  }
                },
                "convert-source-map": {
                  "version": "0.3.5",
                  "from": "convert-source-map@>=0.3.0 <0.4.0",
                  "resolved": "https://registry.npmjs.org/convert-source-map/-/convert-source-map-0.3.5.tgz"
                },
                "source-map": {
                  "version": "0.1.43",
                  "from": "source-map@>=0.1.31 <0.2.0",
                  "resolved": "https://registry.npmjs.org/source-map/-/source-map-0.1.43.tgz",
                  "dependencies": {
                    "amdefine": {
                      "version": "0.1.0",
                      "from": "amdefine@>=0.0.4",
                      "resolved": "https://registry.npmjs.org/amdefine/-/amdefine-0.1.0.tgz"
                    }
                  }
                }
              }
            },
            "lexical-scope": {
              "version": "1.1.0",
              "from": "lexical-scope@>=1.1.0 <1.2.0",
              "resolved": "https://registry.npmjs.org/lexical-scope/-/lexical-scope-1.1.0.tgz",
              "dependencies": {
                "astw": {
                  "version": "1.1.0",
                  "from": "astw@>=1.1.0 <1.2.0",
                  "resolved": "https://registry.npmjs.org/astw/-/astw-1.1.0.tgz",
                  "dependencies": {
                    "esprima-fb": {
                      "version": "3001.1.0-dev-harmony-fb",
                      "from": "esprima-fb@3001.1.0-dev-harmony-fb",
                      "resolved": "https://registry.npmjs.org/esprima-fb/-/esprima-fb-3001.0001.0000-dev-harmony-fb.tgz"
                    }
                  }
                }
              }
            },
            "process": {
              "version": "0.6.0",
              "from": "process@>=0.6.0 <0.7.0",
              "resolved": "https://registry.npmjs.org/process/-/process-0.6.0.tgz"
            },
            "xtend": {
              "version": "3.0.0",
              "from": "xtend@>=3.0.0 <4.0.0",
              "resolved": "https://registry.npmjs.org/xtend/-/xtend-3.0.0.tgz"
            }
          }
        },
        "object-assign": {
          "version": "2.0.0",
          "from": "object-assign@>=2.0.0 <3.0.0",
          "resolved": "https://registry.npmjs.org/object-assign/-/object-assign-2.0.0.tgz"
        },
        "path-browserify": {
          "version": "0.0.0",
          "from": "path-browserify@>=0.0.0 <0.0.1",
          "resolved": "https://registry.npmjs.org/path-browserify/-/path-browserify-0.0.0.tgz"
        },
        "process": {
          "version": "0.10.1",
          "from": "process@>=0.10.1 <0.11.0",
          "resolved": "https://registry.npmjs.org/process/-/process-0.10.1.tgz"
        },
        "sliced": {
          "version": "0.0.5",
          "from": "sliced@>=0.0.5 <0.0.6",
          "resolved": "https://registry.npmjs.org/sliced/-/sliced-0.0.5.tgz"
        },
        "stream-browserify": {
          "version": "1.0.0",
          "from": "stream-browserify@>=1.0.0 <2.0.0",
          "resolved": "https://registry.npmjs.org/stream-browserify/-/stream-browserify-1.0.0.tgz",
          "dependencies": {
            "readable-stream": {
              "version": "1.0.33",
              "from": "readable-stream@>=1.0.27-1 <2.0.0",
              "resolved": "https://registry.npmjs.org/readable-stream/-/readable-stream-1.0.33.tgz",
              "dependencies": {
                "core-util-is": {
                  "version": "1.0.1",
                  "from": "core-util-is@>=1.0.0 <1.1.0",
                  "resolved": "https://registry.npmjs.org/core-util-is/-/core-util-is-1.0.1.tgz"
                },
                "isarray": {
                  "version": "0.0.1",
                  "from": "isarray@0.0.1",
                  "resolved": "https://registry.npmjs.org/isarray/-/isarray-0.0.1.tgz"
                },
                "string_decoder": {
                  "version": "0.10.31",
                  "from": "string_decoder@>=0.10.0 <0.11.0",
                  "resolved": "https://registry.npmjs.org/string_decoder/-/string_decoder-0.10.31.tgz"
                }
              }
            }
          }
        },
        "util": {
          "version": "0.10.3",
          "from": "util@>=0.10.3 <0.11.0",
          "resolved": "https://registry.npmjs.org/util/-/util-0.10.3.tgz"
        }
      }
    }
  }
}<|MERGE_RESOLUTION|>--- conflicted
+++ resolved
@@ -2232,6 +2232,11 @@
       "from": "lodash@3.6.0",
       "resolved": "https://registry.npmjs.org/lodash/-/lodash-3.6.0.tgz"
     },
+    "parse-stack": {
+      "version": "0.1.3",
+      "from": "parse-stack@0.1.3",
+      "resolved": "https://registry.npmjs.org/parse-stack/-/parse-stack-0.1.3.tgz"
+    },
     "po2json": {
       "version": "0.3.2",
       "from": "po2json@>=0.3.2 <0.4.0",
@@ -2689,22 +2694,10 @@
       "from": "vinyl-source-stream@>=1.0.0 <2.0.0",
       "resolved": "https://registry.npmjs.org/vinyl-source-stream/-/vinyl-source-stream-1.1.0.tgz"
     },
-<<<<<<< HEAD
     "yarb": {
       "version": "0.4.2",
       "from": "yarb@>=0.4.2 <0.5.0",
       "resolved": "https://registry.npmjs.org/yarb/-/yarb-0.4.2.tgz",
-=======
-    "parse-stack": {
-      "version": "0.1.3",
-      "from": "parse-stack@0.1.3",
-      "resolved": "https://registry.npmjs.org/parse-stack/-/parse-stack-0.1.3.tgz"
-    },
-    "po2json": {
-      "version": "0.3.2",
-      "from": "po2json@>=0.3.2 <0.4.0",
-      "resolved": "https://registry.npmjs.org/po2json/-/po2json-0.3.2.tgz",
->>>>>>> 45f1616d
       "dependencies": {
         "array-uniq": {
           "version": "1.0.2",
