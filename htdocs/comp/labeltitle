<%perl>
	# -----------------------------------------------------------------------------
	#                               Musicbrainz.org
	#                        Copyright (c) 2001 Robert Kaye
	# -----------------------------------------------------------------------------
	#  This software is provided "as is", without warranty of any kind, express or
	#  implied, including  but not limited  to the warranties of  merchantability,
	#  fitness for a particular purpose and noninfringement. In no event shall the
	#  authors or  copyright  holders be  liable for any claim,  damages or  other
	#  liability, whether  in an  action of  contract, tort  or otherwise, arising
	#  from,  out of  or in  connection with  the software or  the  use  or  other
	#  dealings in the software.
	#
	#  GPL - The GNU General Public License    http://www.gnu.org/licenses/gpl.txt
	#  Permits anyone the right to use and modify the software without limitations
	#  as long as proper  credits are given  and the original  and modified source
	#  code are included. Requires  that the final product, software derivate from
	#  the original  source or any  software  utilizing a GPL  component, such  as
	#  this, is also licensed under the GPL license.
	# -----------------------------------------------------------------------------
	#
	# Summary:
	# -----------------------------------------------------------------------------
	# Render the label title box.
	#
	# $Id$
	#
</%perl>
<%args>

	$label
	$link => 1				# -- deprecated

	$showlinks => undef		# show info links
	$showmodlinks => 1		# show editing links.
							# -- TODO: rename to showeditlinks

</%args>
<%perl>

	# preferred way of calling this component,
	# backwards compability.
	$showlinks = defined $showlinks ? $showlinks : $link;

	my $id = $label->GetId;
	my $mbid = $label->GetMBId;
	my $name = $label->GetName;
	my $sortname = $label->GetSortName;
	my $country = $label->GetCountry;
	my $type = $label->GetType;
	my $type_name = MusicBrainz::Server::Label::GetTypeName($type) || '';
	my $labelcode = $label->GetLabelCode;
	my $begin = $label->GetBeginDate;
	my $end = $label->GetEndDate;
	my $resolution = $label->GetResolution;

    $label->LoadLastUpdate();
	my $lastupdate = "(updated " . MusicBrainz::Server::DateTime::format_datetime_since($label->GetLastUpdate()) . ")";

	# compile begin- and end dates
	$begin = MusicBrainz::Server::Validation::MakeDisplayDateStr($begin);
	$end = MusicBrainz::Server::Validation::MakeDisplayDateStr($end);
	my $date_str = '';
	if ( $begin and $end )
	{
		$date_str = "$begin - $end";
	}
	elsif ( $begin )
	{
		$date_str = "begin $begin";
	}
	elsif ( $end )
	{
		$date_str = "end $end";
	}

<<<<<<< HEAD
=======
	$m->out(qq!<script type="text/javascript" src="/scripts/ratings.js"></script>!);

>>>>>>> e4cf028b
	$m->out(qq!<table class="artisttitle">!);

	# Row 1: the label name (link) and sortname
	$m->out(qq!<tr valign="top">!);
	$m->out(qq!<td class="icon" rowspan="2">!);
	$m->out(qq!  <a href="/label/$mbid.html" title="Go to the label page"><img src="/images/bicon_lg.png" alt="" /></a></td>!);
	$m->out(qq!<td class="title">!);
	$m->out(qq!  <a href="/label/$mbid.html" title="Go to the label page">!);
	$m->out(qq!  <span class="mp">!) if ($label->GetModPending);
	$m->out($m->interp->apply_escapes($name, 'h'));
	$m->out(qq!  </span>!) if ($label->GetModPending);
	$m->out(qq!</a>!);
	$m->comp("/comp/ratingsbox", entity_type => "label", entity_id => $id, detailled => 1);
	$m->out(qq!</td></tr>!);

	# info box, a) resolution b) start-end date c) label-type d) sortname
	$m->out(qq!<tr>!);
	$m->out(qq!<td class="info">!);
	$m->out($m->interp->apply_escapes($resolution, 'h') . qq!<br />!) if ($resolution);

	if ($labelcode || $country || $date_str || $type)
	{
		if ($labelcode)
		{
			$m->out(MusicBrainz::Server::Validation::MakeDisplayLabelCode($labelcode));
			$m->out(", ") if ($date_str or $country or $type);
		}
		if ($date_str)
		{
			$m->out($date_str);
			$m->out(", ") if ($country or $type);
		}
		if ($country)
		{
			my $country_obj = MusicBrainz::Server::Country->new($label->{DBH});
			my $c = $country_obj->newFromId($country);
			$m->out($c->GetName);
			$m->out(", ") if ($type);
		}
		$m->out("Type: $type_name") if ($type);

		$m->out("<br />");
	}
	$m->out($m->interp->apply_escapes($sortname, 'h')) if ($name ne $sortname);

	$m->out(qq!</td>!);
	$m->out(qq!</tr>!);


	# Row 2: non-editing links
	if ($showlinks)
	{
		$m->out(qq!<tr>!);
		$m->out(qq!<td colspan="2" class="links">!);
		$m->out(qq!Info: [ !);

#		$m->out(qq!<a href="!);
#		$m->comp("/comp/copyable-link",
#			id => $mbid, name => $name,
#			type => "label", style => "url");
#		$m->out(qq!">Permanent link</a> | !);

		$m->out(sprintf qq!<a href="/show/permlink.html?id=$mbid&amp;type=label" title="Link to this label">Link to this</a> | !, uri_escape($name));
		$m->out(qq!<a href="/show/label/details.html?labelid=$id" title="label details">Details</a> | !);
		$m->out(qq!<a href="/user/subscribe.html?labelid=$id">Subscribe</a> | !);
		$m->out(qq!<a href="/show/label/aliases.html?labelid=$id" title="label aliases">Aliases</a> | !);
		$m->out(qq!<a href="/show/label/tags.html?id=$id">Tags</a> | !);
		$m->comp("/comp/googlelink", search => $name, text => "Search&nbsp;google", raw => 1);
		if ($session{uid})
		{
			$m->out(qq! | <a href="/mod/search/pre/label.html?labelid=$id" title="View edits made against this label">View label edits</a>!);
		}
		$m->out(qq! ]</td></tr>!);
	}


	# Row 3: editing links
	if ($showmodlinks)
	{
		$m->out(qq!<tr>!);
		$m->out(qq!<td colspan="2" class="editlinks">!);
		$m->out(qq!Edit: [ !);
		if ($session{uid})
		{
			$m->out(qq!<a href="/edit/label/edit.html?labelid=$id">Edit label</a>!);
			$m->out(qq! | <a href="/edit/label/merge.html?labelid=$id">Merge into ...</a>!);
#			$m->out(qq! | <a href="/user/subscribe.html?labelid=$id">Subscribe</a>!);
		}
		else
		{
			$m->out(qq!<a href="/login.html">Log in</a> to edit this!);
		}
		$m->out(qq! ] ! . $lastupdate . qq!</td></tr>!);
	}

	$m->out(qq!</table>!);

</%perl>

%# vi: set ts=4 sw=4 ft=mason :<|MERGE_RESOLUTION|>--- conflicted
+++ resolved
@@ -74,11 +74,8 @@
 		$date_str = "end $end";
 	}
 
-<<<<<<< HEAD
-=======
 	$m->out(qq!<script type="text/javascript" src="/scripts/ratings.js"></script>!);
 
->>>>>>> e4cf028b
 	$m->out(qq!<table class="artisttitle">!);
 
 	# Row 1: the label name (link) and sortname
