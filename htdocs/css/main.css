--- conflicted
+++ resolved
@@ -482,20 +482,17 @@
 	border-top: 1px solid #000;
 }
 
-<<<<<<< HEAD
 /* ratings, bluishgreen */
 table.releaselinks td.rating {
 	background-color: #F0F6FF; color: #000;
 	border-top: 1px solid #000;
 }
-=======
+
 /* collection add/remove link box */
 table.releaselinks td.collection {
 	background-color:#e1e5ed;
 	border-top:1px solid #000;
 }
-
->>>>>>> 16eea169
 
 /* ------------------------------------------------------------------------- 
 	* Release Tracks table
