<%perl>
	# -----------------------------------------------------------------------------
	#                               Musicbrainz.org
	#                        Copyright (c) 2001 Robert Kaye
	# -----------------------------------------------------------------------------
	#  This software is provided "as is", without warranty of any kind, express or
	#  implied, including  but not limited  to the warranties of  merchantability,
	#  fitness for a particular purpose and noninfringement. In no event shall the
	#  authors or  copyright  holders be  liable for any claim,  damages or  other
	#  liability, whether  in an  action of  contract, tort  or otherwise, arising
	#  from,  out of  or in  connection with  the software or  the  use  or  other
	#  dealings in the software.
	#
	#  GPL - The GNU General Public License    http://www.gnu.org/licenses/gpl.txt
	#  Permits anyone the right to use and modify the software without limitations
	#  as long as proper  credits are given  and the original  and modified source
	#  code are included. Requires  that the final product, software derivate from
	#  the original  source or any  software  utilizing a GPL  component, such  as
	#  this, is also licensed under the GPL license.
	# -----------------------------------------------------------------------------
	#
	# Summary:
	# -----------------------------------------------------------------------------
	# List a release given by the releaseid/mbid argument
	#
	# $Id$
	#
</%perl>
<%args>

	$mbid => ""
	$releaseid => ""

	$discid => undef

	$addrel => 0
	$remrel => -1
	$remtype => ""
	$arcancel => 0

	$mbt => $session{"mbt"}
	$tport => $session{"tport"}

	$showtrackartists => $session{"showtrackartists"}
	$showrelationships => $session{"showrelationships"}
	
	$addtocollection => undef
	
	$notify => undef
	$dispmissing => undef

</%args>
<%perl>

	# backwards compability: redirect to cdlookup page if discid is provided
	use URI::Escape qw( uri_escape );
	return $m->comp("/comp/redirect", "/bare/cdlookup.html?id=" . uri_escape($discid))
		if defined $discid;

	# check arguments
	if ($mbid ne "")
	{
		MusicBrainz::Server::Validation::IsGUID($mbid)
			or return $m->comp("/comp/layout/badarguments",
				text => "Argument mbid is not a valid MBID");
	} else {
		MusicBrainz::Server::Validation::IsNonNegInteger($releaseid) && $releaseid
			or return $m->comp("/comp/layout/badarguments",
				text => "You need to specify either a valid mbid or a releaseid argument");
	}

	# get passed in tagger settings, and write to session
	UserStuff::EnsureSessionOpen(), $session{"mbt"} = 1 if $mbt;
	UserStuff::EnsureSessionOpen(), $session{"tport"} = $tport if $tport;

	# get passed in or default "show track artist" setting , and write to session
	$showtrackartists = 0 if (not defined $showtrackartists);
	UserStuff::EnsureSessionOpen(), $session{"showtrackartists"} = $showtrackartists;

	# get passed in or default "show track relationships" setting , and write to session
	$showrelationships = 1 if (not defined $showrelationships);
	UserStuff::EnsureSessionOpen(), $session{"showrelationships"} = $showrelationships;

	# Instantiate MusicBrainz object, and load release entities
	my $mb = $m->comp("/comp/dblogin");
	my $release = $m->comp("/comp/loadrelease", $mb, $mbid || $releaseid);
	my $artist = $m->comp("/comp/loadartist", $mb, $release->GetArtist);

</%perl>


<& /comp/sidebar-notitle, pagetitle => "Release: " . $release->GetName &>

%# 	show any related moderations so people can vote on them
	<& /comp/relmods, artistid => $release->GetArtist() &>

	<& /comp/artisttitle, artist => $artist, notify => $notify, dispmissing => $dispmissing &>

<%perl>

	if (!$release->IsNonAlbumTracks)
	{
		$m->comp("/comp/ar/AddRelationship",
			id => $release->GetId, type => 'album',
			name => $release->GetName) if ($addrel);

		$m->comp("/comp/ar/ClearRelationships") if ($arcancel);

		$m->comp("/comp/ar/RemoveRelationship",
			id => $remrel, type => $remtype) if ($remrel >= 0);

		$m->comp("/comp/ar/RelationshipBox",
			id => $release->GetId, type => 'album',
			name => $release->GetName, release => $release);
	}

</%perl>

	<& /comp/framedboxbegin, width => "100%" &>

		<table width="100%">
			<tr>
				<td>
					<& /comp/modnotice &>
				</td>

%	if ($session{uid})
%	{

				<td align="center">
				   <form method="post" action="/edit/albumbatch/done.html" id="BatchOp">
						<div id="batchop::selectreleases">
							<input type="hidden" name="releaseid<% $release->GetId() %>" value="off" />
						</div>
					</form>
				</td>

%	}

			</tr>
		</table>

	<& /comp/framedboxend &>
	<br />

	<& /edit/annotation/latest, album => $release, explain => 1 &>
	<br />

	<& /comp/album,
		album => $release,
		artist => $artist,
		showids => 1,
		showtag => 1,
		showreleases => 1,
		showtrackartiststoggle => 1,
		showrelationshipstoggle => 1,
        folksonomy => 1,
<<<<<<< HEAD
		showratings => 1,
=======
        addtocollection => $addtocollection
>>>>>>> 16eea169
	&>

	<& /comp/js/diffcollapse, JSCollapse => 0 &>

<& /comp/footer &>

%# vi: set ts=4 sw=4 ft=mason :<|MERGE_RESOLUTION|>--- conflicted
+++ resolved
@@ -155,11 +155,8 @@
 		showtrackartiststoggle => 1,
 		showrelationshipstoggle => 1,
         folksonomy => 1,
-<<<<<<< HEAD
 		showratings => 1,
-=======
-        addtocollection => $addtocollection
->>>>>>> 16eea169
+        addtocollection => $addtocollection,
 	&>
 
 	<& /comp/js/diffcollapse, JSCollapse => 0 &>
