--- conflicted
+++ resolved
@@ -65,10 +65,7 @@
 requires 'Text::WikiFormat'                           => '0.790';
 requires 'Text::Unaccent';
 requires 'Time::Duration';
-<<<<<<< HEAD
-=======
 requires 'Throwable';
->>>>>>> b6700aa3
 requires 'TryCatch';
 requires 'URI'                                        => '1.50';
 requires 'XML::Generator';
@@ -108,17 +105,10 @@
 author_requires 'Test::NoTabs';
 author_requires 'Test::EOL';
 
-<<<<<<< HEAD
-test_requires 'HTML::HTML5::Parser'
-test_requires 'HTML::HTML5::Sanity';
-test_requires 'LWP::UserAgent::Mockable';
-test_requires 'RDF::Query'
-=======
 test_requires 'HTML::HTML5::Parser';
 test_requires 'HTML::HTML5::Sanity';
 test_requires 'LWP::UserAgent::Mockable';
 test_requires 'RDF::Query';
->>>>>>> b6700aa3
 test_requires 'RDF::RDFa::Parser';
 test_requires 'Test::Aggregate';
 test_requires 'Test::Differences';
