#!/usr/bin/env perl
use 5.8.8;

use inc::Module::Install;

name 'MusicBrainz-Server';
abstract 'MusicBrainz web server';
author 'MetaBrainz Foundation';
license 'gpl';
version_from 'lib/MusicBrainz/Server.pm';

# Mandatory modules
requires 'Algorithm::Diff';
requires 'Algorithm::Merge';
requires 'Cache::Memcached';
requires 'Captcha::reCAPTCHA';
requires 'Catalyst::Action::RenderView'               => '0.09';
requires 'Catalyst::Plugin::Authentication'           => '0.10011';
requires 'Catalyst::Authentication::Credential::HTTP' => '1.009';
requires 'Catalyst::Plugin::I18N'                     => '0.09';
requires 'Catalyst::Plugin::Cache';
requires 'Catalyst::Plugin::Unicode::Encoding'        => '1.2';
requires 'Catalyst::Runtime'                          => '5.90007';
requires 'Catalyst::View::TT'                         => '0.29';
requires 'CGI::Expand';
requires 'Class::MOP';
requires 'CSS::Minifier';
requires 'Clone';
requires 'Cwd';
requires 'Data::Compare';
requires 'Data::Dumper::Concise';
requires 'Data::OptList';
requires 'Data::Page'                                 => '2.01';
requires 'Date::Calc'                                 => '5.8';
requires 'Data::UUID::MT'                             => '0.004';
requires 'DateTime::TimeZone';
requires 'DateTime::Format::Duration'                 => '1.03';
requires 'DateTime::Format::Pg'                       => '0.16004';
requires 'DateTime::Format::Natural'                  => '0.96';
requires 'DateTime::Format::ISO8601';
requires 'DBIx::Connector';
requires 'DBD::Pg'                                    => '2.11.8';
requires 'DBI'                                        => '1.607';
requires 'Digest::HMAC_SHA1'                          => '1.03';
requires 'Digest::MD5'                                => '2.36';
requires 'Digest::SHA1'                               => '2.110';
requires 'Email::Address';
requires 'Email::Sender';
requires 'Email::MIME';
requires 'Email::MIME::Creator';
requires 'Email::Valid';
requires 'Encode::Detect'                             => '1.01';
requires 'Exception::Class'                           => '1.29';
<<<<<<< HEAD
requires 'File::Spec';
requires 'Function::Parameters';
=======
>>>>>>> 27eeb63d
requires 'HTML::FormHandler'                          => '0.40013';
requires 'HTML::Tiny'                                 => '1.05';
requires 'HTML::TreeBuilder::XPath';
requires 'IO::All';
requires 'Javascript::Closure';
requires 'JSON'                                       => '2.14';
requires 'JSON::XS'                                   => '2.27';
requires 'Log::Dispatch';
requires 'List::UtilsBy'                              => '0.06';
requires 'List::MoreUtils'                            => '0.22';
requires 'Method::Signatures::Simple';
requires 'Module::Pluggable'                          => '3.9';
requires 'Moose'                                      => '2.0402';
requires 'MooseX::ABC'                                => '0.05';
requires 'MooseX::Clone';
requires 'MooseX::Getopt';
requires 'MooseX::MethodAttributes'                   => '0.24';
requires 'MooseX::Role::Parameterized'                => '0.16';
requires 'MooseX::Runnable';
requires 'MooseX::Singleton';
requires 'MooseX::Types'                              => '0.16';
requires 'MooseX::Types::Structured'                  => '0.24';
requires 'MooseX::Types::URI'                         => '0.03';
requires 'MRO::Compat'                                => '0.10';
requires 'Net::Amazon::AWSSign';
requires 'Net::Amazon::S3::Policy'                    => '0.1.2';
requires 'Net::CoverArtArchive';
requires 'Package::Stash'                             => '0.29';
requires 'REST::Utils'                                => '0.4';
requires 'Readonly'                                   => '1.03';
requires 'Statistics::Basic'                          => '1.6602';
requires 'String::CamelCase';
requires 'String::ShellQuote'                         => '1.030';
requires 'String::TT'                                 => '0.03';
requires 'Template::Plugin::Math';
requires 'Template::Plugin::Class';
requires 'Template::Plugin::JavaScript';
requires 'Template::Plugin::Map';
requires 'Text::WikiFormat'                           => '0.80';
requires 'Text::Unaccent';
requires 'Text::Trim'                                 => '1.02';
requires 'Time::Duration';
requires 'Throwable';
requires 'TryCatch';
requires 'URI'                                        => '1.50';
requires 'XML::Generator';
requires 'XML::Parser::Lite'                          => '0.714';
requires 'XML::RSS::Parser::Lite'                     => '0.10';
requires 'XML::SemanticDiff'                          => '1.0000';
requires 'XML::Simple'                                => '2.14';
requires 'XML::XPath';

feature 'ETag Caching' =>
    -default                        => 1,
    'Catalyst::Plugin::Cache::HTTP' => '0.001',
    ;

feature 'Default caching setup' =>
    -default                 => 1,
    'Cache::Memory'          => '2.04',
    'Cache::Memcached::Fast' => '0.16'
    ;

feature 'Default session store/state management' =>
    -default                                     => 1,
    'Catalyst::Plugin::Session::State::Cookie'   => '0.11',
    'Catalyst::Plugin::Session::Store::FastMmap' => '0.07',
    ;

feature 'Developer features' =>
    -default                           => 1,
    'Catalyst::Plugin::StackTrace'     => '0.09',
    'Catalyst::Devel'                  => '1.25',
    'Plack'                            => '0.9985',
    'Plack::Middleware::Debug'         => '0.14',
    'Catalyst::Runtime'                => '5.9'
    ;

feature 'Production server' =>
    'Digest::MD5::File' => '0.07',
    'Catalyst::Plugin::AutoRestart' => '0.93',
    'Catalyst::Plugin::ErrorCatcher' => '0.0.8.8',
    'Catalyst::Plugin::Session::Store::Memcached' => '0.05',
    'FCGI' => '0',
    'FCGI::ProcManager' => '0.19',
    ;

# These are just for I18N
requires 'Locale::PO';
requires 'Locale::Messages';

author_requires 'Test::NoTabs';
author_requires 'Test::EOL';

test_requires 'Env::Path';
test_requires 'HTML::HTML5::Parser';
test_requires 'HTML::HTML5::Sanity';
test_requires 'HTML::Selector::XPath';
test_requires 'LWP::UserAgent::Mockable';
test_requires 'RDF::Query';
test_requires 'RDF::RDFa::Parser';
test_requires 'Test::Aggregate';
test_requires 'Test::Differences';
test_requires 'Test::Fatal' => '0.006';
test_requires 'Test::JSON';
test_requires 'Test::LongString';
test_requires 'Test::Magpie' => '0.04';
test_requires 'Test::Memory::Cycle';
test_requires 'Test::Mock::Class';
test_requires 'Test::Routine';
test_requires 'Test::WWW::Selenium';
test_requires 'Test::WWW::Selenium::Catalyst' => '0.07';
test_requires 'Test::XPath';
test_requires 'XML::Parser';
test_requires 'TAP::Parser::SourceHandler::pgTAP';

catalyst;

author_tests 't/author';

install_script glob('script/*.pl');
auto_install;
WriteAll;<|MERGE_RESOLUTION|>--- conflicted
+++ resolved
@@ -51,11 +51,7 @@
 requires 'Email::Valid';
 requires 'Encode::Detect'                             => '1.01';
 requires 'Exception::Class'                           => '1.29';
-<<<<<<< HEAD
 requires 'File::Spec';
-requires 'Function::Parameters';
-=======
->>>>>>> 27eeb63d
 requires 'HTML::FormHandler'                          => '0.40013';
 requires 'HTML::Tiny'                                 => '1.05';
 requires 'HTML::TreeBuilder::XPath';
