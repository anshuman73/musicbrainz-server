
SET client_min_messages TO 'warning';

<<<<<<< HEAD
=======
INSERT INTO artist_type (id, name) VALUES (1, 'Person');
INSERT INTO artist_type (id, name) VALUES (2, 'Group');

>>>>>>> 5be9deb9
INSERT INTO artist (id, gid, name, sort_name, comment)
    VALUES (3, 'da34a170-7f7f-11de-8a39-0800200c9a66', 'Artist', 'Artist', 'Artist 3'),
           (4, 'e9f5fc80-7f7f-11de-8a39-0800200c9a66', 'Artist', 'Artist', 'Artist 4');

INSERT INTO artist_ipi (artist, ipi) VALUES (3, '00151894163');
INSERT INTO artist_ipi (artist, ipi) VALUES (3, '00145958831');
INSERT INTO artist_ipi (artist, ipi) VALUES (4, '00145958831');
INSERT INTO artist_ipi (artist, ipi) VALUES (4, '00151894065');

INSERT INTO artist_isni (artist, isni) VALUES (3, '1422458635730476');
INSERT INTO artist_isni (artist, isni) VALUES (3, '0000000106750994');
INSERT INTO artist_isni (artist, isni) VALUES (3, '1422458635730477');
INSERT INTO artist_isni (artist, isni) VALUES (3, '0000000106750995');<|MERGE_RESOLUTION|>--- conflicted
+++ resolved
@@ -1,12 +1,9 @@
 
 SET client_min_messages TO 'warning';
 
-<<<<<<< HEAD
-=======
 INSERT INTO artist_type (id, name) VALUES (1, 'Person');
 INSERT INTO artist_type (id, name) VALUES (2, 'Group');
 
->>>>>>> 5be9deb9
 INSERT INTO artist (id, gid, name, sort_name, comment)
     VALUES (3, 'da34a170-7f7f-11de-8a39-0800200c9a66', 'Artist', 'Artist', 'Artist 3'),
            (4, 'e9f5fc80-7f7f-11de-8a39-0800200c9a66', 'Artist', 'Artist', 'Artist 4');
