--- conflicted
+++ resolved
@@ -40,18 +40,9 @@
 INSERT INTO artist_ipi (artist, ipi) VALUES (3, '00151894163');
 INSERT INTO artist_isni (artist, isni) VALUES (3, '1422458635730476');
 INSERT INTO label_ipi (label, ipi) VALUES (1, '00151894166');
-<<<<<<< HEAD
 INSERT INTO label_isni (label, isni) VALUES (1, '0000000106750994');
-INSERT INTO
-    editor ( id, name, password, privs, email, website, bio,
-             email_confirm_date, member_since, last_login_date, edits_accepted, edits_rejected,
-             auto_edits_accepted, edits_failed)
-    VALUES ( 10, 'caa_editor', 'password', 0, 'test@editor.org', 'http://musicbrainz.org',
-             'biography', '2005-10-20', '1989-07-23', now(), 12, 2, 59, 9 );
-=======
 
 INSERT INTO editor (id, name, password, privs, email, website, bio, email_confirm_date, member_since, last_login_date, edits_accepted, edits_rejected, auto_edits_accepted, edits_failed, ha1) VALUES (10, 'caa_editor', '{CLEARTEXT}password', 0, 'test@editor.org', 'http://musicbrainz.org', 'biography', '2005-10-20', '1989-07-23', now(), 12, 2, 59, 9, 'a0f97d2b669b73949f14743e885a8a4b');
->>>>>>> 22560ed7
 
 INSERT INTO artist_name (id, name) VALUES (155, 'Artist');
 INSERT INTO artist (id, gid, name, sort_name)
