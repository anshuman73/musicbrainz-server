package t::MusicBrainz::Server::Data::ReleaseGroup;
use Test::Routine;
use Test::Moose;
use Test::More;
use Test::Memory::Cycle;

use_ok 'MusicBrainz::Server::Data::ReleaseGroup';
use MusicBrainz::Server::Data::Release;
use MusicBrainz::Server::Data::Search;

use MusicBrainz::Server::Context;
use MusicBrainz::Server::Test;
use Sql;

with 't::Context';

test all => sub {

my $test = shift;
MusicBrainz::Server::Test->prepare_test_database($test->c, '+releasegroup');

my $rg_data = MusicBrainz::Server::Data::ReleaseGroup->new(c => $test->c);
memory_cycle_ok($rg_data);

my $rg = $rg_data->get_by_id(1);
is( $rg->id, 1 );
is( $rg->gid, "7b5d22d0-72d7-11de-8a39-0800200c9a66" );
is( $rg->name, "Release Group" );
is( $rg->artist_credit_id, 1 );
is( $rg->type_id, 1 );
is( $rg->edits_pending, 2 );
memory_cycle_ok($rg_data);
memory_cycle_ok($rg);

$rg = $rg_data->get_by_gid('7b5d22d0-72d7-11de-8a39-0800200c9a66');
is( $rg->id, 1 );
is( $rg->gid, "7b5d22d0-72d7-11de-8a39-0800200c9a66" );
is( $rg->name, "Release Group" );
is( $rg->artist_credit_id, 1 );
is( $rg->type_id, 1 );
is( $rg->edits_pending, 2 );
memory_cycle_ok($rg_data);
memory_cycle_ok($rg);

my ($rgs, $hits) = $rg_data->find_by_artist(1, 100);
is( $hits, 2 );
is( scalar(@$rgs), 2 );
is( $rgs->[0]->id, 1 );
is( $rgs->[1]->id, 2 );
memory_cycle_ok($rg_data);
memory_cycle_ok($rgs);

($rgs, $hits) = $rg_data->find_by_track_artist(3, 100);
is( $hits, 1 );
is( scalar(@$rgs), 1 );
<<<<<<< HEAD
ok( (grep { $_->id == 5 } @$rgs), 'found release group 5' );
ok( (grep { $_->id == 4 } @$rgs) == 0, 'did not find release group 4');
=======
is( $rgs->[0]->id, 3 );
memory_cycle_ok($rg_data);
memory_cycle_ok($rgs);
>>>>>>> d9f6b05b

my $release_data = MusicBrainz::Server::Data::Release->new(c => $test->c);
my $release = $release_data->get_by_id(1);
isnt( $release, undef );
is( $release->release_group, undef );
$rg_data->load($release);
isnt( $release->release_group, undef );
is( $release->release_group->id, 1 );
memory_cycle_ok($rg_data);
memory_cycle_ok($release);

my $annotation = $rg_data->annotation->get_latest(1);
is ( $annotation->text, "Annotation" );

memory_cycle_ok($rg_data);
memory_cycle_ok($annotation);

$rg = $rg_data->get_by_gid('77637e8c-be66-46ea-87b3-73addc722fc9');
is ( $rg->id, 1 );

my $search = MusicBrainz::Server::Data::Search->new(c => $test->c);
my $results;
($results, $hits) = $search->search("release_group", "release group", 10);
is( $hits, 1 );
is( scalar(@$results), 1 );
is( $results->[0]->position, 1 );
is( $results->[0]->entity->id, 1 );
memory_cycle_ok($results);

my $sql = $test->c->sql;
my $raw_sql = $test->c->raw_sql;
$sql->begin;
$raw_sql->begin;

$rg = $rg_data->insert({
        name => 'My Demons',
        artist_credit => 1,
        type_id => 1,
        comment => 'Dubstep album',
    });
memory_cycle_ok($rg_data);

ok(defined $rg);
isa_ok($rg, 'MusicBrainz::Server::Entity::ReleaseGroup');
ok($rg->id > 1);
ok($rg->gid);

$rg = $rg_data->get_by_id($rg->id);
is($rg->name, 'My Demons');
is($rg->type_id, 1);
is($rg->comment, 'Dubstep album');
is($rg->artist_credit_id, 1);

$rg_data->update($rg->id, { name => 'My Angels', comment => 'Fake dubstep album' });
memory_cycle_ok($rg_data);

$rg = $rg_data->get_by_id($rg->id);
is($rg->name, 'My Angels');
is($rg->type_id, 1);
is($rg->comment, 'Fake dubstep album');
is($rg->artist_credit_id, 1);

$rg_data->delete($rg->id);
memory_cycle_ok($rg_data);

$rg = $rg_data->get_by_id($rg->id);
ok(!defined $rg);

$rg_data->merge(1, 2);
memory_cycle_ok($rg_data);

$rg = $rg_data->get_by_id(2);
ok(!defined $rg);

$rg = $rg_data->get_by_id(1);
ok(defined $rg);

$raw_sql->commit;
$sql->commit;

};

1;<|MERGE_RESOLUTION|>--- conflicted
+++ resolved
@@ -53,14 +53,10 @@
 ($rgs, $hits) = $rg_data->find_by_track_artist(3, 100);
 is( $hits, 1 );
 is( scalar(@$rgs), 1 );
-<<<<<<< HEAD
 ok( (grep { $_->id == 5 } @$rgs), 'found release group 5' );
 ok( (grep { $_->id == 4 } @$rgs) == 0, 'did not find release group 4');
-=======
-is( $rgs->[0]->id, 3 );
 memory_cycle_ok($rg_data);
 memory_cycle_ok($rgs);
->>>>>>> d9f6b05b
 
 my $release_data = MusicBrainz::Server::Data::Release->new(c => $test->c);
 my $release = $release_data->get_by_id(1);
