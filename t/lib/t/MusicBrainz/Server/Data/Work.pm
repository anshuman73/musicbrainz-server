--- conflicted
+++ resolved
@@ -46,16 +46,6 @@
 memory_cycle_ok($work_data);
 memory_cycle_ok($work);
 
-<<<<<<< HEAD
-=======
-my ($works, $hits) = $work_data->find_by_artist(1, 100);
-is( $hits, 1 );
-is( scalar(@$works), 1 );
-is( $works->[0]->name, "Dancing Queen" );
-memory_cycle_ok($work_data);
-memory_cycle_ok($works);
-
->>>>>>> 77c4ce3b
 my $annotation = $work_data->annotation->get_latest(1);
 is ( $annotation->text, "Annotation" );
 
