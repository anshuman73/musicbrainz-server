--- conflicted
+++ resolved
@@ -121,7 +121,6 @@
             longitude => 13.383333
         },
         {
-<<<<<<< HEAD
             parse => q{北緯３５度３９分５９．８１秒　東経１３９度４４分２９．０６秒},
             latitude => 35.666614,
             longitude => 139.741406
@@ -140,7 +139,8 @@
             parse => q{北緯35度39分59.81秒東経139度44分29.06秒},
             latitude => 35.666614,
             longitude => 139.741406
-=======
+        },
+        {
             parse => q{52,48470 13,39223},
             latitude => 52.48470,
             longitude => 13.39223
@@ -149,7 +149,6 @@
             parse => q{55,681192, 12,576282},
             latitude => 55.681192,
             longitude => 12.576282
->>>>>>> ddecbf62
         },
         {
             parse => q{},
