--- conflicted
+++ resolved
@@ -11,9 +11,6 @@
     my $c = $test->c;
     my $mech = $test->mech;
 
-<<<<<<< HEAD
-    MusicBrainz::Server::Test->prepare_test_database($c, '+caa');
-=======
     $c->sql->do(<<'EOSQL');
 INSERT INTO
     editor ( id, name, password, privs, email, website, bio,
@@ -38,7 +35,6 @@
 INSERT INTO release (id, gid, name, artist_credit, release_group)
   VALUES (1, '14b9d183-7dab-42ba-94a3-7388a66604b8', 1, 1, 1);
 EOSQL
->>>>>>> 7965d355
 
     $mech->get_ok('/login');
     $mech->submit_form( with_fields => { username => 'caa_editor', password => 'password' } );
