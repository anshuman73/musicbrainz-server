package t::MusicBrainz::Server::Controller::WS::1::LookupTrack;
use Test::Routine;
use Test::More;
use MusicBrainz::Server::Test qw( html_ok );

with 't::Mechanize', 't::Context';

use HTTP::Request::Common;
use MusicBrainz::Server::Test qw( xml_ok schema_validator );
use MusicBrainz::Server::Test ws_test => {
    version => 1
};

test all => sub {

my $test = shift;
my $c = $test->c;
my $mech = $test->mech;

MusicBrainz::Server::Test->prepare_test_database($c, '+webservice');
MusicBrainz::Server::Test->prepare_test_database($c, <<'EOSQL');
INSERT INTO link_type
    (id, parent, child_order, gid, entity_type0, entity_type1,
     name, description, link_phrase, reverse_link_phrase, short_link_phrase)
VALUES (251, NULL, 1, '45d0cbc5-d65b-4e77-bdfd-8a75207cb5c5', 'recording', 'url',
        'download for free', 'Indicates a webpage where you can download',
        'download for free', 'free download page for', 'download for free');
INSERT INTO link (id, link_type, attribute_count) VALUES (24957, 251, 0);
INSERT INTO l_recording_url (id, link, entity0, entity1)
    VALUES (9000, 24957, 4223059, 195251);
INSERT INTO editor (id, name, password)
    VALUES (1, 'editor', 'password');
EOSQL

MusicBrainz::Server::Test->prepare_raw_test_database(
    $c, <<'EOSQL');
TRUNCATE recording_tag_raw CASCADE;
TRUNCATE recording_rating_raw CASCADE;

INSERT INTO recording_tag_raw (recording, editor, tag)
    VALUES (4223061, 1, 114);

INSERT INTO recording_rating_raw (recording, editor, rating)
    VALUES (160074, 1, 100);
EOSQL

ws_test 'lookup track',
    '/track/c869cc03-cb88-462b-974e-8e46c1538ad4?type=xml' =>
    '<?xml version="1.0" encoding="UTF-8"?>
<metadata xmlns="http://musicbrainz.org/ns/mmd-1.0#">
  <track id="c869cc03-cb88-462b-974e-8e46c1538ad4">
    <title>Rock With You</title><duration>255146</duration>
  </track>
</metadata>';

ws_test 'lookup track with a single artist',
    '/track/c869cc03-cb88-462b-974e-8e46c1538ad4?type=xml&inc=artist' =>
    '<?xml version="1.0" encoding="UTF-8"?>
<metadata xmlns="http://musicbrainz.org/ns/mmd-1.0#">
  <track id="c869cc03-cb88-462b-974e-8e46c1538ad4">
    <title>Rock With You</title><duration>255146</duration>
    <artist id="a16d1433-ba89-4f72-a47b-a370add0bb55">
      <sort-name>BoA</sort-name><name>BoA</name>
    </artist>
  </track>
</metadata>';

ws_test 'lookup track with multiple artists',
    '/track/84c98ebf-5d40-4a29-b7b2-0e9c26d9061d?type=xml&inc=artist' =>
    '<?xml version="1.0" encoding="UTF-8"?>
<metadata xmlns="http://musicbrainz.org/ns/mmd-1.0#">
  <track id="84c98ebf-5d40-4a29-b7b2-0e9c26d9061d">
    <title>the Love Bug (Big Bug NYC remix)</title><duration>222000</duration>
    <artist id="22dd2db3-88ea-4428-a7a8-5cd3acf23175">
      <sort-name>m-flo♥BoA</sort-name><name>m-flo♥BoA</name>
    </artist>
  </track>
</metadata>';

ws_test 'lookup track with tags',
    '/track/7a356856-9483-42c2-bed9-dc07cb555952?type=xml&inc=tags' =>
    '<?xml version="1.0"?>
<metadata xmlns="http://musicbrainz.org/ns/mmd-1.0#" >
  <track id="7a356856-9483-42c2-bed9-dc07cb555952">
    <title>Cella</title><duration>334000</duration>
    <tag-list><tag count="1">dubstep</tag></tag-list>
  </track>
</metadata>';

ws_test 'lookup track with isrcs',
    '/track/162630d9-36d2-4a8d-ade1-1c77440b34e7?type=xml&inc=isrcs' =>
    '<?xml version="1.0" encoding="UTF-8"?>
<metadata xmlns="http://musicbrainz.org/ns/mmd-1.0#">
  <track id="162630d9-36d2-4a8d-ade1-1c77440b34e7">
    <title>サマーれげぇ!レインボー</title><duration>296026</duration>
    <isrc-list><isrc id="JPA600102450" /></isrc-list>
  </track>
</metadata>';

ws_test 'lookup track with puids',
    '/track/c869cc03-cb88-462b-974e-8e46c1538ad4?type=xml&inc=puids' =>
    '<?xml version="1.0" encoding="UTF-8"?>
<metadata xmlns="http://musicbrainz.org/ns/mmd-1.0#">
  <track id="c869cc03-cb88-462b-974e-8e46c1538ad4">
    <title>Rock With You</title><duration>255146</duration>
    <puid-list><puid id="242d65cb-3cd2-517c-f0a7-5d05413cf4c9" />
      <puid id="acaef019-b6dd-ba4f-75ab-31a055b68859" />
    </puid-list>
  </track>
</metadata>';

ws_test 'lookup track with releases',
    '/track/162630d9-36d2-4a8d-ade1-1c77440b34e7?type=xml&inc=releases' =>
    '<?xml version="1.0" encoding="UTF-8"?>
<metadata xmlns="http://musicbrainz.org/ns/mmd-1.0#">
  <track id="162630d9-36d2-4a8d-ade1-1c77440b34e7">
    <title>サマーれげぇ!レインボー</title><duration>296026</duration>
    <artist id="802673f0-9b88-4e8a-bb5c-dd01d68b086f">
      <sort-name>7nin Matsuri</sort-name><name>7人祭</name>
    </artist>
    <release-list>
      <release id="0385f276-5f4f-4c81-a7a4-6bd7b8d85a7e" type="Single Official">
        <title>サマーれげぇ!レインボー</title><text-representation script="Jpan" language="JPN" />
<<<<<<< HEAD
        <track-list offset="2" />
      </release>
      <release id="b3b7e934-445b-4c68-a097-730c6a6d47e6" type="Single Pseudo-Release">
        <title>Summer Reggae! Rainbow</title><text-representation script="Latn" language="JPN" />
        <track-list offset="2" />
=======
        <track-list offset="0" />
      </release>
      <release id="b3b7e934-445b-4c68-a097-730c6a6d47e6" type="Single Pseudo-Release">
        <title>Summer Reggae! Rainbow</title><text-representation script="Latn" language="JPN" />
        <track-list offset="0" />
>>>>>>> 013df528
      </release>
    </release-list>
  </track>
</metadata>';

ws_test 'lookup track with artist-relationships',
    '/track/0cf3008f-e246-428f-abc1-35f87d584d60?type=xml&inc=artist-rels' =>
    '<?xml version="1.0" encoding="UTF-8"?><metadata xmlns="http://musicbrainz.org/ns/mmd-1.0#"><track id="0cf3008f-e246-428f-abc1-35f87d584d60">
 <title>the Love Bug</title>
 <duration>242226</duration>
 <relation-list target-type="Artist">
  <relation direction="backward"
            target="22dd2db3-88ea-4428-a7a8-5cd3acf23175"
            type="Producer">
   <artist id="22dd2db3-88ea-4428-a7a8-5cd3acf23175">
    <name>m-flo</name>
    <sort-name>m-flo</sort-name>
    <life-span begin="1998" />
   </artist>
  </relation>
  <relation direction="backward"
            target="22dd2db3-88ea-4428-a7a8-5cd3acf23175"
            type="Programming">
   <artist id="22dd2db3-88ea-4428-a7a8-5cd3acf23175">
    <name>m-flo</name>
    <sort-name>m-flo</sort-name>
    <life-span begin="1998" />
   </artist>
  </relation>
  <relation direction="backward"
            target="a16d1433-ba89-4f72-a47b-a370add0bb55"
            type="Vocal" attributes="Guest">
   <artist id="a16d1433-ba89-4f72-a47b-a370add0bb55">
    <name>BoA</name>
    <sort-name>BoA</sort-name>
    <life-span begin="1986-11-05" />
   </artist>
  </relation>
 </relation-list>
</track></metadata>';

ws_test 'lookup track with label-relationships',
    '/track/bf7845cc-eac3-48a3-8b06-543b4b7ba117?type=xml&inc=label-rels' =>
    '<?xml version="1.0" encoding="UTF-8"?><metadata xmlns="http://musicbrainz.org/ns/mmd-1.0#"><track id="bf7845cc-eac3-48a3-8b06-543b4b7ba117">
 <title>Hey Boy Hey Girl</title>
 <duration>290853</duration>
 <relation-list target-type="Label">
  <relation direction="backward"
            target="49375f06-59e2-4c94-93ac-ac0c6df52151"
            type="Publishing">
   <label id="49375f06-59e2-4c94-93ac-ac0c6df52151">
    <name>MCA Music</name>
    <sort-name>MCA Music</sort-name>
   </label>
  </relation>
 </relation-list>
</track></metadata>';

ws_test 'lookup track with release-relationships',
    '/track/37a8d72a-a9c9-4edc-9ecf-b5b58e6197a9?type=xml&inc=release-rels' =>
    '<?xml version="1.0" encoding="UTF-8"?><metadata xmlns="http://musicbrainz.org/ns/mmd-1.0#"><track id="37a8d72a-a9c9-4edc-9ecf-b5b58e6197a9">
 <title>Dear Diary</title>
 <duration>86666</duration>
 <relation-list target-type="Release">
  <relation target="4ccb3e54-caab-4ad4-94a6-a598e0e52eec" begin="2008" type="SamplesMaterial">
   <release id="4ccb3e54-caab-4ad4-94a6-a598e0e52eec" type="Spokenword Official">
    <title>An Inextricable Tale Audiobook</title>
    <text-representation script="Latn" language="ENG" />
    <artist id="05d83760-08b5-42bb-a8d7-00d80b3bf47c"><name>Paul Allgood</name><sort-name>Allgood, Paul</sort-name></artist>
   </release>
  </relation>
 </relation-list>
</track></metadata>';

ws_test 'lookup track with track-relationships',
    '/track/eb818aa4-d472-4d2b-b1a9-7fe5f1c7d26e?type=xml&inc=track-rels' =>
    '<?xml version="1.0" encoding="UTF-8"?><metadata xmlns="http://musicbrainz.org/ns/mmd-1.0#"><track id="eb818aa4-d472-4d2b-b1a9-7fe5f1c7d26e">
 <title>サマーれげぇ!レインボー (instrumental)</title>
 <duration>292800</duration>
 <relation-list target-type="Track">
  <relation direction="backward"
            target="162630d9-36d2-4a8d-ade1-1c77440b34e7"
            type="Karaoke">
   <track id="162630d9-36d2-4a8d-ade1-1c77440b34e7">
    <title>サマーれげぇ!レインボー</title>
    <duration>296026</duration>
    <artist id="802673f0-9b88-4e8a-bb5c-dd01d68b086f"><name>7人祭</name><sort-name>7nin Matsuri</sort-name></artist>
   </track>
  </relation>
 </relation-list>
</track></metadata>';

ws_test 'lookup track with url-relationships',
    '/track/162630d9-36d2-4a8d-ade1-1c77440b34e7?type=xml&inc=url-rels' =>
    '<?xml version="1.0" encoding="UTF-8"?><metadata xmlns="http://musicbrainz.org/ns/mmd-1.0#"><track id="162630d9-36d2-4a8d-ade1-1c77440b34e7">
 <title>サマーれげぇ!レインボー</title><duration>296026</duration>
 <relation-list target-type="Url">
  <relation target="http://en.wikipedia.org/wiki/Freestyle_Dust" type="DownloadForFree" />
 </relation-list>
</track></metadata>';

ws_test 'lookup track with ratings',
    '/track/0d16494f-2ba4-4f4f-adf9-ae1f3ee1673d?type=xml&inc=ratings' =>
    '<?xml version="1.0" encoding="UTF-8"?><metadata xmlns="http://musicbrainz.org/ns/mmd-1.0#"><track id="0d16494f-2ba4-4f4f-adf9-ae1f3ee1673d">
 <title>The Song Remains the Same</title>
 <duration>329600</duration>
 <rating votes-count="2">3</rating>
</track></metadata>';

ws_test 'lookup track with user-tags',
    '/track/eb818aa4-d472-4d2b-b1a9-7fe5f1c7d26e?type=xml&inc=user-tags' =>
    '<?xml version="1.0" encoding="UTF-8"?>
<metadata xmlns="http://musicbrainz.org/ns/mmd-1.0#">
  <track id="eb818aa4-d472-4d2b-b1a9-7fe5f1c7d26e">
    <title>サマーれげぇ!レインボー (instrumental)</title><duration>292800</duration>
    <user-tag-list>
      <user-tag>hello project</user-tag>
    </user-tag-list>
  </track>
</metadata>',
    { username => 'editor', password => 'password' };

ws_test 'lookup track with ratings',
    '/track/0d16494f-2ba4-4f4f-adf9-ae1f3ee1673d?type=xml&inc=user-ratings' =>
    '<?xml version="1.0" encoding="UTF-8"?><metadata xmlns="http://musicbrainz.org/ns/mmd-1.0#"><track id="0d16494f-2ba4-4f4f-adf9-ae1f3ee1673d">
 <title>The Song Remains the Same</title>
 <duration>329600</duration>
 <user-rating>5</user-rating>
</track></metadata>',
    { username => 'editor', password => 'password' };

};

1;
<|MERGE_RESOLUTION|>--- conflicted
+++ resolved
@@ -121,19 +121,11 @@
     <release-list>
       <release id="0385f276-5f4f-4c81-a7a4-6bd7b8d85a7e" type="Single Official">
         <title>サマーれげぇ!レインボー</title><text-representation script="Jpan" language="JPN" />
-<<<<<<< HEAD
-        <track-list offset="2" />
-      </release>
-      <release id="b3b7e934-445b-4c68-a097-730c6a6d47e6" type="Single Pseudo-Release">
-        <title>Summer Reggae! Rainbow</title><text-representation script="Latn" language="JPN" />
-        <track-list offset="2" />
-=======
         <track-list offset="0" />
       </release>
       <release id="b3b7e934-445b-4c68-a097-730c6a6d47e6" type="Single Pseudo-Release">
         <title>Summer Reggae! Rainbow</title><text-representation script="Latn" language="JPN" />
         <track-list offset="0" />
->>>>>>> 013df528
       </release>
     </release-list>
   </track>
