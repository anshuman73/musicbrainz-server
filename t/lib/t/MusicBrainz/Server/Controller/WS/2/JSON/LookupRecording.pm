package t::MusicBrainz::Server::Controller::WS::2::JSON::LookupRecording;
use utf8;
use JSON;
use Test::Routine;
use Test::More;
use MusicBrainz::Server::Test ws_test_json => {
    version => 2
};

with 't::Mechanize', 't::Context';

test 'basic recording lookup' => sub {

    MusicBrainz::Server::Test->prepare_test_database(shift->c, '+webservice');

    ws_test_json 'basic recording lookup',
    '/recording/162630d9-36d2-4a8d-ade1-1c77440b34e7' => encode_json (
        {
            id => "162630d9-36d2-4a8d-ade1-1c77440b34e7",
            title => "サマーれげぇ!レインボー",
            length => 296026,
            disambiguation => "",
        });

};

test 'basic recording lookup, inc=annotation' => sub {

    my $c = shift->c;
    MusicBrainz::Server::Test->prepare_test_database($c, '+webservice');
    MusicBrainz::Server::Test->prepare_test_database($c, '+webservice_annotation');

    ws_test_json 'basic recording lookup, inc=annotation',
    '/recording/6e89c516-b0b6-4735-a758-38e31855dcb6?inc=annotation' => encode_json (
        {
            id => "6e89c516-b0b6-4735-a758-38e31855dcb6",
            title => "Plock",
            length => 237133,
            annotation => "this is a recording annotation",
            disambiguation => "",
        });

};

test 'recording lookup with releases' => sub {

    MusicBrainz::Server::Test->prepare_test_database(shift->c, '+webservice');

    ws_test_json 'recording lookup with releases',
    '/recording/162630d9-36d2-4a8d-ade1-1c77440b34e7?inc=releases' => encode_json (
        {
            id => "162630d9-36d2-4a8d-ade1-1c77440b34e7",
            title => "サマーれげぇ!レインボー",
            length => 296026,
            disambiguation => "",
            releases => [
                {
                    id => "0385f276-5f4f-4c81-a7a4-6bd7b8d85a7e",
                    title => "サマーれげぇ!レインボー",
                    status => "Official",
                    quality => "normal",
                    "text-representation" => { language => "jpn", script => "Jpan" },
                    date => "2001-07-04",
                    country => "JP",
                    "release-events" => [{
                        date => "2001-07-04",
<<<<<<< HEAD
                        "area" => {
                            "id" => "2db42837-c832-3c27-b4a3-08198f75693c",
                            "name" => "Japan",
                            "sort-name" => "Japan",
                            "iso_3166_1_codes" => ["JP"],
                            "iso_3166_2_codes" => [],
                            "iso_3166_3_codes" => []},
=======
                        country => "JP",
>>>>>>> 5e0915c0
                    }],
                    barcode => "4942463511227",
                    asin => JSON::null,
                    disambiguation => "",
                    packaging => JSON::null,
                },
                {
                    id => "b3b7e934-445b-4c68-a097-730c6a6d47e6",
                    title => "Summer Reggae! Rainbow",
                    status => "Pseudo-Release",
                    quality => "normal",
                    "text-representation" => { language => "jpn", script => "Latn" },
                    date => "2001-07-04",
                    country => "JP",
                    "release-events" => [{
                        date => "2001-07-04",
<<<<<<< HEAD
                        "area" => {
                            "id" => "2db42837-c832-3c27-b4a3-08198f75693c",
                            "name" => "Japan",
                            "sort-name" => "Japan",
                            "iso_3166_1_codes" => ["JP"],
                            "iso_3166_2_codes" => [],
                            "iso_3166_3_codes" => []},
=======
                        country => "JP",
>>>>>>> 5e0915c0
                    }],
                    barcode => "4942463511227",
                    asin => JSON::null,
                    disambiguation => "",
                    packaging => JSON::null,
                }]
        });
};

test 'lookup recording with official singles' => sub {

    MusicBrainz::Server::Test->prepare_test_database(shift->c, '+webservice');

    ws_test_json 'lookup recording with official singles',
    '/recording/162630d9-36d2-4a8d-ade1-1c77440b34e7?inc=releases&status=official&type=single' => encode_json (
        {
            id => "162630d9-36d2-4a8d-ade1-1c77440b34e7",
            title => "サマーれげぇ!レインボー",
            length => 296026,
            disambiguation => "",
            releases => [
                {
                    id => "0385f276-5f4f-4c81-a7a4-6bd7b8d85a7e",
                    title => "サマーれげぇ!レインボー",
                    status => "Official",
                    quality => "normal",
                    "text-representation" => { language => "jpn", script => "Jpan" },
                    date => "2001-07-04",
                    country => "JP",
                    "release-events" => [{
                        date => "2001-07-04",
<<<<<<< HEAD
                        "area" => {
                            "id" => "2db42837-c832-3c27-b4a3-08198f75693c",
                            "name" => "Japan",
                            "sort-name" => "Japan",
                            "iso_3166_1_codes" => ["JP"],
                            "iso_3166_2_codes" => [],
                            "iso_3166_3_codes" => []},
=======
                        country => "JP",
>>>>>>> 5e0915c0
                    }],
                    barcode => "4942463511227",
                    asin => JSON::null,
                    disambiguation => "",
                    packaging => JSON::null,
                }]
        });
};

test 'lookup recording with official singles (+media)' => sub {

    MusicBrainz::Server::Test->prepare_test_database(shift->c, '+webservice');

    ws_test_json 'lookup recording with official singles (+media)',
    '/recording/162630d9-36d2-4a8d-ade1-1c77440b34e7?inc=releases+media&status=official&type=single' => encode_json (
        {
            id => "162630d9-36d2-4a8d-ade1-1c77440b34e7",
            title => "サマーれげぇ!レインボー",
            length => 296026,
            disambiguation => "",
            releases => [
                {
                    id => "0385f276-5f4f-4c81-a7a4-6bd7b8d85a7e",
                    title => "サマーれげぇ!レインボー",
                    status => "Official",
                    quality => "normal",
                    "text-representation" => {
                        language => JSON::null, script => JSON::null
                    },
                    date => "2001-07-04",
                    country => "JP",
                    "release-events" => [{
                        date => "2001-07-04",
<<<<<<< HEAD
                        "area" => {
                            "id" => "2db42837-c832-3c27-b4a3-08198f75693c",
                            "name" => "Japan",
                            "sort-name" => "Japan",
                            "iso_3166_1_codes" => ["JP"],
                            "iso_3166_2_codes" => [],
                            "iso_3166_3_codes" => []},
=======
                        country => "JP",
>>>>>>> 5e0915c0
                    }],
                    barcode => JSON::null,
                    asin => JSON::null,
                    disambiguation => "",
                    packaging => JSON::null,
                    media => [
                        {
                            format => "CD",
                            title => JSON::null,
                            "track-count" => 3,
                            "track-offset" => 0,
                            tracks => [
                                {
                                    number => "1",
                                    title => "サマーれげぇ!レインボー",
                                    length => 296026,
                                }
                            ]
                        }]
                }]
        });

};

test 'recording lookup with artists' => sub {

    MusicBrainz::Server::Test->prepare_test_database(shift->c, '+webservice');

    ws_test_json 'recording lookup with artists',
    '/recording/0cf3008f-e246-428f-abc1-35f87d584d60?inc=artists' => encode_json (
        {
            id => "0cf3008f-e246-428f-abc1-35f87d584d60",
            title => "the Love Bug",
            disambiguation => "",
            length => 242226,
            "artist-credit" => [
                {
                    name => "m-flo",
                    artist => {
                        id => "22dd2db3-88ea-4428-a7a8-5cd3acf23175",
                        name => "m-flo",
                        "sort-name" => "m-flo",
                        disambiguation => "",
                    },
                    joinphrase => "♥",
                },
                {
                    name => "BoA",
                    artist => {
                        id => "a16d1433-ba89-4f72-a47b-a370add0bb55",
                        name => "BoA",
                        "sort-name" => "BoA",
                        disambiguation => "",
                    },
                    joinphrase => "",
                }
                ],
        });
};

test 'recording lookup with puids and isrcs' => sub {

    MusicBrainz::Server::Test->prepare_test_database(shift->c, '+webservice');

    ws_test_json 'recording lookup with puids and isrcs',
    '/recording/162630d9-36d2-4a8d-ade1-1c77440b34e7?inc=puids+isrcs' => encode_json (
        {
            id => "162630d9-36d2-4a8d-ade1-1c77440b34e7",
            title => "サマーれげぇ!レインボー",
            disambiguation => "",
            length => 296026,
            puids => [ "cdec3fe2-0473-073c-3cbb-bfb0c01a87ff" ],
            isrcs => [ "JPA600102450" ],
        });
};

test 'recording lookup with release relationships' => sub {

    MusicBrainz::Server::Test->prepare_test_database(shift->c, '+webservice');

    ws_test_json 'recording lookup with release relationships',
    '/recording/37a8d72a-a9c9-4edc-9ecf-b5b58e6197a9?inc=release-rels' => encode_json (
        {
            id => "37a8d72a-a9c9-4edc-9ecf-b5b58e6197a9",
            title => "Dear Diary",
            disambiguation => "",
            length => 86666,
            relations => [
                {
                    attributes => [],
                    type => 'samples material',
                    'type-id' => '967746f9-9d79-456c-9d1e-50116f0b27fc',
                    direction => 'forward',
                    release => {
                        asin => JSON::null,
                        barcode => '634479663338',
                        country => JSON::null,
                        date => '2007-11-08',
                        "release-events" => [{
<<<<<<< HEAD
                            area => JSON::null,
=======
                            country => JSON::null,
>>>>>>> 5e0915c0
                            date => '2007-11-08',
                        }],
                        disambiguation => '',
                        id => '4ccb3e54-caab-4ad4-94a6-a598e0e52eec',
                        packaging => JSON::null,
                        quality => 'normal',
                        status => JSON::null,
                        'text-representation' => { language => JSON::null, script => JSON::null },
                        title => 'An Inextricable Tale Audiobook',
                    },
                    begin => '2008',
                    end => JSON::null,
                    ended => JSON::false,
                }
            ]
        });
};

<<<<<<< HEAD
1;
=======
test 'recording lookup with work relationships' => sub {

    MusicBrainz::Server::Test->prepare_test_database(shift->c, '+webservice');

    ws_test_json 'recording lookup with artists',
    '/recording/0cf3008f-e246-428f-abc1-35f87d584d60?inc=work-rels' => encode_json (
        {
            id => "0cf3008f-e246-428f-abc1-35f87d584d60",
            title => "the Love Bug",
            disambiguation => "",
            length => 242226,
            relations => [
                {
                    attributes => [],
                    direction => 'forward',
                    begin => JSON::null,
                    end => JSON::null,
                    ended => JSON::false,
                    type => 'performance',
                    'type-id' => 'fdc57134-e05c-30bc-aff6-425684475276',
                    work => {
                        disambiguation => '',
                        id => '46724ef1-241e-3d7f-9f3b-e51ba34e2aa1',
                        iswcs => [],
                        language => JSON::null,
                        title => 'the Love Bug',
                        type => JSON::null,
                    }
                }
            ],
        });
};

1;
>>>>>>> 5e0915c0
<|MERGE_RESOLUTION|>--- conflicted
+++ resolved
@@ -64,7 +64,6 @@
                     country => "JP",
                     "release-events" => [{
                         date => "2001-07-04",
-<<<<<<< HEAD
                         "area" => {
                             "id" => "2db42837-c832-3c27-b4a3-08198f75693c",
                             "name" => "Japan",
@@ -72,9 +71,6 @@
                             "iso_3166_1_codes" => ["JP"],
                             "iso_3166_2_codes" => [],
                             "iso_3166_3_codes" => []},
-=======
-                        country => "JP",
->>>>>>> 5e0915c0
                     }],
                     barcode => "4942463511227",
                     asin => JSON::null,
@@ -91,7 +87,6 @@
                     country => "JP",
                     "release-events" => [{
                         date => "2001-07-04",
-<<<<<<< HEAD
                         "area" => {
                             "id" => "2db42837-c832-3c27-b4a3-08198f75693c",
                             "name" => "Japan",
@@ -99,9 +94,6 @@
                             "iso_3166_1_codes" => ["JP"],
                             "iso_3166_2_codes" => [],
                             "iso_3166_3_codes" => []},
-=======
-                        country => "JP",
->>>>>>> 5e0915c0
                     }],
                     barcode => "4942463511227",
                     asin => JSON::null,
@@ -133,7 +125,6 @@
                     country => "JP",
                     "release-events" => [{
                         date => "2001-07-04",
-<<<<<<< HEAD
                         "area" => {
                             "id" => "2db42837-c832-3c27-b4a3-08198f75693c",
                             "name" => "Japan",
@@ -141,9 +132,6 @@
                             "iso_3166_1_codes" => ["JP"],
                             "iso_3166_2_codes" => [],
                             "iso_3166_3_codes" => []},
-=======
-                        country => "JP",
->>>>>>> 5e0915c0
                     }],
                     barcode => "4942463511227",
                     asin => JSON::null,
@@ -177,7 +165,6 @@
                     country => "JP",
                     "release-events" => [{
                         date => "2001-07-04",
-<<<<<<< HEAD
                         "area" => {
                             "id" => "2db42837-c832-3c27-b4a3-08198f75693c",
                             "name" => "Japan",
@@ -185,9 +172,6 @@
                             "iso_3166_1_codes" => ["JP"],
                             "iso_3166_2_codes" => [],
                             "iso_3166_3_codes" => []},
-=======
-                        country => "JP",
->>>>>>> 5e0915c0
                     }],
                     barcode => JSON::null,
                     asin => JSON::null,
@@ -287,11 +271,7 @@
                         country => JSON::null,
                         date => '2007-11-08',
                         "release-events" => [{
-<<<<<<< HEAD
                             area => JSON::null,
-=======
-                            country => JSON::null,
->>>>>>> 5e0915c0
                             date => '2007-11-08',
                         }],
                         disambiguation => '',
@@ -310,9 +290,6 @@
         });
 };
 
-<<<<<<< HEAD
-1;
-=======
 test 'recording lookup with work relationships' => sub {
 
     MusicBrainz::Server::Test->prepare_test_database(shift->c, '+webservice');
@@ -346,5 +323,4 @@
         });
 };
 
-1;
->>>>>>> 5e0915c0
+1;