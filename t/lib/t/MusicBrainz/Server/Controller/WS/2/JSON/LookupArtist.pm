--- conflicted
+++ resolved
@@ -163,18 +163,12 @@
                 {
                     direction => "forward",
                     url => "http://www.paulallgood.com/",
-<<<<<<< HEAD
                     type => "blog",
                     begin => JSON::null,
                     end => JSON::null,
                     ended => JSON::false,
                 }],
-=======
-                    type => "blog"
-                    },
-                ],
-            ipis => [],
->>>>>>> 790ae459
+            ipis => [],
         });
 
 };
@@ -729,12 +723,14 @@
                         name => "7人祭",
                         "sort-name" => "7nin Matsuri",
                         disambiguation => "",
+                        ipis => [],
                     },
                     begin => '2001',
                     end => JSON::null,
                     ended => JSON::false,
                 }
-            ]
+            ],
+            ipis => [],
         });
 };
 
