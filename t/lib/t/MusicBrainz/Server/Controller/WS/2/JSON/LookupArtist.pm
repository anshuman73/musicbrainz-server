--- conflicted
+++ resolved
@@ -234,7 +234,6 @@
                     country => "JP",
                     "release-events" => [{
                         date => "2001-07-04",
-<<<<<<< HEAD
                         "area" => {
                             "id" => "2db42837-c832-3c27-b4a3-08198f75693c",
                             "name" => "Japan",
@@ -242,9 +241,6 @@
                             "iso_3166_1_codes" => ["JP"],
                             "iso_3166_2_codes" => [],
                             "iso_3166_3_codes" => []},
-=======
-                        country => "JP",
->>>>>>> 5e0915c0
                     }],
                     barcode => "4942463511227",
                     asin => JSON::null,
@@ -261,7 +257,6 @@
                     country => "JP",
                     "release-events" => [{
                         date => "2001-07-04",
-<<<<<<< HEAD
                         "area" => {
                             "id" => "2db42837-c832-3c27-b4a3-08198f75693c",
                             "name" => "Japan",
@@ -269,9 +264,6 @@
                             "iso_3166_1_codes" => ["JP"],
                             "iso_3166_2_codes" => [],
                             "iso_3166_3_codes" => []},
-=======
-                        country => "JP",
->>>>>>> 5e0915c0
                     }],
                     barcode => "4942463511227",
                     asin => JSON::null,
@@ -313,7 +305,6 @@
                     country => "JP",
                     "release-events" => [{
                         date => "2001-07-04",
-<<<<<<< HEAD
                         "area" => {
                             "id" => "2db42837-c832-3c27-b4a3-08198f75693c",
                             "name" => "Japan",
@@ -321,9 +312,6 @@
                             "iso_3166_1_codes" => ["JP"],
                             "iso_3166_2_codes" => [],
                             "iso_3166_3_codes" => []},
-=======
-                        country => "JP",
->>>>>>> 5e0915c0
                     }],
                     barcode => "4942463511227",
                     asin => JSON::null,
@@ -380,7 +368,6 @@
                             "track-count" => 9,
                         }],
                     "release-events" => [{
-<<<<<<< HEAD
                         date => "2008-11-17",
                         "area" => {
                             "id" => "8a754a16-0027-3a29-b6d7-2b40ea0481ed",
@@ -389,10 +376,6 @@
                             "iso_3166_1_codes" => ["GB"],
                             "iso_3166_2_codes" => [],
                             "iso_3166_3_codes" => []},
-=======
-                        country => "GB",
-                        date => "2008-11-17",
->>>>>>> 5e0915c0
                     }]
                 },
                 {
@@ -415,7 +398,6 @@
                             "track-count" => 12,
                         }],
                     "release-events" => [{
-<<<<<<< HEAD
                         date => "2007-01-29",
                         "area" => {
                             "id" => "8a754a16-0027-3a29-b6d7-2b40ea0481ed",
@@ -424,10 +406,6 @@
                             "iso_3166_1_codes" => ["GB"],
                             "iso_3166_2_codes" => [],
                             "iso_3166_3_codes" => []},
-=======
-                        country => "GB",
-                        date => "2007-01-29"
->>>>>>> 5e0915c0
                     }],
                 }],
             ipis => [],
@@ -581,7 +559,6 @@
                     barcode => "4988064451180",
                     asin => JSON::null,
                     "release-events" => [{
-<<<<<<< HEAD
                         date => "2004-03-17",
                         "area" => {
                             "id" => "2db42837-c832-3c27-b4a3-08198f75693c",
@@ -590,10 +567,6 @@
                             "iso_3166_1_codes" => ["JP"],
                             "iso_3166_2_codes" => [],
                             "iso_3166_3_codes" => []},
-=======
-                        country => "JP",
-                        date => "2004-03-17",
->>>>>>> 5e0915c0
                     }]
                 }
             ],
@@ -632,7 +605,6 @@
                     country => "JP",
                     "release-events" => [{
                         date => "2004-03-17",
-<<<<<<< HEAD
                         "area" => {
                             "id" => "2db42837-c832-3c27-b4a3-08198f75693c",
                             "name" => "Japan",
@@ -640,9 +612,6 @@
                             "iso_3166_1_codes" => ["JP"],
                             "iso_3166_2_codes" => [],
                             "iso_3166_3_codes" => []},
-=======
-                        country => "JP",
->>>>>>> 5e0915c0
                     }],
                     barcode => "4988064451180",
                     asin => JSON::null,
