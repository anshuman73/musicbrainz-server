package t::MusicBrainz::Server::Controller::WS::2::LookupNonCore;
use Test::Routine;
use Test::More;
use MusicBrainz::Server::Test qw( html_ok );

with 't::Mechanize', 't::Context';

use utf8;
use XML::SemanticDiff;
use MusicBrainz::Server::Test qw( xml_ok schema_validator );
use MusicBrainz::Server::Test ws_test => {
    version => 2
};

test all => sub {

my $test = shift;
my $c = $test->c;
my $v2 = schema_validator;
my $diff = XML::SemanticDiff->new;
my $mech = $test->mech;

MusicBrainz::Server::Test->prepare_test_database($c, '+webservice');

ws_test 'discid lookup with artist-credits',
    '/discid/T.epJ9O5SoDjPqAJuOJfAI9O8Nk-?inc=artist-credits' =>
    '<?xml version="1.0" encoding="UTF-8"?>
<metadata xmlns="http://musicbrainz.org/ns/mmd-2.0#">
    <disc id="T.epJ9O5SoDjPqAJuOJfAI9O8Nk-">
        <sectors>256486</sectors>
        <release-list count="1">
            <release id="757a1723-3769-4298-89cd-48d31177852a">
                <title>LOVE &amp; HONESTY</title><status>Pseudo-Release</status>
                <quality>normal</quality>
                <text-representation>
                    <language>jpn</language><script>Latn</script>
                </text-representation>
                <artist-credit>
                    <name-credit>
                        <artist id="a16d1433-ba89-4f72-a47b-a370add0bb55">
                            <name>BoA</name>
                            <sort-name>BoA</sort-name>
                        </artist>
                    </name-credit>
                </artist-credit>
                <date>2004-01-15</date><country>JP</country>
                <asin>B0000YGBSG</asin>
            </release>
        </release-list>
    </disc>
</metadata>';

ws_test 'basic puid lookup',
    '/puid/138f0487-85eb-5fe9-355d-9b94a60ff1dc' =>
    '<?xml version="1.0" encoding="UTF-8"?>
<metadata xmlns="http://musicbrainz.org/ns/mmd-2.0#">
    <puid id="138f0487-85eb-5fe9-355d-9b94a60ff1dc">
        <recording-list count="2">
            <recording id="44704dda-b877-4551-a2a8-c1f764476e65">
                <title>On My Bus</title><length>267560</length>
            </recording>
            <recording id="6e89c516-b0b6-4735-a758-38e31855dcb6">
                <title>Plock</title><length>237133</length>
            </recording>
        </recording-list>
    </puid>
</metadata>';

ws_test 'isrc lookup with releases',
    '/isrc/JPA600102460?inc=releases' =>
<<<<<<< HEAD
    '<?xml version="1.0" encoding="UTF-8"?>
<metadata xmlns="http://musicbrainz.org/ns/mmd-2.0#">
        <isrc id="JPA600102460">
            <recording-list count="1">
                <recording id="487cac92-eed5-4efa-8563-c9a818079b9a">
                    <title>HELLO! また会おうね (7人祭 version)</title><length>213106</length>
                    <release-list count="2">
                        <release id="b3b7e934-445b-4c68-a097-730c6a6d47e6">
                            <title>Summer Reggae! Rainbow</title><status>Pseudo-Release</status>
                            <quality>normal</quality>
                            <text-representation>
                                <language>jpn</language><script>Latn</script>
                            </text-representation>
                            <date>2001-07-04</date><country>JP</country><barcode>4942463511227</barcode>
                        </release>
                        <release id="0385f276-5f4f-4c81-a7a4-6bd7b8d85a7e">
                            <title>サマーれげぇ!レインボー</title><status>Official</status>
                            <quality>normal</quality>
                            <text-representation>
                                <language>jpn</language><script>Jpan</script>
                            </text-representation>
                            <date>2001-07-04</date><country>JP</country><barcode>4942463511227</barcode>
                        </release>
                    </release-list>
                </recording>
            </recording-list>
        </isrc>
</metadata>';
=======
    '<?xml version="1.0"?><metadata xmlns="http://musicbrainz.org/ns/mmd-2.0#"><isrc id="JPA600102460"><recording-list count="1"><recording id="487cac92-eed5-4efa-8563-c9a818079b9a"><title>HELLO! また会おうね (7人祭 version)</title><length>213106</length><release-list count="2"><release id="b3b7e934-445b-4c68-a097-730c6a6d47e6"><title>Summer Reggae! Rainbow</title><status>Pseudo-Release</status><quality>normal</quality><text-representation><language>jpn</language><script>Latn</script></text-representation><date>2001-07-04</date><country>JP</country><barcode>4942463511227</barcode></release><release id="0385f276-5f4f-4c81-a7a4-6bd7b8d85a7e"><title>サマーれげぇ!レインボー</title><status>Official</status><quality>normal</quality><text-representation><language>jpn</language><script>Jpan</script></text-representation><date>2001-07-04</date><country>JP</country><barcode>4942463511227</barcode></release></release-list></recording></recording-list></isrc></metadata>';
>>>>>>> 8f10e6c4

};

1;
<|MERGE_RESOLUTION|>--- conflicted
+++ resolved
@@ -68,38 +68,7 @@
 
 ws_test 'isrc lookup with releases',
     '/isrc/JPA600102460?inc=releases' =>
-<<<<<<< HEAD
-    '<?xml version="1.0" encoding="UTF-8"?>
-<metadata xmlns="http://musicbrainz.org/ns/mmd-2.0#">
-        <isrc id="JPA600102460">
-            <recording-list count="1">
-                <recording id="487cac92-eed5-4efa-8563-c9a818079b9a">
-                    <title>HELLO! また会おうね (7人祭 version)</title><length>213106</length>
-                    <release-list count="2">
-                        <release id="b3b7e934-445b-4c68-a097-730c6a6d47e6">
-                            <title>Summer Reggae! Rainbow</title><status>Pseudo-Release</status>
-                            <quality>normal</quality>
-                            <text-representation>
-                                <language>jpn</language><script>Latn</script>
-                            </text-representation>
-                            <date>2001-07-04</date><country>JP</country><barcode>4942463511227</barcode>
-                        </release>
-                        <release id="0385f276-5f4f-4c81-a7a4-6bd7b8d85a7e">
-                            <title>サマーれげぇ!レインボー</title><status>Official</status>
-                            <quality>normal</quality>
-                            <text-representation>
-                                <language>jpn</language><script>Jpan</script>
-                            </text-representation>
-                            <date>2001-07-04</date><country>JP</country><barcode>4942463511227</barcode>
-                        </release>
-                    </release-list>
-                </recording>
-            </recording-list>
-        </isrc>
-</metadata>';
-=======
     '<?xml version="1.0"?><metadata xmlns="http://musicbrainz.org/ns/mmd-2.0#"><isrc id="JPA600102460"><recording-list count="1"><recording id="487cac92-eed5-4efa-8563-c9a818079b9a"><title>HELLO! また会おうね (7人祭 version)</title><length>213106</length><release-list count="2"><release id="b3b7e934-445b-4c68-a097-730c6a6d47e6"><title>Summer Reggae! Rainbow</title><status>Pseudo-Release</status><quality>normal</quality><text-representation><language>jpn</language><script>Latn</script></text-representation><date>2001-07-04</date><country>JP</country><barcode>4942463511227</barcode></release><release id="0385f276-5f4f-4c81-a7a4-6bd7b8d85a7e"><title>サマーれげぇ!レインボー</title><status>Official</status><quality>normal</quality><text-representation><language>jpn</language><script>Jpan</script></text-representation><date>2001-07-04</date><country>JP</country><barcode>4942463511227</barcode></release></release-list></recording></recording-list></isrc></metadata>';
->>>>>>> 8f10e6c4
 
 };
 
