--- conflicted
+++ resolved
@@ -197,12 +197,8 @@
     my $edit_1 = $c->model('Edit')->create(
         edit_type => $EDIT_ARTIST_EDIT,
         editor_id => 1,
-<<<<<<< HEAD
-        to_edit   => $c->model('Artist')->get_by_id(2),
-=======
-        to_edit   => $c->model('Artist')->get_by_id(1),
-        isni_codes => [],
->>>>>>> 89e1b37a
+        to_edit   => $c->model('Artist')->get_by_id(2),
+        isni_codes => [],
         ipi_codes => [ '11111111111', '22222222222',
                        '33333333333', '44444444444' ],
     );
@@ -216,12 +212,8 @@
     my $edit_2 = $c->model('Edit')->create(
         edit_type => $EDIT_ARTIST_EDIT,
         editor_id => 1,
-<<<<<<< HEAD
-        to_edit   => $c->model('Artist')->get_by_id(2),
-=======
-        to_edit   => $c->model('Artist')->get_by_id(1),
-        isni_codes => [],
->>>>>>> 89e1b37a
+        to_edit   => $c->model('Artist')->get_by_id(2),
+        isni_codes => [],
         ipi_codes => [ '11111111111', '33333333333',
                        '55555555555', '66666666666' ],
     );
@@ -231,12 +223,8 @@
     my $edit_3 = $c->model('Edit')->create(
         edit_type => $EDIT_ARTIST_EDIT,
         editor_id => 1,
-<<<<<<< HEAD
-        to_edit   => $c->model('Artist')->get_by_id(2),
-=======
         to_edit   => $c->model('Artist')->get_by_id(1),
         isni_codes => [],
->>>>>>> 89e1b37a
         ipi_codes => [ '11111111111', '22222222222',
                        '55555555555', '77777777777' ],
     );
