#!/usr/bin/perl
use strict;
use warnings;
use feature "switch";
<<<<<<< HEAD
=======
use FindBin;
use lib "$FindBin::Bin/../lib";

>>>>>>> 7a88eb5b
use Carp qw( croak );
use DBI;
use Data::Dumper;
use DBDefs;
use MusicBrainz::Server::Test::Connector;

my $readwrite = MusicBrainz::Server::DatabaseConnectionFactory->get ('READWRITE');
my $schema = $readwrite->{schema};
my $test_schema = MusicBrainz::Server::Test::Connector->_schema;
my %insert_dupe_check;
my %artist_dupe_check;
my @backup;
my %core_entities = (
    'artist' => {},
    'label' => {},
    'recording' => {},
    'release' => {},
    'release-group' => {},
    'work' => {},
);
my %link_used = (
    'link_type' => {},
    'attribute_type' => {},
);

sub quote_column
{
    my ($type, $data) = @_;

    return "NULL" unless defined $data;

    croak "no type" unless defined $type;

    my $ret;

    given ($type) {
        when (/^integer\[\]/) { $ret = "'{" . join(",", @$data) . "}'"; }
        when (/^integer/) { $ret = $data; }
        when (/^smallint/) { $ret = $data; }
        default {
            $data =~ s/'/''/g;
            $ret = "'$data'";
        }
    }

    return $ret;
}

sub insert
{
    my ($dbh, $table, $data) = @_;

    return 0 unless keys %$data;

    my @values;
    while (my ($key, $val) = each (%$data))
    {
        my $col = $dbh->column_info (undef, $schema, $table, $key)->fetchrow_hashref;

        push @values, quote_column ($col->{pg_type}, $val);
    }

    my $cmd = "INSERT INTO $table (".join (", ", keys %$data).") ".
        "VALUES (".join (", ", @values).");";

    $insert_dupe_check{$table} = {} unless $insert_dupe_check{$table};

    return 0 if $insert_dupe_check{$table}->{$cmd};

    $insert_dupe_check{$table}->{$cmd} = 1;
    push @backup, $cmd;

    return $cmd;
}

sub update
{
    my ($dbh, $table, $data, $primary) = @_;

    return 0 unless keys %$data;

    my $where;
    my @columns;
    while (my ($key, $val) = each (%$data))
    {
        my $col = $dbh->column_info (undef, $schema, $table, $key)->fetchrow_hashref;

        if ($key eq $primary)
        {
            $where = "$key = ".quote_column ($col->{pg_type}, $val);
        }
        else
        {
            push @columns, "$key = ".quote_column ($col->{pg_type}, $val);
        }
    }

    my $cmd = "UPDATE $table SET ".join (", ", @columns)." WHERE $where;";

    $insert_dupe_check{$table} = {} unless $insert_dupe_check{$table};

    return 0 if $insert_dupe_check{$table}->{$cmd};

    $insert_dupe_check{$table}->{$cmd} = 1;
    push @backup, $cmd;

    return $cmd;
}


sub query
{
    my ($dbh, $table, $query) = @_;

    my @results;
    my @inserted;

    @results = @{ $dbh->selectall_arrayref($query, { Slice => {} }) };

    return \@results;
}

sub backup
{
    my ($dbh, $table, $results) = @_;

    my @inserted;

    for (@$results)
    {
        my $tmp = insert ($dbh, $table, $_);
        push @inserted, $tmp if $tmp;
    }

    return scalar @inserted ? $results : 0;
}

sub get_rows
{
    my ($dbh, $table, $key, $value) = @_;

    my $col = $dbh->column_info (undef, $schema, $table, $key)->fetchrow_hashref;
    my $quoted = quote_column ($col->{pg_type}, $value);

    return query ($dbh, $table, "SELECT * FROM $table WHERE $key = $quoted");
}

sub get_rows_two_keys
{
    my ($dbh, $table, $key0, $value0, $key1, $values1) = @_;

    return [] unless scalar @$values1;

    my $col0 = $dbh->column_info (undef, $schema, $table, $key0)->fetchrow_hashref;
    my $col1 = $dbh->column_info (undef, $schema, $table, $key1)->fetchrow_hashref;

    return [] unless $col0 && $col1;

    my $quoted0 = quote_column ($col0->{pg_type}, $value0);
    my @quoted1;
    for (@$values1)
    {
        push @quoted1, quote_column ($col1->{pg_type}, $_);
    }
    my $quoted1 = join (", ", @quoted1);

    return query ($dbh, $table, "SELECT * FROM $table WHERE $key0 = $quoted0 AND $key1 IN ($quoted1)");
}

sub generic
{
    my ($dbh, $table, $col, $key) = @_;

    my $data = get_rows ($dbh, $table, $col, $key);
    backup ($dbh, $table, $data);
}

sub generic_verbose
{
    my ($dbh, $table, $col, $key) = @_;

    my $data = get_rows ($dbh, $table, $col, $key);
    backup ($dbh, $table, $data);

    print "Exporting ".$data->[0]->{name}." ($table)\n";
}

sub _meta
{
    my ($dbh, $table, $col, $key) = @_;

    my $data = get_rows ($dbh, $table, $col, $key);

    my @inserted;
    for (@$data)
    {
        my $tmp = update ($dbh, $table, $_, 'id');
        push @inserted, $tmp if $tmp;
    }

    return scalar @inserted ? $data : 0;
}

sub _tag
{
    my ($dbh, $table, $col, $key) = @_;

    my $data = get_rows ($dbh, $table, $col, $key);
    for (@$data)
    {
        generic_verbose ($dbh, 'tag', 'id', $_->{tag});
    }

    backup ($dbh, $table, $data);
}

sub link_attribute_type
{
    my ($dbh, $key) = @_;

    my $data = get_rows ($dbh, 'link_attribute_type', 'id', $key);

    $link_used{attribute_type}{$key} = 1;

    if ($data->[0]->{parent})
    {
        link_attribute_type ($dbh, $data->[0]->{parent});
    }

    if ($data->[0]->{root} && $data->[0]->{root} != $key)
    {
        link_attribute_type ($dbh, $data->[0]->{root});
    }

    backup ($dbh, 'link_attribute_type', $data);
}

sub link_attribute
{
    my ($dbh, $key) = @_;

    my $data = get_rows ($dbh, 'link_attribute', 'link', $key);
    for (@$data)
    {
        link_attribute_type ($dbh, $data->[0]->{attribute_type});
    }
    backup ($dbh, 'link_attribute', $data);
}

sub link_type
{
    my ($dbh, $key) = @_;

    my $data = get_rows ($dbh, 'link_type', 'id', $key);

    $link_used{link_type}{$key} = 1;

    if ($data->[0]->{parent})
    {
        link_type ($dbh, $data->[0]->{parent});
    }

    backup ($dbh, 'link_type', $data);
}

sub l_entity_url
{
    my ($dbh, $type0, $key0) = @_;

    $type0 =~ s/-/_/g;

    my $table = 'l_'.$type0.'_url';

    my $data = get_rows ($dbh, $table, 'entity0', $key0);
    return 0 unless $data;

    for my $row (@$data)
    {
        generic ($dbh, 'url', 'id', $row->{entity1});

        my $link = get_rows ($dbh, 'link', 'id', $row->{link});

        link_type ($dbh, $link->[0]->{link_type});
        backup ($dbh, 'link', $link);

        link_attribute ($dbh, $row->{link});
    }

    backup ($dbh, $table, $data);
    return scalar @$data;
}

sub l_entity_work
{
    my ($dbh, $type0, $key0) = @_;

    $type0 =~ s/-/_/g;

    my $table = 'l_'.$type0.'_work';

    my $data = get_rows ($dbh, $table, 'entity0', $key0);
    return 0 unless $data;

    for my $row (@$data)
    {
        work ($dbh, $row->{entity1});

        my $link = get_rows ($dbh, 'link', 'id', $row->{link});

        link_type ($dbh, $link->[0]->{link_type});
        backup ($dbh, 'link', $link);

        link_attribute ($dbh, $row->{link});
    }

    backup ($dbh, $table, $data);
    return scalar @$data;
}

sub l_
{
    my ($dbh, $type0, $type1, $key0, $key1) = @_;

    $type0 =~ s/-/_/g;
    $type1 =~ s/-/_/g;

    my $table = 'l_'.$type0.'_'.$type1;

    my $data = get_rows_two_keys ($dbh, $table, 'entity0', $key0, 'entity1', $key1);
    return 0 unless $data;

    for my $row (@$data)
    {
        my $link = get_rows ($dbh, 'link', 'id', $row->{link});

        link_type ($dbh, $link->[0]->{link_type});
        backup ($dbh, 'link', $link);

        link_attribute ($dbh, $row->{link});
    }

    backup ($dbh, $table, $data);
    return scalar @$data;
}

sub artist
{
    my ($dbh, $id) = @_;

    return $artist_dupe_check{$id} if $artist_dupe_check{$id};

    $core_entities{artist}{$id} = 1;

    my $data = get_rows ($dbh, 'artist', 'id', $id);

    generic_verbose ($dbh, 'artist_name', 'id', $data->[0]->{name});
    generic_verbose ($dbh, 'artist_name', 'id', $data->[0]->{sortname});
    generic ($dbh, 'artist_type', 'id', $data->[0]->{type});
    generic ($dbh, 'gender', 'id', $data->[0]->{gender});
    generic ($dbh, 'country', 'id', $data->[0]->{country});

    backup ($dbh, 'artist', $data);

    artist_alias ($dbh, $data->[0]->{id});

    _meta ($dbh, 'artist_meta', 'id', $id);
    _tag ($dbh, 'artist_tag', 'artist', $id);

    $artist_dupe_check{$id} = $data;
}

sub artist_alias
{
    my ($dbh, $id) = @_;

    my $data = get_rows ($dbh, 'artist_alias', 'artist', $id);
    for (@$data)
    {
        generic ($dbh, 'artist_name', 'id', $_->{name});
    }
    backup ($dbh, 'artist_alias', $data);
}

sub artist_credit_name
{
    my ($dbh, $id) = @_;

    my $data = get_rows ($dbh, 'artist_credit_name', 'artist_credit', $id);
    for (@$data)
    {
        generic ($dbh, 'artist_name', 'id', $_->{name});
        artist ($dbh, $_->{artist});
    }
    backup ($dbh, 'artist_credit_name', $data);
}

sub artist_credit
{
    my ($dbh, $id) = @_;

    my $tmp = get_rows ($dbh, 'artist_credit', 'id', $id);
    return unless $tmp;
    my $data = $tmp->[0];

    generic ($dbh, 'artist_name', 'id', $data->{name});
    backup ($dbh, 'artist_credit', $tmp);
    artist_credit_name ($dbh, $id);
}

sub recording
{
    my ($dbh, $id) = @_;

    $core_entities{recording}{$id} = 1;

    my $data = get_rows ($dbh, 'recording', 'id', $id);
    generic_verbose ($dbh, 'track_name', 'id', $data->[0]->{name});
    artist_credit ($dbh, $data->[0]->{artist_credit});
    backup ($dbh, 'recording', $data);

    recording_puid ($dbh, $id);
    generic ($dbh, 'isrc', 'recording', $id);

    _meta ($dbh, 'recording_meta', 'id', $id);
    _tag ($dbh, 'recording_tag', 'recording', $id);
}

sub recording_puid
{
    my ($dbh, $id) = @_;

    my $data = get_rows ($dbh, 'recording_puid', 'recording', $id);
    for (@$data)
    {
        puid ($dbh, $_->{puid});
    }
    backup ($dbh, 'recording_puid', $data);
}

sub puid
{
    my ($dbh, $id) = @_;

    my $data = get_rows ($dbh, 'puid', 'id', $id);

    generic ($dbh, 'clientversion', 'id', $data->[0]->{version});
    backup ($dbh, 'puid', $data);
}

sub tracks
{
    my ($dbh, $id) = @_;

    my $data = get_rows ($dbh, 'track', 'tracklist', $id);
    for (@$data)
    {
        generic ($dbh, 'track_name', 'id', $_->{name});
        recording ($dbh, $_->{recording});
        artist_credit ($dbh, $_->{artist_credit});
    }
    backup ($dbh, 'track', $data);
}

sub tracklists
{
    my ($dbh, $id) = @_;

    my $data = get_rows ($dbh, 'tracklist', 'id', $id);

    for (@$data)
    {
        $_->{trackcount} = 0;
    }
    backup ($dbh, 'tracklist', $data);

    tracks ($dbh, $id);
}

sub medium_cdtocs
{
    my ($dbh, $id) = @_;

    my $data = get_rows ($dbh, 'medium_cdtoc', 'medium', $id);
    for (@$data)
    {
        generic ($dbh, 'cdtoc', 'id', $_->{cdtoc});
    }
    backup ($dbh, 'medium_cdtoc', $data);
}

sub media
{
    my ($dbh, $id) = @_;

    my $data = get_rows ($dbh, 'medium', 'release', $id);

    for (@$data)
    {
        generic ($dbh, 'medium_format', 'id', $_->{format});
        tracklists ($dbh, $_->{tracklist});
    }

    backup ($dbh, 'medium', $data);

    for (@$data)
    {
        medium_cdtocs ($dbh, $_->{id});
    }
}

sub label_alias
{
    my ($dbh, $id) = @_;

    my $data = get_rows ($dbh, 'label_alias', 'label', $id);
    for (@$data)
    {
        generic ($dbh, 'label_name', 'id', $_->{name});
    }
    backup ($dbh, 'label_alias', $data);
}

sub label
{
    my ($dbh, $id) = @_;

    $core_entities{label}{$id} = 1;

    my $data = get_rows ($dbh, 'label', 'id', $id);

    generic ($dbh, 'label_type', 'id', $data->[0]->{type});
    generic_verbose ($dbh, 'label_name', 'id', $data->[0]->{name});
    backup ($dbh, 'label', $data);
    label_alias ($dbh, $data->[0]->{id});

    _meta ($dbh, 'label_meta', 'id', $id);
    _tag ($dbh, 'label_tag', 'label', $id);
}


sub release_label
{
    my ($dbh, $id) = @_;

    my $data = get_rows ($dbh, 'release_label', 'release', $id);
    for (@$data)
    {
        label ($dbh, $_->{label});
    }
    backup ($dbh, 'release_label', $data);

    _meta ($dbh, 'release_meta', 'id', $id);
}

sub releases
{
    my ($dbh, $id) = @_;

    my $data = get_rows ($dbh, 'release', 'release_group', $id);

    for (@$data)
    {
        $core_entities{release}{$_->{id}} = 1;

        generic ($dbh, 'release_status', 'id', $_->{status});
        generic ($dbh, 'country', 'id', $_->{country});
        generic ($dbh, 'language', 'id', $_->{language});
        generic ($dbh, 'script', 'id', $_->{script});
        generic_verbose ($dbh, 'release_name', 'id', $_->{name});
        artist_credit ($dbh, $_->{artist_credit});
    }

    backup ($dbh, 'release', $data);

    for (@$data)
    {
        media ($dbh, $_->{id});
        release_label ($dbh, $_->{id});
    }

}

sub release_group
{
    my ($dbh, $gid) = @_;

    my $tmp = get_rows ($dbh, 'release_group', 'gid', $gid);
    my $data = $tmp->[0];

    $core_entities{'release-group'}{$data->{id}} = 1;

    generic ($dbh, 'release_group_type', 'id', $data->{type});
    generic_verbose ($dbh, 'release_name', 'id', $data->{name});
    artist_credit ($dbh, $data->{artist_credit});

    backup ($dbh, 'release_group', $tmp);

    releases ($dbh, $data->{id});

    _meta ($dbh, 'release_group_meta', 'id', $data->{id});
    _tag ($dbh, 'release_group_tag', 'release_group', $data->{id});
}


sub work
{
    my ($dbh, $id) = @_;

    $core_entities{work}{$id} = 1;

    my $data = get_rows ($dbh, 'work', 'id', $id);
    generic_verbose ($dbh, 'work_name', 'id', $data->[0]->{name});
    artist_credit ($dbh, $data->[0]->{artist_credit});
    backup ($dbh, 'work', $data);

    _meta ($dbh, 'work_meta', 'id', $id);
    _tag ($dbh, 'work_tag', 'work', $id);
}


sub rel_entity_entity
{
    my ($dbh, $type0, $type1) = @_;

    my $count = 0;

    for my $entity0 (keys %{ $core_entities{$type0} })
    {
        my @linked = keys %{ $core_entities{$type1} };
        $count += l_ ($dbh, $type0, $type1, $entity0, \@linked)
    }

    warn "Exported $count $type0 -> $type1 relationships.\n" if $count;
}

sub rel_entity_url
{
    my ($dbh, $type0) = @_;

    return if $type0 eq 'work';

    my $count = 0;

    for my $entity0 (keys %{ $core_entities{$type0} })
    {
        $count += l_entity_url ($dbh, $type0, $entity0)
    }

    warn "Exported $count $type0 -> url relationships.\n" if $count;
}

sub rel_entity_work
{
    my ($dbh, $type0) = @_;

    return unless $type0 eq 'recording' || $type0 eq 'release';

    my $count = 0;

    for my $entity0 (keys %{ $core_entities{$type0} })
    {
        $count += l_entity_work ($dbh, $type0, $entity0)
    }

    warn "Exported $count $type0 -> work relationships.\n" if $count;
}

sub relationships
{
    my $dbh = shift;

    my @entities = keys %core_entities;
    for my $type0 (@entities)
    {
        for my $type1 (@entities)
        {
            rel_entity_entity ($dbh, $type0, $type1);
        }

        rel_entity_url ($dbh, $type0);
        rel_entity_work ($dbh, $type0);
    }


    for my $link (keys %{ $link_used{link_type} })
    {
        my @attr_types = keys %{ $link_used{attribute_type} };

        my $data = get_rows_two_keys (
            $dbh, 'link_type_attribute_type',
            'link_type', $link, 'attribute_type', \@attr_types);

        backup ($dbh, 'link_type_attribute_type', $data);
    }
}

sub main
{
    my $outputfile = shift;
    my $database = $readwrite->{database};

    my $dbh = DBI->connect("dbi:Pg:dbname=$database",
                           $readwrite->{username}, $readwrite->{password});

    $dbh->do ("SET search_path TO $schema");

    foreach (@ARGV) {
        release_group ($dbh, $_);
    }

    relationships ($dbh);

    print "Writing output to $outputfile ...\n";
    open (DUMP, ">$outputfile");

    print DUMP "BEGIN;\n";
    print DUMP "SET client_min_messages TO 'warning';\n";
    print DUMP "SET search_path TO $test_schema;\n\n";

    my %truncated;
    foreach (@backup)
    {
        (my $truncate = $_) =~ s/INSERT INTO ([^ ]*) .*/TRUNCATE $1 CASCADE;/;

        next if $truncated{$truncate};
        print DUMP "$truncate\n";
        $truncated{$truncate} = 1;
    }

    print DUMP "\n";

    foreach (@backup)
    {
        print DUMP "$_\n";
    }

    print DUMP "\nCOMMIT;\n\n";
    close (DUMP);

    print "Done!\n";
}

main (shift);<|MERGE_RESOLUTION|>--- conflicted
+++ resolved
@@ -2,12 +2,9 @@
 use strict;
 use warnings;
 use feature "switch";
-<<<<<<< HEAD
-=======
 use FindBin;
 use lib "$FindBin::Bin/../lib";
 
->>>>>>> 7a88eb5b
 use Carp qw( croak );
 use DBI;
 use Data::Dumper;
