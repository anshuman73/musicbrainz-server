#!/usr/bin/perl -w
# vi: set ts=4 sw=4 :
#____________________________________________________________________________
#
#   MusicBrainz -- the open internet music database
#
#   Copyright (C) 2004 Robert Kaye
#
#   This program is free software; you can redistribute it and/or modify
#   it under the terms of the GNU General Public License as published by
#   the Free Software Foundation; either version 2 of the License, or
#   (at your option) any later version.
#
#   This program is distributed in the hope that it will be useful,
#   but WITHOUT ANY WARRANTY; without even the implied warranty of
#   MERCHANTABILITY or FITNESS FOR A PARTICULAR PURPOSE.  See the
#   GNU General Public License for more details.
#
#   You should have received a copy of the GNU General Public License
#   along with this program; if not, write to the Free Software
#   Foundation, Inc., 675 Mass Ave, Cambridge, MA 02139, USA.
#
#   $Id$
#____________________________________________________________________________

use strict;

package MusicBrainz::Server::Handlers::WS::1::Common;

require Exporter;
our @ISA = qw(Exporter);
our @EXPORT = qw(convert_inc bad_req send_response check_types
                 xml_artist xml_release xml_track xml_search xml_escape
                 xml_label
                 get_type_and_status_from_inc get_release_type
                 INC_ARTIST INC_COUNTS INC_LIMIT INC_TRACKS INC_RELEASES 
                 INC_VARELEASES INC_DURATION INC_ARTISTREL INC_RELEASEREL 
                 INC_DISCS INC_TRACKREL INC_URLREL INC_RELEASEINFO 
                 INC_ARTISTID INC_RELEASEID INC_TRACKID INC_TITLE 
                 INC_TRACKNUM INC_PUIDS INC_ALIASES INC_LABELS);

use Apache::Constants qw( );
use Apache::File ();
use Encode qw( decode encode );
use Album;

use constant INC_ARTIST       => 0x000001;
use constant INC_COUNTS       => 0x000002;
use constant INC_LIMIT        => 0x000004;
use constant INC_TRACKS       => 0x000008;
use constant INC_DURATION     => 0x000010;
use constant INC_ARTISTREL    => 0x000020;
use constant INC_RELEASEREL   => 0x000040;
use constant INC_DISCS        => 0x000080;
use constant INC_TRACKREL     => 0x000100;
use constant INC_URLREL       => 0x000200;
use constant INC_RELEASEINFO  => 0x000400;
use constant INC_ARTISTID     => 0x000800;
use constant INC_RELEASEID    => 0x001000;
use constant INC_TRACKID      => 0x002000;
use constant INC_TITLE        => 0x004000;
use constant INC_TRACKNUM     => 0x008000;
use constant INC_TRMIDS       => 0x010000;
use constant INC_RELEASES     => 0x020000;
use constant INC_PUIDS        => 0x040000;
use constant INC_ALIASES      => 0x080000;
use constant INC_LABELS       => 0x100000;
use constant INC_LABELREL     => 0x200000;
use constant INC_TRACKLVLRELS => 0x400000;
use constant INC_TAGS         => 0x800000;

use constant INC_MASK_RELS    => INC_ARTISTREL | INC_RELEASEREL | INC_TRACKREL | INC_URLREL | INC_LABELREL;

# This hash is used to convert the long form of the args into a short form that can 
# be used easier 
my %incShortcuts = 
(
    'artist'             => INC_ARTIST,    
    'counts'             => INC_COUNTS,
    'limit'              => INC_LIMIT,
    'tracks'             => INC_TRACKS,
    'duration'           => INC_DURATION,
    'artist-rels'        => INC_ARTISTREL,
    'release-rels'       => INC_RELEASEREL,
    'discs'              => INC_DISCS,
    'track-rels'         => INC_TRACKREL,
    'url-rels'           => INC_URLREL,
    'release-events'     => INC_RELEASEINFO,
    'artistid'           => INC_ARTISTID,
    'releaseid'          => INC_RELEASEID,
    'trackid'            => INC_TRACKID,
    'title'              => INC_TITLE,
    'tracknum'           => INC_TRACKNUM,
    'trmids'             => INC_TRMIDS,
    'releases'           => INC_RELEASES,
    'puids'              => INC_PUIDS,
    'aliases'            => INC_ALIASES,
    'labels'             => INC_LABELS,
    'label-rels'         => INC_LABELREL,
    'track-level-rels'   => INC_TRACKLVLRELS,
    'tags'               => INC_TAGS
);

my %typeShortcuts =
( 
    'NonAlbumTrack'   => Album::ALBUM_ATTR_NONALBUMTRACKS,
    'Album'           => Album::ALBUM_ATTR_ALBUM,
    'Single'          => Album::ALBUM_ATTR_SINGLE,
    'EP'              => Album::ALBUM_ATTR_EP,
    'Compilation'     => Album::ALBUM_ATTR_COMPILATION,
    'Soundtrack'      => Album::ALBUM_ATTR_SOUNDTRACK,
    'Spokenword'      => Album::ALBUM_ATTR_SPOKENWORD,
    'Interview'       => Album::ALBUM_ATTR_INTERVIEW,
    'Audiobook'       => Album::ALBUM_ATTR_AUDIOBOOK,
    'Live'            => Album::ALBUM_ATTR_LIVE,
    'Remix'           => Album::ALBUM_ATTR_REMIX,
    'Other'           => Album::ALBUM_ATTR_OTHER        
);

my %statusShortcuts =
( 
    'Official'           => Album::ALBUM_ATTR_OFFICIAL,
    'Promotion'          => Album::ALBUM_ATTR_PROMOTION,
    'Bootleg'            => Album::ALBUM_ATTR_BOOTLEG,
    'PseudoRelease'      => Album::ALBUM_ATTR_PSEUDO_RELEASE,
    'sa-Official'        => Album::ALBUM_ATTR_OFFICIAL,
    'sa-Promotion'       => Album::ALBUM_ATTR_PROMOTION,
    'sa-Bootleg'         => Album::ALBUM_ATTR_BOOTLEG,
    'sa-PseudoRelease'   => Album::ALBUM_ATTR_PSEUDO_RELEASE,
    'va-Official'        => Album::ALBUM_ATTR_OFFICIAL,
    'va-Promotion'       => Album::ALBUM_ATTR_PROMOTION,
    'va-Bootleg'         => Album::ALBUM_ATTR_BOOTLEG,
    'va-PseudoRelease'   => Album::ALBUM_ATTR_PSEUDO_RELEASE,
);

# Convert the passed inc argument into a bitflag with the given constants form above
# Return and array of the bitflag and the arguments that were not used.
sub convert_inc
{
    my ($inc) = @_;

    my $shinc = 0;
    my @bad;
    foreach (split ' ', $inc)
    {
        if (exists $incShortcuts{$_})
        {
            $shinc |= $incShortcuts{$_};
        }
        else
        {
            push @bad, $_;
        }
    }
    return ($shinc, join(' ', @bad));
}

sub get_type_and_status_from_inc
{
    my ($inc) = @_;

    my $type = -1;
    my $va = 0;
    my @bad;
    foreach my $t (split ' ', $inc)
    {
        my $temp = $t;
        $va = 1 if ($temp =~ s/^va-//);
        $va = 0 if ($temp =~ s/^sa-//);
        if (exists $typeShortcuts{$temp})
        {
            $type = $typeShortcuts{$temp};
        }
        else
        {
            push @bad, $t;
        }
    }
    my @reallybad;
    my $status = -1;
    foreach (@bad)
    {
        if (exists $statusShortcuts{$_})
        {
            $status = $statusShortcuts{$_};
        }
        else
        {
            push @reallybad, $_;
        }
    }
    return ({ type=>$type, status=>$status, va=>$va }, join(' ', @reallybad));
}

sub bad_req
{
	my ($r, $error) = @_;

	$r->status(Apache::Constants::BAD_REQUEST());
	$r->send_http_header("text/plain; charset=utf-8");
	$r->print($error."\nFor usage, please see: http://musicbrainz.org/development/mmd\015\012") unless $r->header_only;
	return Apache::Constants::OK();
}

sub service_unavail
{
	my ($r, $error) = @_;
	$r->status(Apache::Constants::HTTP_SERVICE_UNAVAILABLE());
	$r->send_http_header("text/plain; charset=utf-8");
	$r->print($error."\015\012") unless $r->header_only;
	return Apache::Constants::OK();
}

sub send_response
{
	my ($r, $printer, $fixup) = @_;

	# Collect all XML in memory (or we could use a temporary file), then send it
	my $xml = "";
	{
		open(my $fh, ">", \$xml) or die $!;
		use SelectSaver;
		my $save = SelectSaver->new($fh);
		&$printer();
	}

	$r->status(Apache::Constants::HTTP_OK());
    $r->set_content_length(length($xml));
	$r->send_http_header("text/xml; charset=utf-8");
	$r->print(\$xml) unless $r->header_only;
}

sub xml_artist
{
	my ($ar, $inc, $info) = @_;

	printf '<artist id="%s"', $ar->GetMBId;
    printf ' type="%s"', &Artist::GetTypeName($ar->GetType()) if ($ar->GetType);
    printf '><name>%s</name><sort-name>%s</sort-name>',
		xml_escape($ar->GetName),
		xml_escape($ar->GetSortName);
    print '<disambiguation>' . xml_escape($ar->GetResolution()) . '</disambiguation>' if ($ar->GetResolution());

    my ($begin, $end) = ($ar->GetBeginDate, $ar->GetEndDate);
    if ($begin|| $end)
    {
        print '<life-span';
        print ' begin="' . MusicBrainz::Server::Validation::MakeDisplayDateStr($begin) . '"' if ($begin); 
        print ' end="' . MusicBrainz::Server::Validation::MakeDisplayDateStr($end) . '"' if ($end); 
        print '/>';
    }

	if (($inc & INC_ALIASES) && scalar(@{$info->{aliases}}))
	{
		print '<alias-list>';
		foreach my $alias (@{$info->{aliases}})
		{
			printf '<alias>%s</alias>', xml_escape($alias->[1]);
		}
		print '</alias-list>';
	}
	
<<<<<<< HEAD
=======
    my ($b, $e) = ($ar->GetBeginDate, $ar->GetEndDate);
    if ($b|| $e)
    {
        print '<life-span';
        print ' begin="' . MusicBrainz::Server::Validation::MakeDisplayDateStr($b) . '"' if ($b); 
        print ' end="' . MusicBrainz::Server::Validation::MakeDisplayDateStr($e) . '"' if ($e); 
        print '/>';
    }
	if ($inc & INC_TAGS)
    {
        xml_tags($ar->{DBH}, 'artist', $ar->GetId);
    }
>>>>>>> 10eac7ba
    if (defined $info)
    {
        my @albums = $ar->GetAlbums(!$info->{va}, 1, $info->{va});
        if (scalar(@albums) && ($info->{type} != -1 || $info->{status} != -1))
        {
            my @filtered;

            foreach my $al (@albums)
            {
                my ($t, $s) = $al->GetReleaseTypeAndStatus();
                push @filtered, $al if (($t == $info->{type} || $info->{type} == -1) && ($info->{status} == -1 || $info->{status} == $s));
            }
            if (scalar(@filtered))
            {
                print '<release-list>';
                foreach my $al (sort { $a->GetFirstReleaseDate() cmp $b->GetFirstReleaseDate() } @filtered)
                {
                    xml_release($ar, $al, $inc);
                }
                print '</release-list>';
            }
        }
    }
    xml_relations($ar, 'artist', $inc) if ($inc & INC_ARTISTREL || $inc & INC_RELEASEREL || $inc & INC_TRACKREL || $inc & INC_URLREL);
    print "</artist>";

    return undef;
}

sub xml_release
{
	my ($ar, $al, $inc, $tnum, $showscore) = @_;

    print '<release id="' . $al->GetMBId . '"';
    xml_release_type($al);
	print ' ext:score="100"' if ($showscore);
    print '><title>' . xml_escape($al->GetName) . '</title>';

    my ($lang, $script);
    $lang = $al->GetLanguageId;
    $script = $al->GetScriptId;
    if ($lang || $script)
    {
        print '<text-representation';
        print ' language="' . uc($al->GetLanguage->GetISOCode3T()) . '"' if ($lang);
        print ' script="' . $al->GetScript->GetISOCode . '"' if ($script);
        print '/>';
    }

    my $asin = $al->GetAsin;
    print "<asin>$asin</asin>" if $asin;

    xml_artist($ar, 0) if ($inc & INC_ARTIST && $ar);
    xml_release_events($al, $inc) if ($inc & INC_RELEASEINFO || $inc & INC_COUNTS);
    xml_discs($al, $inc) if ($inc & INC_DISCS || $inc & INC_COUNTS);
    xml_tags($al->{DBH}, 'release', $al->GetId) if ($inc & INC_TAGS);
    if ($inc & INC_TRACKS || $inc & INC_COUNTS && $ar)
    {
        xml_track_list($ar, $al, $inc) 
    }
    elsif (defined $tnum)
    {
        print '<track-list offset="' .($tnum - 1) .'"/>';
    }
    xml_relations($al, 'album', $inc) if ($inc & INC_ARTISTREL || $inc & INC_LABELREL || $inc & INC_RELEASEREL || $inc & INC_TRACKREL || $inc & INC_URLREL);
    
	print '</release>';
}

sub xml_release_type
{
	my $al = $_[0];

	my ($type, $status) = $al->GetReleaseTypeAndStatus;
	$type = (defined $type ? $al->GetAttributeName($type) : "");
	$status = (defined $status ? $al->GetAttributeName($status) : "");

    print " type=\"$type $status\" " if ($type or $status);
}

sub xml_language
{
	my $al = $_[0];
	my ($lang) = $al->GetLanguage;
	my ($name) = (defined $lang ? $lang->GetName : "?");
	my ($code) = (defined $lang ? $al->GetLanguage->GetISOCode3T() : "?");
	my ($script) = (defined $al->GetScript ? $al->GetScript->GetName : "?");
	my ($editpending) = ($al->GetLanguageModPending() ? 'editpending="1"' : '');

	return '<mm:language '.$editpending.' '
	     . 'code="'.xml_escape($code).'" '
	     . 'script="'.xml_escape($script).'">'
	     . xml_escape($name).'</mm:language>';
}

sub xml_release_events
{
    require MusicBrainz::Server::Country;

	my ($al, $inc) = @_;
    my (@releases) = $al->Releases(($inc & INC_LABELS) ? 1 : 0);
    my $country_obj = MusicBrainz::Server::Country->new($al->{DBH})
       if @releases;
	
	my ($xml) = "";
    if (@releases)
    {
        if (($inc & INC_RELEASEINFO) == 0)
        {
            printf '<release-info-list count="%s"/>', scalar(@releases);
            return undef;
        }
        print "<release-event-list>";
        for my $rel (@releases)
        {
			my $cid = $rel->GetCountry;
			my $c = $country_obj->newFromId($cid);
			my ($year, $month, $day) = $rel->GetYMD();
			my ($releasedate) = $year;
			$releasedate .= sprintf "-%02d", $month if ($month != 0);
			$releasedate .= sprintf "-%02d", $day if ($day != 0);
			my ($editpending) = ($rel->GetModPending ? 'editpending="1"' : '');

			# create a releasedate element
			print '<event date="';
			print ($releasedate);
			print '" country="'; 
			print ($c ? $c->GetISOCode : "?");
			print '"';
			printf ' catalog-number="%s"', xml_escape($rel->GetCatNo) if $rel->GetCatNo;
			printf ' barcode="%s"', xml_escape($rel->GetBarcode) if $rel->GetBarcode;
			if (($inc & INC_LABELS) && $rel->GetLabel)
			{
				print '>';
				my $label = Label->new($rel->{DBH});
				$label->SetId($rel->GetLabel);
				$label->SetMBId($rel->GetLabelMBId);
				$label->SetName($rel->GetLabelName);
				xml_label($label, $inc);
				print '</event>';
			}
			else
			{
				print '/>';
			}
         }
         print "</release-event-list>";
    }
    return undef;
}

sub xml_discs
{
	my ($al, $inc) = @_;
	my (@ids) = @{ $al->GetDiscIDs };

	if (scalar(@ids) > 0) 
	{		
        if (($inc & INC_DISCS) == 0)
        {
            printf '<disc-list count="%s"/>', scalar(@ids);
            return undef;
        }
        print "<disc-list>";
		foreach my $id (@ids)
		{
			my ($cdtoc) = $id->GetCDTOC;
			my ($sectors) = $cdtoc->GetLeadoutOffset;
			my ($discid) = $cdtoc->GetDiscID;

			# create a cdindexId element
			print '<disc sectors="';
			print $sectors;
			print '" id="';
			print $discid;
			print '"/>';
		}
        print "</disc-list>";
	}
	return undef;
}

sub xml_track_list
{
	require Track;
	my ($ar, $al, $inc) = @_;
	my $tr_inc = ($inc & INC_TRACKLVLRELS) ? ($inc & INC_MASK_RELS) : 0;

    my $tracks = $al->GetTracks;
    if (scalar(@$tracks))
    {
        if (($inc & INC_TRACKS) == 0)
        {
            printf '<track-list count="%s"/>', scalar(@$tracks);
            return undef;
        }

        print '<track-list>';
        foreach my $tr (@$tracks)
        {

            if ($ar->GetId != $tr->GetArtist)
            {
                my $ar;
                $ar = Artist->new($tr->{DBH});
                $ar->SetId($tr->GetArtist);
                $ar->LoadFromId();
                xml_track($ar, $tr, $tr_inc);
            }
            else
            {
                xml_track(undef, $tr, $tr_inc);
            }
        }
        print '</track-list>';
    }
    return undef;
}

sub xml_track
{
	require Track;
	my ($ar, $tr, $inc) = @_;


	printf '<track id="%s"', $tr->GetMBId;
    print '><title>';
    print xml_escape($tr->GetName());
    print '</title>';
    if ($tr->GetLength())
    {
        print '<duration>';
        print xml_escape($tr->GetLength());
        print '</duration>';
    }
    xml_artist($ar, 0) if (defined $ar);
    if ($ar && $inc & INC_RELEASES)
    {
        my @albums = $tr->GetAlbumInfo();
        if (scalar(@albums))
        {
            my $al = Album->new($ar->{DBH});
            print '<release-list>';
            foreach my $i (@albums)
            {
                $al->SetMBId($i->[3]);
                if ($al->LoadFromId())
                {
                    xml_release($ar, $al, 0, $i->[2]) 
                }
            }
            print '</release-list>';
        }
    }
    xml_puid($tr) if ($inc & INC_PUIDS);
    xml_relations($tr, 'track', $inc) if ($inc & INC_ARTISTREL || $inc & INC_LABELREL || $inc & INC_RELEASEREL || $inc & INC_TRACKREL || $inc & INC_URLREL);
    xml_tags($tr->{DBH}, 'track', $tr->GetId) if ($inc & INC_TAGS);
    print '</track>';

    return undef;
}

sub xml_puid
{
    require PUID;
	my ($tr) = @_;

    my $id;
    my $puid = PUID->new($tr->{DBH});
    my @PUID = $puid->GetPUIDFromTrackId($tr->GetId);
    return undef if (scalar(@PUID) == 0);
    print '<puid-list>';
    foreach $id (@PUID)
    {
        print '<puid id="';
        print $id->{PUID};
        print '"/>';
    }
    print '</puid-list>';
    return undef;
}

sub xml_label
{
    my ($ar, $inc, $info) = @_;

    printf '<label id="%s"', $ar->GetMBId;
    if ($ar->GetType)
    {
        my $name = &Label::GetTypeName($ar->GetType());
        $name =~ s/(^|[^A-Za-z0-9])+([A-Za-z0-9]?)/uc $2/eg;
        printf ' type="%s"', $name;
    }
    print '><name>' . xml_escape($ar->GetName) . '</name>';
    print '<sort-name>' . xml_escape($ar->GetSortName) . '</sort-name>';
    print '<label-code>' . xml_escape($ar->GetLabelCode) . '</label-code>' if $ar->GetLabelCode;
    print '<disambiguation>' . xml_escape($ar->GetResolution()) . '</disambiguation>' if ($ar->GetResolution());
    print '<country>' . xml_escape($ar->GetCountry()->GetISOCode) . '</country>' if ($ar->GetCountry());
    
    my ($b, $e) = ($ar->GetBeginDate, $ar->GetEndDate);
    if ($b|| $e)
    {
        print '<life-span';
        print ' begin="' . MusicBrainz::Server::Validation::MakeDisplayDateStr($b) . '"' if ($b); 
        print ' end="' . MusicBrainz::Server::Validation::MakeDisplayDateStr($e) . '"' if ($e); 
        print '/>';
    }
    
    if (($inc & INC_ALIASES) && scalar(@{$info->{aliases}}))
    {
           print '<alias-list>';
           foreach my $alias (@{$info->{aliases}})
           {
                   printf '<alias>%s</alias>', xml_escape($alias->[1]);
           }
           print '</alias-list>';
   }

    xml_relations($ar, 'label', $inc) if ($inc & INC_ARTISTREL || $inc & INC_LABELREL || $inc & INC_RELEASEREL || $inc & INC_TRACKREL || $inc & INC_URLREL);
    xml_tags($ar->{DBH}, 'label', $ar->GetId) if ($inc & INC_TAGS);
    print "</label>";

    return undef;
}

sub xml_tags
{
    require MusicBrainz::Server::Tag;
	my ($dbh, $entity, $id) = @_;

    my $tag = MusicBrainz::Server::Tag->new($dbh);

    # TODO: What should we use for a limit?
    my $tags = $tag->GetTagsForEntity($entity, $id, 100);

    return undef if (scalar(@$tags) == 0);

    print '<tag-list>';
    foreach my $t (@$tags)
    {
        print '<tag count="' . $t->{count} . '">' . xml_escape($t->{name}) . '</tag>';
    }
    print '</tag-list>';
    return undef;
}

sub load_object
{
    my ($cache, $dbh, $id, $type) = @_;

    my ($k, $temp);
    if ($type eq 'artist')
    {
        $k = "artist-$id";
        if (exists $cache->{$k})
        {
            return $cache->{$k};
        }
        else
        {
            my $temp = Artist->new($dbh);
            MusicBrainz::Server::Validation::IsGUID($id) ? $temp->SetMBId($id) : $temp->SetId($id);
            die "Could not load artist $id\n" if (!$temp->LoadFromId());
            $cache->{$k} = $temp;
            return $temp;
        }
    } 
    elsif ($type eq 'label')
    {
        $k = "label-$id";
        if (exists $cache->{$k})
        {
            return $cache->{$k};
        }
        else
        {
            my $temp = Label->new($dbh);
            MusicBrainz::Server::Validation::IsGUID($id) ? $temp->SetMBId($id) : $temp->SetId($id);
            die "Could not load label $id\n" if (!$temp->LoadFromId());
            $cache->{$k} = $temp;
            return $temp;
        }
    } 
    elsif ($type eq 'album')
    {
        $k = "album-" . $id;
        if (exists $cache->{$k})
        {
            return $cache->{$k};
        }
        else
        {
            $temp = Album->new($dbh);
            MusicBrainz::Server::Validation::IsGUID($id) ? $temp->SetMBId($id) : $temp->SetId($id);
            die "Could not load release $id\n" if (!$temp->LoadFromId());
            $cache->{$k} = $temp;
            return $temp;
        }
    } 
    elsif ($type eq 'track')
    {
        $k = "track-" . $id;
        if (exists $cache->{$k})
        {
            return $cache->{$k};
        }
        else
        {
            $temp = Track->new($dbh);
            MusicBrainz::Server::Validation::IsGUID($id) ? $temp->SetMBId($id) : $temp->SetId($id);
            die "Could not load track $id\n" if (!$temp->LoadFromId());
            $cache->{$k} = $temp;
            return $temp;
        }
    }
    undef;
}

sub xml_relations
{
    my ($obj, $type, $inc) = @_;

    require MusicBrainz::Server::Link;
    my @links = MusicBrainz::Server::Link->FindLinkedEntities($obj->{DBH}, $obj->GetId, $type);
    my (%rels);
    $rels{artist} = [];
    $rels{album} = [];
    $rels{track} = [];
    foreach my $item (@links)
    {
        my $temp;

        my $otype = $item->{"link" . (($item->{link0_id} == $obj->GetId && $item->{link0_type} eq $type) ? 1 : 0) . "_type"};
        my $oid = $item->{"link" . (($item->{link0_id} == $obj->GetId && $item->{link0_type} eq $type) ? 1 : 0) . "_id"};

        if ($item->{link0_id} == $obj->GetId && $item->{link0_type} eq $type)
        {
             if (($inc & INC_ARTISTREL && $item->{link1_type} eq 'artist') ||
                 ($inc & INC_RELEASEREL && $item->{link1_type} eq 'album') ||
                 ($inc & INC_LABELREL && $item->{link1_type} eq 'label') ||
                 ($inc & INC_TRACKREL && $item->{link1_type} eq 'track') ||
                 ($inc & INC_URLREL && $item->{link1_type} eq 'url'))
             {
                 my $ref = { 
                             type =>$item->{"link1_type"},
                             id =>$item->{"link1_mbid"}, 
                             name => $item->{"link_name"}, 
                             url => $item->{"link1_name"},
                             begindate => $item->{"begindate"},
                             enddate => $item->{"enddate"},
                           };
                 $ref->{backward} = 0 if $item->{link0_type} eq $item->{link1_type};
                 $ref->{_attrs} = $item->{"_attrs"} if (exists $item->{"_attrs"});
                 push @{$rels{$ref->{type}}}, $ref;
             }
        }
        else
        {
             if (($inc & INC_ARTISTREL && $item->{link0_type} eq 'artist') ||
                 ($inc & INC_RELEASEREL && $item->{link0_type} eq 'album') ||
                 ($inc & INC_LABELREL && $item->{link0_type} eq 'label') ||
                 ($inc & INC_TRACKREL && $item->{link0_type} eq 'track') ||
                 ($inc & INC_URLREL && $item->{link0_type} eq 'url'))
             {
                 my $ref = { 
                             type =>$item->{"link0_type"},
                             id =>$item->{"link0_mbid"}, 
                             name => $item->{"link_name"}, 
                             url => $item->{"link0_name"},
                             begindate => $item->{"begindate"},
                             enddate => $item->{"enddate"},
                           };
                 $ref->{backward} = 1 if $item->{link0_type} eq $item->{link1_type};
                 $ref->{_attrs} = $item->{"_attrs"} if (exists $item->{"_attrs"});
                 push @{$rels{$ref->{type}}}, $ref;
            }
        }
    }

    return if (!scalar(%rels));

    my (%cache);
    foreach my $ttype (('artist', 'album', 'label', 'track', 'url'))
    {
        next if (!defined($rels{$ttype}) || !scalar(@{$rels{$ttype}}));
        my $ttypename = $ttype;
        $ttypename = 'Release' if $ttype eq 'album';
        print '<relation-list target-type="' . ucfirst($ttypename) . '">';
        foreach my $rel (@{$rels{$ttype}})
        {
            # Set up the default attribute name
            my $name = $rel->{name};
            $name =~ s/(^|[^A-Za-z0-9])+([A-Za-z0-9]?)/uc $2/eg;
            my @attrlist;
    	    if (exists $rel->{"_attrs"})
            {
                # If we have more detailed attributes, collect them
                my $attrs = $rel->{"_attrs"}->GetAttributes();
                if ($attrs)
                {
                    foreach my $ref (@$attrs)
                    {
                        $ref->{value_text} =~ s/^\s*//;
                        $ref->{value_text} =~ s/(^|[^A-Za-z0-9])+([A-Za-z0-9]?)/uc $2/eg;
                        push @attrlist, ucfirst($ref->{value_text});
                    }
                }
            }
            print '<relation type="' . $name . '"';
            print ' attributes="' . join(' ', @attrlist) . '"' if (scalar(@attrlist));
            print ' direction="backward" ' if (exists $rel->{backward} && $rel->{backward});
            print ' target="' . ($rel->{type} eq 'url' ? xml_escape($rel->{url}) : $rel->{id}) . '"';
            print ' begin="' . MusicBrainz::Server::Validation::MakeDisplayDateStr($rel->{begindate}) . '"' if ($rel->{begindate} ne '          ');
            print ' end="' . MusicBrainz::Server::Validation::MakeDisplayDateStr($rel->{enddate}) . '"' if ($rel->{enddate}) ne '          ';

            if ($rel->{type} eq 'artist')
            {
                print '>';
                xml_artist(load_object(\%cache, $obj->{DBH}, $rel->{id}, $rel->{type}, 0));
            } 
            elsif ($rel->{type} eq 'album')
            {
                print '>';
                my $al = load_object(\%cache, $obj->{DBH}, $rel->{id}, $rel->{type}, 0);
                my $ar = load_object(\%cache, $obj->{DBH}, $al->GetArtist, 'artist', 0);
                xml_release($ar, $al, 0);
            } 
            elsif ($rel->{type} eq 'label')
            {
                print '>';
                xml_label(load_object(\%cache, $obj->{DBH}, $rel->{id}, $rel->{type}, 0));
            } 
            elsif ($rel->{type} eq 'track')
            {
                print '>';
                my $tr = load_object(\%cache, $obj->{DBH}, $rel->{id}, $rel->{type}, 0);
                xml_track(undef, $tr, 0);
            }
            else
            {
                print '/>';
                next;
            }
            print '</relation>';
        }
        print '</relation-list>';
    }
}

sub xml_search
{
    my ($r, $args) = @_;

    my $type = $args->{type};
    my $query = "";
    my $dur = 0;
    my $offset = 0;

    $offset = $args->{offset} if (defined $args->{offset} && MusicBrainz::Server::Validation::IsNonNegInteger($args->{offset}));
    if (defined $args->{query} && $args->{query} ne "")
    {
        $query = $args->{query};
    }
    elsif ($type eq 'artist')
    {
        my $term = MusicBrainz::Server::Validation::EscapeLuceneQuery($args->{artist});
        $term =~ tr/A-Z/a-z/;
        $term =~ s/\s*(.*?)\s*$/$1/;
        if (not $term =~ /^\s*$/)
        {
            $query = "artist:($term)(sortname:($term) alias:($term) !artist:($term))";
        }
    }
    elsif ($type eq 'label')
    {
        my $term = MusicBrainz::Server::Validation::EscapeLuceneQuery($args->{label});
        $term =~ tr/A-Z/a-z/;
        $term =~ s/\s*(.*?)\s*$/$1/;
        if (not $term =~ /^\s*$/)
        {
            $query = "artist:($term)(sortname:($term) alias:($term) !artist:($term))";
        }
    }
    elsif ($type eq 'release')
    {
        $query = "";
        my $term = MusicBrainz::Server::Validation::EscapeLuceneQuery($args->{release});
        $term =~ tr/A-Z/a-z/;
        $term =~ s/\s*(.*?)\s*$/$1/;
        if ($args->{release})
        {
            $query = "(" . join(" AND ", split /\s+/, $term) . ")";
        }
        if ($args->{artistid})
        { 
            $query .= " AND arid:" . MusicBrainz::Server::Validation::EscapeLuceneQuery($args->{artistid});
        }
        else
        { 
            my $term = MusicBrainz::Server::Validation::EscapeLuceneQuery($args->{artist});
            $term =~ s/\s*(.*?)\s*$/$1/;
            if (not $term =~ /^\s*$/)
            {
                $query .= " AND artist:(" . join(" AND ", split /\s+/, $term) . ")";
            }
        }
        if (defined $args->{releasetype} && $args->{releasetype} =~ /^\d+$/)
        {
            $query .= " AND type:" . $args->{releasetype} . "^0.0001";
        }
        if (defined $args->{releasestatus} && $args->{releasestatus} =~ /^\d+$/)
        {
            $query .= " AND status:" . ($args->{releasestatus} - Album::ALBUM_ATTR_SECTION_STATUS_START + 1) . "^0.0001";
        }
        if ($args->{count} > 0)
        {
            $query .= " AND tracks:" . $args->{count};
        }
        if ($args->{discids} > 0)
        {
            $query .= " AND discids:" . $args->{discids};
        }
        if ($args->{date})
        {
            $query .= " AND date:" . $args->{date};
        }
        if ($args->{asin})
        {
            $query .= " AND asin:" . $args->{asin};
        }
        if ($args->{lang} > 0)
        {
            $query .= " AND lang:" . $args->{lang};
        }
        if ($args->{script} > 0)
        {
            $query .= " AND script:" . $args->{script};
        }
    }
    elsif ($type eq 'track')
    {
        $query = "";
        my $term =  MusicBrainz::Server::Validation::EscapeLuceneQuery($args->{track});
        $term =~ s/\s*(.*?)\s*$/$1/;
        $term =~ tr/A-Z/a-z/;
        if ($args->{track})
        {
            $query = "(" . join(" AND ", split /\s+/, $term) . ")";
        }
        if ($args->{artistid})
        {
            $query .= " AND arid:" . MusicBrainz::Server::Validation::EscapeLuceneQuery($args->{artistid});
        }
        else
        {
            my $term = MusicBrainz::Server::Validation::EscapeLuceneQuery($args->{artist});
            $term =~ s/\s*(.*?)\s*$/$1/;
            if (not $term =~ /^\s*$/)
            {
                $query .= " AND artist:(" . join(" AND ", split /\s+/, $term) . ")";
            }
        }
        if ($args->{releaseid})
        { 
            $query .= " AND reid:" . MusicBrainz::Server::Validation::EscapeLuceneQuery($args->{releaseid});
        }
        else
        {
            my $term = MusicBrainz::Server::Validation::EscapeLuceneQuery($args->{release});
            $term =~ s/\s*(.*?)\s*$/$1/;
            if (not $term =~ /^\s*$/)
            {
                $query .= " AND release:(" . join(" AND ", split /\s+/, $term) . ")";
            }
        }
        if ($args->{duration})
        {
            my $qdur = int($args->{duration} / 2000);
            $query .= " AND (qdur:$qdur OR qdur:" . ($qdur - 1) . " OR qdur:" . ($qdur + 1) . ")" if ($qdur);
        }
        if ($args->{tracknumber} >= 0)
        {
            $query .= " AND tnum:" . $args->{tracknumber};
        }
        if ($args->{releasetype})
        {
            $query .= " AND type:" . $args->{releasetype};
        }
        if ($args->{count} > 0)
        {
            $query .= " AND tracks:" . $args->{count};
        }
    }
    else
    {
        die "Incorrect search type: $type\n";
    }

    # In case we have a blank query, we must remove the AND at the beginning
    $query =~ s/^ AND //;

    use URI::Escape qw( uri_escape );
    my $url = 'http://' . &DBDefs::LUCENE_SERVER . "/ws/1/$type/?" .
              "max=" . $args->{limit} . "&type=$type&fmt=xml&offset=$offset&query=". uri_escape($query);
    my $out;

    require LWP::UserAgent;
    my $ua = LWP::UserAgent->new;
    my $response = $ua->get($url);
    if ( $response->is_success )
    {
        $out = '<?xml version="1.0" encoding="UTF-8"?>';
        $out .= '<metadata xmlns="http://musicbrainz.org/ns/mmd-1.0#" xmlns:ext="http://musicbrainz.org/ns/ext-1.0#">';
        $out .= $response->content;
        $out .= '</metadata>';
    }
    else
    {
        if ($response->code == Apache::Constants::NOT_FOUND())
        {
            $out = '<?xml version="1.0" encoding="UTF-8"?>';
            $out .= '<metadata xmlns="http://musicbrainz.org/ns/mmd-1.0#"/>';
        }
        else
        {
            return service_unavail($r, "Could not retrieve sub-document page from search server. Error: " .
                                   $url . " -> " . $response->status_line);
        }
    }
   
    $r->status(Apache::Constants::HTTP_OK());
    $r->set_content_length(length($out));
    $r->send_http_header("text/xml; charset=utf-8");
    $r->print($out) unless $r->header_only;
    return Apache::Constants::OK();
}

sub xml_escape
{
	my $t = $_[0];

    # Remove control characters as they cause XML to not be parsed
    $t =~ s/[\x00-\x08\x0A-\x0C\x0E-\x1A]//g;

    $t = decode "utf-8", $t;       # turn into string
    $t =~ s/\xFFFD//g;             # remove invalid characters
	$t =~ s/&/&amp;/g;             # remove XML entities
	$t =~ s/</&lt;/g;
	$t =~ s/>/&gt;/g;
    $t = encode "utf-8", $t;       # turn back into utf8-bytes
	return $t;
}

1;
# eof Common.pm<|MERGE_RESOLUTION|>--- conflicted
+++ resolved
@@ -260,21 +260,10 @@
 		print '</alias-list>';
 	}
 	
-<<<<<<< HEAD
-=======
-    my ($b, $e) = ($ar->GetBeginDate, $ar->GetEndDate);
-    if ($b|| $e)
-    {
-        print '<life-span';
-        print ' begin="' . MusicBrainz::Server::Validation::MakeDisplayDateStr($b) . '"' if ($b); 
-        print ' end="' . MusicBrainz::Server::Validation::MakeDisplayDateStr($e) . '"' if ($e); 
-        print '/>';
-    }
 	if ($inc & INC_TAGS)
     {
         xml_tags($ar->{DBH}, 'artist', $ar->GetId);
     }
->>>>>>> 10eac7ba
     if (defined $info)
     {
         my @albums = $ar->GetAlbums(!$info->{va}, 1, $info->{va});
