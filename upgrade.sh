#!/bin/bash

set -o errexit
cd `dirname $0`

eval `./admin/ShowDBDefs`

<<<<<<< HEAD
echo `date` : Adding label code constraints
./admin/psql READWRITE < admin/sql/updates/20110801-label-code-validation.sql

echo `date` : Fixing edits_failed column
./admin/psql READWRITE < admin/sql/updates/20110725-rebuild-editor-stats.sql
=======
echo `date` : Removing and preventing invalid attributes on links
./admin/psql READWRITE < ./admin/sql/updates/20110726-invalid-attributes.sql
>>>>>>> 09bdc3ac

echo `date` : Done

# eof<|MERGE_RESOLUTION|>--- conflicted
+++ resolved
@@ -5,16 +5,14 @@
 
 eval `./admin/ShowDBDefs`
 
-<<<<<<< HEAD
 echo `date` : Adding label code constraints
 ./admin/psql READWRITE < admin/sql/updates/20110801-label-code-validation.sql
 
 echo `date` : Fixing edits_failed column
 ./admin/psql READWRITE < admin/sql/updates/20110725-rebuild-editor-stats.sql
-=======
+
 echo `date` : Removing and preventing invalid attributes on links
 ./admin/psql READWRITE < ./admin/sql/updates/20110726-invalid-attributes.sql
->>>>>>> 09bdc3ac
 
 echo `date` : Done
 
