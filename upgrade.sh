#!/bin/bash

set -o errexit
cd `dirname $0`
eval `./admin/ShowDBDefs`

if [ "$DB_SCHEMA_SEQUENCE" != "14" ]
then
    echo `date` : Error: Schema sequence must be 14 when you run this script
    exit -1
fi

if [ "$REPLICATION_TYPE" = "$RT_MASTER" ]
then
    echo `date` : Export pending db changes
    ./admin/RunExport

    echo `date` : Drop replication triggers
    ./admin/psql READWRITE < ./admin/sql/DropReplicationTriggers.sql
fi

echo `date` : Applying 20120420-editor-improvements.sql
./admin/psql < admin/sql/updates/20120420-editor-improvements.sql

echo `date` : Appyling 20120417-improved-aliases.sql
./admin/psql < admin/sql/updates/20120417-improved-aliases.sql

echo `date` : Applying 20120423-release-group-types.sql
./admin/psql < admin/sql/updates/20120423-release-group-types.sql

echo `date` : Applying 20120320-remove-url-refcount.sql
./admin/psql < admin/sql/updates/20120320-remove-url-refcount.sql

echo `date` : 20120410-multiple-iswcs-per-work.sql
./admin/psql < admin/sql/updates/20120410-multiple-iswcs-per-work.sql

echo `date` : 20120430-timeline-events.sql
./admin/psql < admin/sql/updates/20120430-timeline-events.sql

echo `date` : 20120501-timeline-events.sql
./admin/psql < admin/sql/updates/20120501-timeline-events.sql

echo `date` : Applying 20120405-rename-language-columns.sql
./admin/psql < admin/sql/updates/20120405-rename-language-columns.sql

echo `date` : Running 20120406-update-language-codes.pl
./admin/sql/updates/20120406-update-language-codes.pl

echo `date` : Applying 20120411-add-work-language.sql
./admin/psql < admin/sql/updates/20120411-add-work-language.sql

echo `date` : Applying 20120314-add-tracknumber.sql
./admin/psql < admin/sql/updates/20120314-add-tracknumber.sql

echo `date` : Applying 20120412-add-ipi-tables.sql
./admin/psql < admin/sql/updates/20120412-add-ipi-tables.sql

echo `date` : Applying 20120508-unknown-end-dates.sql
./admin/psql < admin/sql/updates/20120508-unknown-end-dates.sql

if [ "$REPLICATION_TYPE" = "$RT_MASTER" ]
then
    echo `date` : Create replication triggers
    ./admin/psql READWRITE < ./admin/sql/CreateReplicationTriggers.sql
fi

if [ "$REPLICATION_TYPE" != "$RT_SLAVE" ]
then
<<<<<<< HEAD
    echo `date` : Applying 20120508-unknown-end-dates-constraints.sql
    ./admin/psql < admin/sql/updates/20120508-unknown-end-dates-constraints.sql

    echo `date` : Applying 20120411-add-work-language-constraints.sql
    ./admin/psql < admin/sql/updates/20120411-add-work-language-constraints.sql

    echo `date` : Applying 20120412-add-ipi-tables-constraints.sql
    ./admin/psql < admin/sql/updates/20120412-add-ipi-tables-constraints.sql

    echo `date` : 20120410-multiple-iswcs-per-work.sql
    ./admin/psql < admin/sql/updates/20120410-multiple-iswcs-per-work-constraints.sql

    echo `date` : Applying 20120423-release-group-types-constraints.sql
    ./admin/psql < admin/sql/updates/20120423-release-group-types-constraint.sql
=======
    echo `date` : Appyling 20120417-improved-aliases-constraints.sql
    ./admin/psql < admin/sql/updates/20120417-improved-aliases-constraints.sql
>>>>>>> 932afae9
fi

DB_SCHEMA_SEQUENCE=15
echo `date` : Going to schema sequence $DB_SCHEMA_SEQUENCE
echo "UPDATE replication_control SET current_schema_sequence = $DB_SCHEMA_SEQUENCE;" | ./admin/psql READWRITE

echo `date` : Done
echo `date` : UPDATE THE DB_SCHEMA_SEQUENCE IN DBDefs.pm TO $DB_SCHEMA_SEQUENCE !

# eof<|MERGE_RESOLUTION|>--- conflicted
+++ resolved
@@ -66,7 +66,6 @@
 
 if [ "$REPLICATION_TYPE" != "$RT_SLAVE" ]
 then
-<<<<<<< HEAD
     echo `date` : Applying 20120508-unknown-end-dates-constraints.sql
     ./admin/psql < admin/sql/updates/20120508-unknown-end-dates-constraints.sql
 
@@ -81,10 +80,9 @@
 
     echo `date` : Applying 20120423-release-group-types-constraints.sql
     ./admin/psql < admin/sql/updates/20120423-release-group-types-constraint.sql
-=======
+
     echo `date` : Appyling 20120417-improved-aliases-constraints.sql
     ./admin/psql < admin/sql/updates/20120417-improved-aliases-constraints.sql
->>>>>>> 932afae9
 fi
 
 DB_SCHEMA_SEQUENCE=15
