#!/bin/bash -u

set -o errexit
cd `dirname $0`
eval `./admin/ShowDBDefs`
source ./admin/config.sh

NEW_SCHEMA_SEQUENCE=20
OLD_SCHEMA_SEQUENCE=$((NEW_SCHEMA_SEQUENCE - 1))

################################################################################
# Assert pre-conditions

if [ "$DB_SCHEMA_SEQUENCE" != "$OLD_SCHEMA_SEQUENCE" ]
then
    echo `date` : Error: Schema sequence must be $OLD_SCHEMA_SEQUENCE when you run this script
    exit -1
fi

################################################################################
# Backup and disable replication triggers

if [ "$REPLICATION_TYPE" = "$RT_MASTER" ]
then
    echo `date` : Export pending db changes
    ./admin/RunExport

    echo `date`" : Bundling replication packets, daily"
    ./admin/replication/BundleReplicationPackets $FTP_DATA_DIR/replication --period daily --require-previous
    echo `date`" : + weekly"
    ./admin/replication/BundleReplicationPackets $FTP_DATA_DIR/replication --period weekly --require-previous

    # We are only updating tables in the main namespace for this change.
    echo `date` : 'Drop replication triggers (musicbrainz)'
    ./admin/psql READWRITE < ./admin/sql/DropReplicationTriggers.sql
fi

if [ "$REPLICATION_TYPE" != "$RT_SLAVE" ]
then
    echo `date` : Disabling last_updated triggers
    ./admin/sql/DisableLastUpdatedTriggers.pl
fi

################################################################################
# Migrations that apply for only slaves
#if [ "$REPLICATION_TYPE" = "$RT_SLAVE" ]
#then
#fi

################################################################################
# Scripts that should run on *all* nodes (master/slave/standalone)

<<<<<<< HEAD
echo `date` : 'Adding has_dates flag to reltypes'
OUTPUT=`./admin/psql READWRITE < ./admin/sql/updates/20140310-dates.sql 2>&1` || ( echo "$OUTPUT" ; exit 1 )
=======
echo `date` : 'Adding ordering columns'
OUTPUT=`./admin/psql READWRITE < ./admin/sql/updates/20140212-ordering-columns.sql 2>&1` || ( echo "$OUTPUT" ; exit 1 )
>>>>>>> 277c23ff

echo `date` : 'DROP TABLE script_language;'
OUTPUT=`./admin/psql READWRITE < ./admin/sql/updates/20140208-drop-script_language.sql 2>&1` || ( echo "$OUTPUT" ; exit 1 )

echo `date` : 'Remove area sortnames'
OUTPUT=`./admin/psql READWRITE < admin/sql/updates/20140311-remove-area-sortnames.sql 2>&1` || ( echo "$OUTPUT" ; exit 1 )

echo `date` : 'Remove label sortnames'
OUTPUT=`./admin/psql READWRITE < admin/sql/updates/20140313-remove-label-sortnames.sql 2>&1` || ( echo "$OUTPUT" ; exit 1 )

################################################################################
# Re-enable replication

if [ "$REPLICATION_TYPE" = "$RT_MASTER" ]
then
    echo `date` : 'Create replication triggers (musicbrainz)'
    OUTPUT=`./admin/psql READWRITE < ./admin/sql/CreateReplicationTriggers.sql 2>&1` || ( echo "$OUTPUT" ; exit 1 )
fi

################################################################################
# Add constraints that apply only to master/standalone (FKS)

if [ "$REPLICATION_TYPE" != "$RT_SLAVE" ]
then
    echo `date` : 'Adding foreign keys for ordering columns'
    OUTPUT=`./admin/psql READWRITE < ./admin/sql/updates/20140308-ordering-columns-fk.sql 2>&1` || ( echo "$OUTPUT" ; exit 1 )

    echo `date` : Enabling last_updated triggers
    ./admin/sql/EnableLastUpdatedTriggers.pl

    echo `date` : 'Adding has_dates trigger'
    OUTPUT=`./admin/psql READWRITE < ./admin/sql/updates/20140312-dates-trigger.sql 2>&1` || ( echo "$OUTPUT" ; exit 1 )
fi

################################################################################
# Bump schema sequence

echo `date` : Going to schema sequence $NEW_SCHEMA_SEQUENCE
echo "UPDATE replication_control SET current_schema_sequence = $NEW_SCHEMA_SEQUENCE;" | ./admin/psql READWRITE

# ignore superuser-only vacuum tables
echo `date` : Vacuuming DB.
echo "VACUUM ANALYZE;" | ./admin/psql READWRITE 2>&1 | grep -v 'only superuser can vacuum it'

################################################################################
# Prompt for final manual intervention

echo `date` : Done
echo `date` : UPDATE THE DB_SCHEMA_SEQUENCE IN DBDefs.pm TO $NEW_SCHEMA_SEQUENCE !

# eof<|MERGE_RESOLUTION|>--- conflicted
+++ resolved
@@ -50,13 +50,11 @@
 ################################################################################
 # Scripts that should run on *all* nodes (master/slave/standalone)
 
-<<<<<<< HEAD
 echo `date` : 'Adding has_dates flag to reltypes'
 OUTPUT=`./admin/psql READWRITE < ./admin/sql/updates/20140310-dates.sql 2>&1` || ( echo "$OUTPUT" ; exit 1 )
-=======
+
 echo `date` : 'Adding ordering columns'
 OUTPUT=`./admin/psql READWRITE < ./admin/sql/updates/20140212-ordering-columns.sql 2>&1` || ( echo "$OUTPUT" ; exit 1 )
->>>>>>> 277c23ff
 
 echo `date` : 'DROP TABLE script_language;'
 OUTPUT=`./admin/psql READWRITE < ./admin/sql/updates/20140208-drop-script_language.sql 2>&1` || ( echo "$OUTPUT" ; exit 1 )
