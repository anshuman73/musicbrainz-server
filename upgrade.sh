--- conflicted
+++ resolved
@@ -5,22 +5,20 @@
 
 eval `./admin/ShowDBDefs`
 
-<<<<<<< HEAD
 echo `date` : Fixing broken time zones
 ./admin/psql READWRITE < ./admin/sql/updates/20110525-invalid-timezones.sql
+
+echo `date` : Rewriting short link phrases for relationships
+./admin/psql READWRITE < ./admin/sql/updates/20110524-short-link-phrases.sql
+
+echo `date` : Upgrading relationship edit types to include short link phrases
+./admin/sql/updates/20110524-short-link-phrase-edits.pl
 
 echo `date` : Relinking relationship edits against artists
 ./admin/sql/updates/20110524-relink-relationships.pl
 
 echo `date` : Fixing edit relationship edits
 ./admin/sql/updates/20110524-fix-broken-relationship-edits.pl
-=======
-echo `date` : Rewriting short link phrases for relationships
-./admin/psql READWRITE < ./admin/sql/updates/20110524-short-link-phrases.sql
-
-echo `date` : Upgrading relationship edit types to include short link phrases
-./admin/sql/updates/20110524-short-link-phrase-edits.pl
->>>>>>> 21398d5e
 
 echo `date` : Done
 
