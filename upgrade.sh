--- conflicted
+++ resolved
@@ -5,19 +5,8 @@
 
 eval `./admin/ShowDBDefs`
 
-<<<<<<< HEAD
-echo `date` : Adding constraints for ISRCs and ISWCs
-./admin/psql READWRITE < admin/sql/updates/20110718-isrc-validation.sql
-
-echo `date` : Removing entirely orphaned recordings
-./admin/psql READWRITE < admin/sql/updates/20110721-orphaned-recordings.sql
-
-echo `date` : Adding label code constraints
-./admin/psql READWRITE < admin/sql/updates/20110801-label-code-validation.sql
-=======
 echo `date` : Adding support for finding edits by relationship type
 ./admin/psql --system READWRITE < admin/sql/updates/20110804-json-extract.sql
->>>>>>> e76a37f8
 
 echo `date` : Adding new edit indexes
 ./admin/psql READWRITE < admin/sql/updates/20110804-relationship-edit-indexes.sql
