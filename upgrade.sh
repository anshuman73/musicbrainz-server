--- conflicted
+++ resolved
@@ -49,17 +49,14 @@
 
 ################################################################################
 # Scripts that should run on *all* nodes (master/slave/standalone)
-<<<<<<< HEAD
+echo `date` : 'DROP TABLE puid;'
+OUTPUT=`./admin/psql READWRITE < ./admin/sql/updates/20130807-drop-table-puid.sql 2>&1` || ( echo "$OUTPUT" ; exit 1 )
 
 echo `date` : 'Creating the Place entity'
 OUTPUT=`./admin/psql READWRITE < ./admin/sql/updates/20130618-places.sql 2>&1` || ( echo "$OUTPUT" ; exit 1 )
 
 echo `date` : Updating musicbrainz schema sequence values
 OUTPUT=`./admin/psql READWRITE < ./admin/sql/SetSequences.sql 2>&1` || ( echo "$OUTPUT" ; exit 1 )
-=======
-echo `date` : 'DROP TABLE puid;'
-OUTPUT=`./admin/psql READWRITE < ./admin/sql/updates/20130807-drop-table-puid.sql 2>&1` || ( echo "$OUTPUT" ; exit 1 )
->>>>>>> 9927a6f8
 
 
 ################################################################################
