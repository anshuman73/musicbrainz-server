#!/bin/bash -u

set -o errexit
cd `dirname $0`
eval `./admin/ShowDBDefs`

################################################################################
# Assert pre-conditions

if [ "$DB_SCHEMA_SEQUENCE" != "15" ]
then
    echo `date` : Error: Schema sequence must be 15 when you run this script
    exit -1
fi

# Slaves need to 'catch up' on the CAA tables. They cannot run the migration
# unless this dump is present.
if [ "$REPLICATION_TYPE" = "$RT_SLAVE" ]
then
    echo `date` : Downloading cover art archive metadata
    mkdir -p catchup
    OUTPUT=`wget -q "ftp://ftp.musicbrainz.org/pub/musicbrainz/data/schema-change-2012-10-15/mbdump-cover-art-archive.tar.bz2" -O catchup/mbdump-cover-art-archive.tar.bz2` || ( echo "$OUTPUT" ; exit 1 )

    echo `date` : Catching up with cover_art_archive schema
    OUTPUT=`echo 'DROP SCHEMA IF EXISTS cover_art_archive CASCADE' | ./admin/psql 2>&1` || ( echo "$OUTPUT" ; exit 1)
    OUTPUT=`echo 'CREATE SCHEMA cover_art_archive' | ./admin/psql 2>&1` || ( echo "$OUTPUT" ; exit 1)
    OUTPUT=`./admin/psql < admin/sql/updates/20121015-caa-as-of-schema-15.sql 2>&1` || ( echo "$OUTPUT" ; exit 1)
    OUTPUT=`./admin/psql < admin/sql/caa/CreateFunctions.sql 2>&1` || ( echo "$OUTPUT" ; exit 1)
    OUTPUT=`./admin/psql < admin/sql/caa/CreateViews.sql 2>&1` || ( echo "$OUTPUT" ; exit 1)
    OUTPUT=`./admin/MBImport.pl --skip-editor catchup/mbdump-cover-art-archive.tar.bz2 2>&1` || ( echo "$OUTPUT" ; exit 1 )
fi

################################################################################
# Backup and disable replication triggers

if [ "$REPLICATION_TYPE" = "$RT_MASTER" ]
then
    echo `date` : Export pending db changes
    ./admin/RunExport

    echo `date` : Drop replication triggers
    ./admin/psql READWRITE < ./admin/sql/DropReplicationTriggers.sql

    echo `date` : 'Drop replication triggers (statistics)'
    echo 'DROP TRIGGER "reptg_statistic" ON "statistic";
          DROP TRIGGER "reptg_statistic_event" ON "statistic_event";' | ./admin/psql READWRITE

    echo `date` : Exporting just CAA tables for slaves to catchup
    mkdir -p catchup
    ./admin/ExportAllTables --table='cover_art_archive.art_type' \
        --table='cover_art_archive.cover_art' \
        --table='cover_art_archive.cover_art_type' \
        -d catchup
fi

if [ "$REPLICATION_TYPE" != "$RT_SLAVE" ]
then
    echo `date` : Disabling last_updated triggers
    ./admin/sql/DisableLastUpdatedTriggers.pl
fi

################################################################################
# Scripts that should run on *all* nodes (master/slave/standalone)

echo `date` : Updating sequence values
OUTPUT=`./admin/psql READWRITE < ./admin/sql/SetSequences.sql 2>&1` || ( echo "$OUTPUT" ; exit 1 )

echo `date` : Applying admin/sql/updates/20121017-whitespace-functions.sql
OUTPUT=`./admin/psql READWRITE < ./admin/sql/updates/20121017-whitespace-functions.sql 2>&1` || ( echo "$OUTPUT" ; exit 1 )

echo `date` : Dropping broken indexes
OUTPUT=`echo 'DROP INDEX IF EXISTS artist_idx_uniq_name_comment' | ./admin/psql 2>&1` || ( echo "$OUTPUT" ; exit 1)
OUTPUT=`echo 'DROP INDEX IF EXISTS label_idx_uniq_name_comment' | ./admin/psql 2>&1` || ( echo "$OUTPUT" ; exit 1)

echo `date` : Applying admin/sql/updates/20120220-merge-duplicate-credits.sql
OUTPUT=`./admin/psql READWRITE < ./admin/sql/updates/20120220-merge-duplicate-credits.sql 2>&1` || ( echo "$OUTPUT" ; exit 1 )

echo `date` : Applying admin/sql/updates/20120822-more-text-constraints.sql
OUTPUT=`./admin/psql READWRITE < ./admin/sql/updates/20120822-more-text-constraints.sql 2>&1` || ( echo "$OUTPUT" ; exit 1 )

<<<<<<< HEAD
echo `date` : Applying admin/sql/updates/20120914-isni.sql
OUTPUT=`./admin/psql READWRITE < ./admin/sql/updates/20120914-isni.sql 2>&1` || ( echo "$OUTPUT" ; exit 1 )
=======
echo `date` : Applying admin/sql/updates/20120917-rg-st-created.sql
OUTPUT=`./admin/psql READWRITE < ./admin/sql/updates/20120917-rg-st-created.sql 2>&1` || ( echo "$OUTPUT" ; exit 1 )

echo `date` : Applying admin/sql/updates/20120921-drop-url-descriptions.sql
OUTPUT=`./admin/psql READWRITE < ./admin/sql/updates/20120921-drop-url-descriptions.sql 2>&1` || ( echo "$OUTPUT" ; exit 1 )

echo `date` : Applying admin/sql/updates/20120922-move-statistics-tables.sql
OUTPUT=`./admin/psql READWRITE < ./admin/sql/updates/20120922-move-statistics-tables.sql 2>&1` || ( echo "$OUTPUT" ; exit 1 )

echo `date` : Applying admin/sql/updates/20120927-add-log-statistics.sql
OUTPUT=`./admin/psql READWRITE < ./admin/sql/updates/20120927-add-log-statistics.sql 2>&1` || ( echo "$OUTPUT" ; exit 1 )

if [ "$REPLICATION_TYPE" = "$RT_SLAVE" ]
then
    echo `date` : Applying admin/sql/updates/20120911-not-null-comments.sql
    OUTPUT=`./admin/psql READWRITE < ./admin/sql/updates/20120911-not-null-comments.sql 2>&1` || ( echo "$OUTPUT" ; exit 1 )
fi

echo `date` : Applying admin/sql/updates/20120919-caa-edits-pending.sql
OUTPUT=`./admin/psql READWRITE < ./admin/sql/updates/20120919-caa-edits-pending.sql 2>&1` || ( echo "$OUTPUT" ; exit 1 )

echo `date` : Applying admin/sql/updates/20120921-release-group-cover-art.sql
OUTPUT=`./admin/psql READWRITE < ./admin/sql/updates/20120921-release-group-cover-art.sql 2>&1` || ( echo "$OUTPUT" ; exit 1 )

if [ "$REPLICATION_TYPE" = "$RT_SLAVE" ]
then
    echo `date` : Indexing new cover_art_archive data
    OUTPUT=`./admin/psql < admin/sql/caa/CreatePrimaryKeys.sql 2>&1` || ( echo "$OUTPUT" ; exit 1)
    OUTPUT=`./admin/psql < admin/sql/caa/CreateIndexes.sql 2>&1` || ( echo "$OUTPUT" ; exit 1)
fi
>>>>>>> 082e608c

################################################################################
# Re-enable replication

if [ "$REPLICATION_TYPE" = "$RT_MASTER" ]
then
    echo `date` : 'Create replication triggers (musicbrainz)'
    OUTPUT=`./admin/psql READWRITE < ./admin/sql/CreateReplicationTriggers.sql 2>&1` || ( echo "$OUTPUT" ; exit 1 )

    echo `date` : 'Create replication triggers (cover_art_archive)'
    OUTPUT=`./admin/psql READWRITE < ./admin/sql/caa/CreateReplicationTriggers.sql 2>&1` || ( echo "$OUTPUT" ; exit 1 )

    echo `date` : 'Create replication triggers (statistics)'
    OUTPUT=`./admin/psql READWRITE < ./admin/sql/statistics/CreateReplicationTriggers.sql 2>&1` || ( echo "$OUTPUT" ; exit 1 )
fi

################################################################################
# Add constraints that apply only to master/standalone (FKS)

if [ "$REPLICATION_TYPE" != "$RT_SLAVE" ]
then
    echo `date` : Adding master constraints

    echo `date` : Enabling last_updated triggers
    ./admin/sql/EnableLastUpdatedTriggers.pl

    echo `date` : Applying admin/sql/updates/20120822-more-text-constraints-master.sql
    OUTPUT=`./admin/psql READWRITE < ./admin/sql/updates/20120822-more-text-constraints-master.sql 2>&1` || ( echo "$OUTPUT" ; exit 1 )

    echo `date` : Applying admin/sql/updates/20120911-not-null-comments-master.sql
    OUTPUT=`./admin/psql READWRITE < ./admin/sql/updates/20120911-not-null-comments-master.sql 2>&1` || ( echo "$OUTPUT" ; echo "This has *not* stopped migration, but will need to be re-ran later!" )

    echo `date` : Applying admin/sql/updates/20120921-release-group-cover-art-master.sql
    OUTPUT=`./admin/psql READWRITE < ./admin/sql/updates/20120921-release-group-cover-art-master.sql 2>&1` || ( echo "$OUTPUT" ; exit 1 )

fi

################################################################################
# Bump schema sequence

DB_SCHEMA_SEQUENCE=16
echo `date` : Going to schema sequence $DB_SCHEMA_SEQUENCE
echo "UPDATE replication_control SET current_schema_sequence = $DB_SCHEMA_SEQUENCE;" | ./admin/psql READWRITE

################################################################################
# Prompt for final manual intervention

echo `date` : Done
echo `date` : UPDATE THE DB_SCHEMA_SEQUENCE IN DBDefs.pm TO $DB_SCHEMA_SEQUENCE !

# eof<|MERGE_RESOLUTION|>--- conflicted
+++ resolved
@@ -78,10 +78,9 @@
 echo `date` : Applying admin/sql/updates/20120822-more-text-constraints.sql
 OUTPUT=`./admin/psql READWRITE < ./admin/sql/updates/20120822-more-text-constraints.sql 2>&1` || ( echo "$OUTPUT" ; exit 1 )
 
-<<<<<<< HEAD
 echo `date` : Applying admin/sql/updates/20120914-isni.sql
 OUTPUT=`./admin/psql READWRITE < ./admin/sql/updates/20120914-isni.sql 2>&1` || ( echo "$OUTPUT" ; exit 1 )
-=======
+
 echo `date` : Applying admin/sql/updates/20120917-rg-st-created.sql
 OUTPUT=`./admin/psql READWRITE < ./admin/sql/updates/20120917-rg-st-created.sql 2>&1` || ( echo "$OUTPUT" ; exit 1 )
 
@@ -112,7 +111,6 @@
     OUTPUT=`./admin/psql < admin/sql/caa/CreatePrimaryKeys.sql 2>&1` || ( echo "$OUTPUT" ; exit 1)
     OUTPUT=`./admin/psql < admin/sql/caa/CreateIndexes.sql 2>&1` || ( echo "$OUTPUT" ; exit 1)
 fi
->>>>>>> 082e608c
 
 ################################################################################
 # Re-enable replication
