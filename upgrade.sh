--- conflicted
+++ resolved
@@ -45,11 +45,6 @@
 echo `date` : 'Creating wikidocs transclusion table'
 OUTPUT=`./admin/psql READWRITE < ./admin/sql/updates/20130222-transclusion-table.sql 2>&1` || ( echo "$OUTPUT" ; exit 1 )
 
-<<<<<<< HEAD
-echo `date` : 'Creating the Area entity'
-OUTPUT=`./admin/psql READWRITE < ./admin/sql/updates/20130301-areas.sql 2>&1` || ( echo "$OUTPUT" ; exit 1 )
-
-=======
 echo `date` : Applying admin/sql/updates/20130312-collection-descriptions.sql
 OUTPUT=`./admin/psql READWRITE < ./admin/sql/updates/20130312-collection-descriptions.sql 2>&1` || ( echo "$OUTPUT" ; exit 1 )
 
@@ -67,7 +62,9 @@
 
 echo `date` : 20130225-rename-link_type.short_link_phrase.sql
 OUTPUT=`./admin/psql READWRITE < ./admin/sql/updates/20130225-rename-link_type.short_link_phrase.sql 2>&1` || ( echo "$OUTPUT" ; exit 1 )
->>>>>>> 337b2ee6
+
+echo `date` : 'Creating the Area entity'
+OUTPUT=`./admin/psql READWRITE < ./admin/sql/updates/20130301-areas.sql 2>&1` || ( echo "$OUTPUT" ; exit 1 )
 
 ################################################################################
 # Re-enable replication
