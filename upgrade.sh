--- conflicted
+++ resolved
@@ -45,11 +45,9 @@
 echo `date` : 'Creating wikidocs transclusion table'
 OUTPUT=`./admin/psql READWRITE < ./admin/sql/updates/20130222-transclusion-table.sql 2>&1` || ( echo "$OUTPUT" ; exit 1 )
 
-<<<<<<< HEAD
 echo `date` : 'MBS-5861, work attributes'
 OUTPUT=`./admin/psql READWRITE < ./admin/sql/updates/20130414-work-attributes.sql 2>&1` || ( echo "$OUTPUT" ; exit 1 )
 
-=======
 echo `date` : Applying admin/sql/updates/20130312-collection-descriptions.sql
 OUTPUT=`./admin/psql READWRITE < ./admin/sql/updates/20130312-collection-descriptions.sql 2>&1` || ( echo "$OUTPUT" ; exit 1 )
 
@@ -76,7 +74,6 @@
 
 echo `date` : 'MBS-1839, Reduplicate tracklists'
 OUTPUT=`./admin/psql READWRITE < ./admin/sql/updates/20130318-track-mbid-reduplicate-tracklists.sql 2>&1` || ( echo "$OUTPUT" ; exit 1 )
->>>>>>> ca828754
 
 ################################################################################
 # Re-enable replication
@@ -114,10 +111,9 @@
     echo `date` : Enabling last_updated triggers
     ./admin/sql/EnableLastUpdatedTriggers.pl
 
-<<<<<<< HEAD
     echo `date` : 'MBS-5861, work attribute foreign keys'
     OUTPUT=`./admin/psql READWRITE < ./admin/sql/updates/20130414-work-attributes-fks.sql 2>&1` || ( echo "$OUTPUT" ; exit 1 )
-=======
+
     echo `date` : 'MBS-1839, Add track MBID foreign keys'
     OUTPUT=`./admin/psql READWRITE < ./admin/sql/updates/20130318-track-mbid-foreign-keys.sql 2>&1` || ( echo "$OUTPUT" ; exit 1 )
 
@@ -132,18 +128,13 @@
 then
     echo `date` : 'Migrate wiki transclusion table'
     OUTPUT=`./admin/sql/updates/20130309-migrate-transclusion-table.pl 2>&1` || ( echo "$OUTPUT" ; exit 1 )
->>>>>>> ca828754
 fi
 
 ################################################################################
 # Bump schema sequence
 
 echo `date` : Going to schema sequence $NEW_SCHEMA_SEQUENCE
-<<<<<<< HEAD
-#echo "UPDATE replication_control SET current_schema_sequence = $NEW_SCHEMA_SEQUENCE;" | ./admin/psql READWRITE
-=======
 echo "UPDATE replication_control SET current_schema_sequence = $NEW_SCHEMA_SEQUENCE;" | ./admin/psql READWRITE
->>>>>>> ca828754
 
 ################################################################################
 # Prompt for final manual intervention
