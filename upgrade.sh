--- conflicted
+++ resolved
@@ -5,82 +5,8 @@
 
 eval `./admin/ShowDBDefs`
 
-<<<<<<< HEAD
-if [ $DB_SCHEMA_SEQUENCE != 13 ]
-then
-    echo "Please set DB_SCHEMA_SEQUENCE to 13 in DBDefs.pm"
-    exit
-fi
-
-echo `date` : Dumping RAWDATA
-eval $(perl -Ilib -MString::ShellQuote -MDBDefs -MMusicBrainz::Server::DatabaseConnectionFactory -e '
-    my $db = MusicBrainz::Server::DatabaseConnectionFactory->get("RAWDATA");
-    my $rw = MusicBrainz::Server::DatabaseConnectionFactory->get("READWRITE");
-    printf "export MB_RAWDATA_%s=%s\n", uc($_), shell_quote($db->$_),
-        for qw( username password schema port database host );
-    printf "export MB_READWRITE_%s=%s\n", uc($_), shell_quote($rw->$_),
-        for qw( username password schema port database host );
-')
-pg_dump --format=p --schema=musicbrainz --host=$MB_RAWDATA_HOST --username=$MB_RAWDATA_USERNAME -v -a \
-    $MB_RAWDATA_DATABASE  > rawdata.dump
-
-echo `date` : Loading RAWDATA into READWRITE
-./admin/psql READWRITE <./admin/sql/vertical/rawdata/CreateTables.sql
-./admin/psql READWRITE < rawdata.dump
-./admin/psql READWRITE <./admin/sql/vertical/rawdata/CreateIndexes.sql
-./admin/psql READWRITE <./admin/sql/vertical/rawdata/CreatePrimaryKeys.sql
-
-echo `date` : Fixing potential FK violations
-./admin/psql READWRITE < ./admin/sql/updates/20110707-fk-constraints.sql
-
-./admin/psql READWRITE <./admin/sql/vertical/rawdata/CreateFunctions.sql
-
-./admin/psql READWRITE <./admin/sql/vertical/rawdata/CreateFKConstraints.sql
-./admin/psql READWRITE <./admin/sql/updates/20110708-new-fks.sql
-./admin/psql READWRITE <./admin/sql/vertical/rawdata/SetSequences.sql
-
-echo `date` : RAWDATA is now part of the READWRITE database.
-echo `date` : Please update your DBDefs and feel free to drop the RAWDATA database
-
-if [ $REPLICATION_TYPE == $RT_MASTER ]
-then
-    echo `date` : Recreating tracklist_index
-    ./admin/psql READWRITE < admin/sql/updates/20110710-tracklist-index.sql
-
-    echo `date` : Dumping now-replicated tables
-    ./admin/ExportAllTables --table=url_gid_redirect --table=work_alias --table=tracklist_index
-    mv mbdump.tar.bz2 /var/ftp/pub/musicbrainz/data/20110711-update.tar.bz2
-    rm mbdump*.tar.bz2
-
-    echo `date` : Registering new triggers
-    ./admin/psql READWRITE < admin/sql/updates/20110711-triggers.sql
-
-    echo `date` : Please remember to *sync* the new data!
-elif [ $REPLICATION_TYPE == $RT_SLAVE ]
-then
-    echo `date` : Importing new non-replicated data
-    ./admin/psql READWRITE < admin/sql/updates/20110710-tracklist-index-slave-before.sql
-    echo 'TRUNCATE url_gid_redirect' | ./admin/psql READWRITE
-    echo 'TRUNCATE work_alias' | ./admin/psql READWRITE
-    curl -O "ftp://data.musicbrainz.org/pub/musicbrainz/data/20110711-update.tar.bz2"
-    curl -O "ftp://data.musicbrainz.org/pub/musicbrainz/data/20110711-update-derived.tar.bz2"
-    ./admin/MBImport.pl 20110711-update.tar.bz2 20110711-update-derived.tar.bz2
-    ./admin/psql READWRITE < admin/sql/updates/20110710-tracklist-index-slave-after.sql
-    rm 20110711-update.tar.bz2
-    rm 20110711-update-derived.tar.bz2
-fi
-
-echo `date` : Materializing edit.status onto edit_artist and edit_label
-./admin/psql READWRITE < ./admin/sql/updates/20110707-materialize-status.sql
-
-echo "UPDATE replication_control SET current_schema_sequence = $DB_SCHEMA_SEQUENCE;" | ./admin/psql READWRITE
-
-echo `date` : Replace special purpose triggers
-./admin/psql READWRITE < ./admin/sql/updates/20110713-special-purpose-triggers.sql
-=======
 echo `date` : Adding constraints for ISRCs and ISWCs
 ./admin/psql READWRITE < admin/sql/updates/20110718-isrc-validation.sql
->>>>>>> 0c563e65
 
 echo `date` : Done
 
