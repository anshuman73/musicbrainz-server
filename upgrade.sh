#!/bin/bash

set -o errexit
cd `dirname $0`

eval `./admin/ShowDBDefs`

<<<<<<< HEAD
if [ $DB_SCHEMA_SEQUENCE != 13 ]
then
    echo "Please set DB_SCHEMA_SEQUENCE to 13 in DBDefs.pm"
    exit
fi

echo `date` : Dumping RAWDATA
eval $(perl -Ilib -MString::ShellQuote -MDBDefs -MMusicBrainz::Server::DatabaseConnectionFactory -e '
    my $db = MusicBrainz::Server::DatabaseConnectionFactory->get("RAWDATA");
    my $rw = MusicBrainz::Server::DatabaseConnectionFactory->get("READWRITE");
    printf "export MB_RAWDATA_%s=%s\n", uc($_), shell_quote($db->$_),
        for qw( username password schema port database host );
    printf "export MB_READWRITE_%s=%s\n", uc($_), shell_quote($rw->$_),
        for qw( username password schema port database host );
')
pg_dump --format=p --schema=musicbrainz --host=$MB_RAWDATA_HOST --username=$MB_RAWDATA_USERNAME -v -a \
    $MB_RAWDATA_DATABASE  > rawdata.dump

echo `date` : Loading RAWDATA into READWRITE
./admin/psql READWRITE <./admin/sql/vertical/rawdata/CreateTables.sql
./admin/psql READWRITE < rawdata.dump
./admin/psql READWRITE <./admin/sql/vertical/rawdata/CreateIndexes.sql
./admin/psql READWRITE <./admin/sql/vertical/rawdata/CreatePrimaryKeys.sql

echo `date` : Fixing potential FK violations
./admin/psql READWRITE < ./admin/sql/updates/20110707-fk-constraints.sql

./admin/psql READWRITE <./admin/sql/vertical/rawdata/CreateFunctions.sql

./admin/psql READWRITE <./admin/sql/vertical/rawdata/CreateFKConstraints.sql
./admin/psql READWRITE <./admin/sql/updates/20110708-new-fks.sql
./admin/psql READWRITE <./admin/sql/vertical/rawdata/SetSequences.sql

echo `date` : RAWDATA is now part of the READWRITE database.
echo `date` : Please update your DBDefs and feel free to drop the RAWDATA database

if [ $REPLICATION_TYPE == $RT_MASTER ]
then
    echo `date` : Recreating tracklist_index
    ./admin/psql READWRITE < admin/sql/updates/20110710-tracklist-index.sql

    echo `date` : Dumping now-replicated tables
    ./admin/ExportAllTables --table=url_gid_redirect --table=work_alias --table=tracklist_index
    mv mbdump.tar.bz2 /var/ftp/pub/musicbrainz/data/20110711-update.tar.bz2
    rm mbdump*.tar.bz2

    echo `date` : Registering new triggers
    ./admin/psql READWRITE < admin/sql/updates/20110711-triggers.sql

    echo `date` : Please remember to *sync* the new data!
elif [ $REPLICATION_TYPE == $RT_SLAVE ]
then
    echo `date` : Importing new non-replicated data
    ./admin/psql READWRITE < admin/sql/updates/20110710-tracklist-index-slave-before.sql
    echo 'TRUNCATE url_gid_redirect' | ./admin/psql READWRITE
    echo 'TRUNCATE work_alias' | ./admin/psql READWRITE
    curl -O "ftp://data.musicbrainz.org/pub/musicbrainz/data/20110711-update.tar.bz2"
    curl -O "ftp://data.musicbrainz.org/pub/musicbrainz/data/20110711-update-derived.tar.bz2"
    ./admin/MBImport.pl 20110711-update.tar.bz2 20110711-update-derived.tar.bz2
    ./admin/psql READWRITE < admin/sql/updates/20110710-tracklist-index-slave-after.sql
    rm 20110711-update.tar.bz2
    rm 20110711-update-derived.tar.bz2
fi

echo `date` : Materializing edit.status onto edit_artist and edit_label
./admin/psql READWRITE < ./admin/sql/updates/20110707-materialize-status.sql

echo "UPDATE replication_control SET current_schema_sequence = $DB_SCHEMA_SEQUENCE, current_replication_sequence = 51420;" | ./admin/psql READWRITE
=======
echo `date` : Replace special purpose triggers
./admin/psql READWRITE < ./admin/sql/updates/20110713-special-purpose-triggers.sql
>>>>>>> 137f3501

echo `date` : Done

# eof<|MERGE_RESOLUTION|>--- conflicted
+++ resolved
@@ -5,7 +5,6 @@
 
 eval `./admin/ShowDBDefs`
 
-<<<<<<< HEAD
 if [ $DB_SCHEMA_SEQUENCE != 13 ]
 then
     echo "Please set DB_SCHEMA_SEQUENCE to 13 in DBDefs.pm"
@@ -74,10 +73,9 @@
 ./admin/psql READWRITE < ./admin/sql/updates/20110707-materialize-status.sql
 
 echo "UPDATE replication_control SET current_schema_sequence = $DB_SCHEMA_SEQUENCE, current_replication_sequence = 51420;" | ./admin/psql READWRITE
-=======
+
 echo `date` : Replace special purpose triggers
 ./admin/psql READWRITE < ./admin/sql/updates/20110713-special-purpose-triggers.sql
->>>>>>> 137f3501
 
 echo `date` : Done
 
