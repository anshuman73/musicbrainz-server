#!/bin/bash -u

set -o errexit
cd `dirname $0`
eval `./admin/ShowDBDefs`
source ./admin/config.sh

NEW_SCHEMA_SEQUENCE=19
OLD_SCHEMA_SEQUENCE=$((NEW_SCHEMA_SEQUENCE - 1))

################################################################################
# Assert pre-conditions

if [ "$DB_SCHEMA_SEQUENCE" != "$OLD_SCHEMA_SEQUENCE" ]
then
    echo `date` : Error: Schema sequence must be $OLD_SCHEMA_SEQUENCE when you run this script
    exit -1
fi

################################################################################
# Backup and disable replication triggers

if [ "$REPLICATION_TYPE" = "$RT_MASTER" ]
then
    echo `date` : Export pending db changes
    ./admin/RunExport

    echo `date`" : Bundling replication packets, daily"
    ./admin/replication/BundleReplicationPackets $FTP_DATA_DIR/replication --period daily --require-previous
    echo `date`" : + weekly"
    ./admin/replication/BundleReplicationPackets $FTP_DATA_DIR/replication --period weekly --require-previous

    # We are only updating tables in the main namespace for this change.
    echo `date` : 'Drop replication triggers (musicbrainz)'
    ./admin/psql READWRITE < ./admin/sql/DropReplicationTriggers.sql
fi

if [ "$REPLICATION_TYPE" != "$RT_SLAVE" ]
then
    echo `date` : Disabling last_updated triggers
    ./admin/sql/DisableLastUpdatedTriggers.pl
fi

################################################################################
# Migrations that apply for only slaves
#if [ "$REPLICATION_TYPE" = "$RT_SLAVE" ]
#then
#fi

################################################################################
# Scripts that should run on *all* nodes (master/slave/standalone)
echo `date` : 'DROP TABLE puid;'
OUTPUT=`./admin/psql READWRITE < ./admin/sql/updates/20130807-drop-table-puid.sql 2>&1` || ( echo "$OUTPUT" ; exit 1 )

<<<<<<< HEAD
echo `date` : 'Mark deleted editors more accurately'
OUTPUT=`./admin/psql READWRITE < ./admin/sql/updates/20130903-editor-deletion.sql 2>&1` || ( echo "$OUTPUT" ; exit 1 )
=======
echo `date` : 'Remove _name tables and regenerate name columns'
OUTPUT=`./admin/psql READWRITE < ./admin/sql/updates/20130819-name-tables.sql 2>&1` || ( echo "$OUTPUT" ; exit 1 )

>>>>>>> d3b8dafb

################################################################################
# Re-enable replication

if [ "$REPLICATION_TYPE" = "$RT_MASTER" ]
then
    echo `date` : 'Create replication triggers (musicbrainz)'
    OUTPUT=`./admin/psql READWRITE < ./admin/sql/CreateReplicationTriggers.sql 2>&1` || ( echo "$OUTPUT" ; exit 1 )
fi

################################################################################
# Add constraints that apply only to master/standalone (FKS)

if [ "$REPLICATION_TYPE" != "$RT_SLAVE" ]
then
    echo `date` : Enabling last_updated triggers
    ./admin/sql/EnableLastUpdatedTriggers.pl

    echo `date` : Recreating constraints/triggers for regenerated tables with name columns
    OUTPUT=`./admin/psql READWRITE < ./admin/sql/updates/20130830-name-table-fks.sql 2>&1` || ( echo "$OUTPUT" ; exit 1 )
fi

################################################################################
# Bump schema sequence

echo `date` : Going to schema sequence $NEW_SCHEMA_SEQUENCE
echo "UPDATE replication_control SET current_schema_sequence = $NEW_SCHEMA_SEQUENCE;" | ./admin/psql READWRITE

# ignore superuser-only vacuum tables
echo `date` : Vacuuming DB.
echo "VACUUM ANALYZE;" | ./admin/psql READWRITE 2>&1 | grep -v 'only superuser can vacuum it'

################################################################################
# Prompt for final manual intervention

echo `date` : Done
echo `date` : UPDATE THE DB_SCHEMA_SEQUENCE IN DBDefs.pm TO $NEW_SCHEMA_SEQUENCE !

# eof<|MERGE_RESOLUTION|>--- conflicted
+++ resolved
@@ -52,14 +52,11 @@
 echo `date` : 'DROP TABLE puid;'
 OUTPUT=`./admin/psql READWRITE < ./admin/sql/updates/20130807-drop-table-puid.sql 2>&1` || ( echo "$OUTPUT" ; exit 1 )
 
-<<<<<<< HEAD
-echo `date` : 'Mark deleted editors more accurately'
-OUTPUT=`./admin/psql READWRITE < ./admin/sql/updates/20130903-editor-deletion.sql 2>&1` || ( echo "$OUTPUT" ; exit 1 )
-=======
 echo `date` : 'Remove _name tables and regenerate name columns'
 OUTPUT=`./admin/psql READWRITE < ./admin/sql/updates/20130819-name-tables.sql 2>&1` || ( echo "$OUTPUT" ; exit 1 )
 
->>>>>>> d3b8dafb
+echo `date` : 'Mark deleted editors more accurately'
+OUTPUT=`./admin/psql READWRITE < ./admin/sql/updates/20130903-editor-deletion.sql 2>&1` || ( echo "$OUTPUT" ; exit 1 )
 
 ################################################################################
 # Re-enable replication
