--- conflicted
+++ resolved
@@ -41,58 +41,6 @@
 ################################################################################
 # Scripts that should run on *all* nodes (master/slave/standalone)
 
-<<<<<<< HEAD
-echo `date` : Updating sequence values
-OUTPUT=`./admin/psql READWRITE < ./admin/sql/SetSequences.sql 2>&1` || ( echo "$OUTPUT" ; exit 1 )
-
-echo `date` : Applying admin/sql/updates/20121017-whitespace-functions.sql
-OUTPUT=`./admin/psql READWRITE < ./admin/sql/updates/20121017-whitespace-functions.sql 2>&1` || ( echo "$OUTPUT" ; exit 1 )
-
-echo `date` : Dropping broken indexes
-OUTPUT=`echo 'DROP INDEX IF EXISTS artist_idx_uniq_name_comment' | ./admin/psql 2>&1` || ( echo "$OUTPUT" ; exit 1)
-OUTPUT=`echo 'DROP INDEX IF EXISTS label_idx_uniq_name_comment' | ./admin/psql 2>&1` || ( echo "$OUTPUT" ; exit 1)
-
-echo `date` : Applying admin/sql/updates/20120220-merge-duplicate-credits.sql
-OUTPUT=`./admin/psql READWRITE < ./admin/sql/updates/20120220-merge-duplicate-credits.sql 2>&1` || ( echo "$OUTPUT" ; exit 1 )
-
-echo `date` : Applying admin/sql/updates/20120822-more-text-constraints.sql
-OUTPUT=`./admin/psql READWRITE < ./admin/sql/updates/20120822-more-text-constraints.sql 2>&1` || ( echo "$OUTPUT" ; exit 1 )
-
-echo `date` : Applying admin/sql/updates/20120917-rg-st-created.sql
-OUTPUT=`./admin/psql READWRITE < ./admin/sql/updates/20120917-rg-st-created.sql 2>&1` || ( echo "$OUTPUT" ; exit 1 )
-
-echo `date` : Applying admin/sql/updates/20120921-drop-url-descriptions.sql
-OUTPUT=`./admin/psql READWRITE < ./admin/sql/updates/20120921-drop-url-descriptions.sql 2>&1` || ( echo "$OUTPUT" ; exit 1 )
-
-echo `date` : Applying admin/sql/updates/20120922-move-statistics-tables.sql
-OUTPUT=`./admin/psql READWRITE < ./admin/sql/updates/20120922-move-statistics-tables.sql 2>&1` || ( echo "$OUTPUT" ; exit 1 )
-
-echo `date` : Applying admin/sql/updates/20120927-add-log-statistics.sql
-OUTPUT=`./admin/psql READWRITE < ./admin/sql/updates/20120927-add-log-statistics.sql 2>&1` || ( echo "$OUTPUT" ; exit 1 )
-
-echo `date` : Applying admin/sql/updates/20130312-collection-descriptions.sql
-OUTPUT=`./admin/psql READWRITE < ./admin/sql/updates/20130312-collection-descriptions.sql 2>&1` || ( echo "$OUTPUT" ; exit 1 )
-
-if [ "$REPLICATION_TYPE" = "$RT_SLAVE" ]
-then
-    echo `date` : Applying admin/sql/updates/20120911-not-null-comments.sql
-    OUTPUT=`./admin/psql READWRITE < ./admin/sql/updates/20120911-not-null-comments.sql 2>&1` || ( echo "$OUTPUT" ; exit 1 )
-fi
-
-echo `date` : Applying admin/sql/updates/20120919-caa-edits-pending.sql
-OUTPUT=`./admin/psql READWRITE < ./admin/sql/updates/20120919-caa-edits-pending.sql 2>&1` || ( echo "$OUTPUT" ; exit 1 )
-
-echo `date` : Applying admin/sql/updates/20120921-release-group-cover-art.sql
-OUTPUT=`./admin/psql READWRITE < ./admin/sql/updates/20120921-release-group-cover-art.sql 2>&1` || ( echo "$OUTPUT" ; exit 1 )
-
-if [ "$REPLICATION_TYPE" = "$RT_SLAVE" ]
-then
-    echo `date` : Indexing new cover_art_archive data
-    OUTPUT=`./admin/psql < admin/sql/caa/CreatePrimaryKeys.sql 2>&1` || ( echo "$OUTPUT" ; exit 1)
-    OUTPUT=`./admin/psql < admin/sql/caa/CreateIndexes.sql 2>&1` || ( echo "$OUTPUT" ; exit 1)
-fi
-=======
->>>>>>> 430a0ebb
 
 ################################################################################
 # Re-enable replication
