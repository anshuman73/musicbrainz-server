--- conflicted
+++ resolved
@@ -967,11 +967,7 @@
     id                  SERIAL,
     gid                 UUID NOT NULL,
     name                INTEGER NOT NULL, -- references work_name.id
-<<<<<<< HEAD
-    artist_credit       INTEGER CHECK (artist_credit IS NULL), -- no longer in use
-=======
     artist_credit       INTEGER, -- no longer in use
->>>>>>> 7ec92c1d
     type                INTEGER, -- references work_type.id
     iswc                CHAR(15),
     comment             VARCHAR(255),
