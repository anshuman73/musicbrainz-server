--- conflicted
+++ resolved
@@ -1240,10 +1240,6 @@
     release_group       INTEGER NOT NULL, -- references release_group.id
     status              INTEGER, -- references release_status.id
     packaging           INTEGER, -- references release_packaging.id
-<<<<<<< HEAD
-    country             INTEGER, -- references country_area.area
-=======
->>>>>>> 337b2ee6
     language            INTEGER, -- references language.id
     script              INTEGER, -- references script.id
     barcode             VARCHAR(255),
