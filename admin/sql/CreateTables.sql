\set ON_ERROR_STOP 1
BEGIN;

CREATE TABLE annotation
(
    id                  SERIAL,
    editor              INTEGER NOT NULL, -- references editor.id
    text                TEXT,
    changelog           VARCHAR(255),
    created             TIMESTAMP WITH TIME ZONE DEFAULT NOW()
);

CREATE TABLE application
(
    id                  SERIAL,
    owner               INTEGER NOT NULL, -- references editor.id
    name                TEXT NOT NULL,
    oauth_id            TEXT NOT NULL,
    oauth_secret        TEXT NOT NULL,
    oauth_redirect_uri  TEXT
);

CREATE TABLE area_type (
    id                  SERIAL, -- PK
    name                VARCHAR(255) NOT NULL
);

CREATE TABLE area (
    id                  SERIAL, -- PK
    gid                 uuid NOT NULL,
    name                VARCHAR NOT NULL,
    sort_name           VARCHAR NOT NULL,
    type                INTEGER, -- references area_type.id
    edits_pending       INTEGER NOT NULL DEFAULT 0 CHECK (edits_pending >=0),
    last_updated        TIMESTAMP WITH TIME ZONE DEFAULT NOW(),
    begin_date_year     SMALLINT,
    begin_date_month    SMALLINT,
    begin_date_day      SMALLINT,
    end_date_year       SMALLINT,
    end_date_month      SMALLINT,
    end_date_day        SMALLINT,
    ended               BOOLEAN NOT NULL DEFAULT FALSE
      CHECK (
        (
          -- If any end date fields are not null, then ended must be true
          (end_date_year IS NOT NULL OR
           end_date_month IS NOT NULL OR
           end_date_day IS NOT NULL) AND
          ended = TRUE
        ) OR (
          -- Otherwise, all end date fields must be null
          (end_date_year IS NULL AND
           end_date_month IS NULL AND
           end_date_day IS NULL)
        )
      )
);

CREATE TABLE area_gid_redirect
(
    gid                 UUID NOT NULL, -- PK
    new_id              INTEGER NOT NULL, -- references area.id
    created             TIMESTAMP WITH TIME ZONE DEFAULT NOW()
);

CREATE TABLE area_alias_type (
    id SERIAL, -- PK,
    name TEXT NOT NULL
);

CREATE TABLE area_alias (
    id                  SERIAL, --PK
    area                INTEGER NOT NULL, -- references area.id
    name                VARCHAR NOT NULL,
    locale              TEXT,
    edits_pending       INTEGER NOT NULL DEFAULT 0 CHECK (edits_pending >=0),
    last_updated        TIMESTAMP WITH TIME ZONE DEFAULT NOW(),
    type                INTEGER, -- references area_alias_type.id
    sort_name           VARCHAR NOT NULL,
    begin_date_year     SMALLINT,
    begin_date_month    SMALLINT,
    begin_date_day      SMALLINT,
    end_date_year       SMALLINT,
    end_date_month      SMALLINT,
    end_date_day        SMALLINT,
    primary_for_locale  BOOLEAN NOT NULL DEFAULT false,
             CONSTRAINT primary_check
                 CHECK ((locale IS NULL AND primary_for_locale IS FALSE) OR (locale IS NOT NULL)));

CREATE TABLE area_annotation (
    area        INTEGER NOT NULL, -- PK, references area.id
    annotation  INTEGER NOT NULL -- PK, references annotation.id
);

CREATE TABLE artist (
    id                  SERIAL,
    gid                 UUID NOT NULL,
    name                INTEGER NOT NULL, -- references artist_name.id
    sort_name           INTEGER NOT NULL, -- references artist_name.id
    begin_date_year     SMALLINT,
    begin_date_month    SMALLINT,
    begin_date_day      SMALLINT,
    end_date_year       SMALLINT,
    end_date_month      SMALLINT,
    end_date_day        SMALLINT,
    type                INTEGER, -- references artist_type.id
    area                INTEGER, -- references area.id
    gender              INTEGER, -- references gender.id
    comment             VARCHAR(255) NOT NULL DEFAULT '',
    edits_pending       INTEGER NOT NULL DEFAULT 0 CHECK (edits_pending >= 0),
    last_updated        TIMESTAMP WITH TIME ZONE DEFAULT NOW(),
    ended               BOOLEAN NOT NULL DEFAULT FALSE
      CHECK (
        (
          -- If any end date fields are not null, then ended must be true
          (end_date_year IS NOT NULL OR
           end_date_month IS NOT NULL OR
           end_date_day IS NOT NULL) AND
          ended = TRUE
        ) OR (
          -- Otherwise, all end date fields must be null
          (end_date_year IS NULL AND
           end_date_month IS NULL AND
           end_date_day IS NULL)
        )
      ),
    begin_area          INTEGER, -- references area.id
    end_area            INTEGER -- references area.id
);

CREATE TABLE artist_alias_type (
    id SERIAL,
    name TEXT NOT NULL
);

CREATE TABLE artist_alias
(
    id                  SERIAL,
    artist              INTEGER NOT NULL, -- references artist.id
    name                INTEGER NOT NULL, -- references artist_name.id
    locale              TEXT,
    edits_pending       INTEGER NOT NULL DEFAULT 0 CHECK (edits_pending >= 0),
    last_updated        TIMESTAMP WITH TIME ZONE DEFAULT NOW(),
    type                INTEGER, -- references artist_alias_type.id
    sort_name           INTEGER NOT NULL, -- references artist_name.id
    begin_date_year     SMALLINT,
    begin_date_month    SMALLINT,
    begin_date_day      SMALLINT,
    end_date_year       SMALLINT,
    end_date_month      SMALLINT,
    end_date_day        SMALLINT,
    primary_for_locale  BOOLEAN NOT NULL DEFAULT false,
    CONSTRAINT primary_check CHECK ((locale IS NULL AND primary_for_locale IS FALSE) OR (locale IS NOT NULL)),
    CONSTRAINT search_hints_are_empty
      CHECK (
        (type <> 3) OR (
          type = 3 AND sort_name = name AND
          begin_date_year IS NULL AND begin_date_month IS NULL AND begin_date_day IS NULL AND
          end_date_year IS NULL AND end_date_month IS NULL AND end_date_day IS NULL AND
          primary_for_locale IS FALSE AND locale IS NULL
        )
      )
);

CREATE TABLE artist_annotation
(
    artist              INTEGER NOT NULL, -- PK, references artist.id
    annotation          INTEGER NOT NULL -- PK, references annotation.id
);

CREATE TABLE artist_ipi
(
    artist              INTEGER NOT NULL, -- PK, references artist.id
    ipi                 CHAR(11) NOT NULL CHECK (ipi ~ E'^\\d{11}$'), -- PK
    edits_pending       INTEGER NOT NULL DEFAULT 0 CHECK (edits_pending >= 0),
    created             TIMESTAMP WITH TIME ZONE DEFAULT NOW()
);

CREATE TABLE artist_isni
(
    artist              INTEGER NOT NULL, -- PK, references artist.id
    isni                CHAR(16) NOT NULL CHECK (isni ~ E'^\\d{15}[\\dX]$'), -- PK
    edits_pending       INTEGER NOT NULL DEFAULT 0 CHECK (edits_pending >= 0),
    created             TIMESTAMP WITH TIME ZONE DEFAULT NOW()
);

CREATE TABLE artist_meta
(
    id                  INTEGER NOT NULL, -- PK, references artist.id CASCADE
    rating              SMALLINT CHECK (rating >= 0 AND rating <= 100),
    rating_count        INTEGER
);

CREATE TABLE artist_tag
(
    artist              INTEGER NOT NULL, -- PK, references artist.id
    tag                 INTEGER NOT NULL, -- PK, references tag.id
    count               INTEGER NOT NULL,
    last_updated        TIMESTAMP WITH TIME ZONE DEFAULT NOW()
);

CREATE TABLE artist_rating_raw
(
    artist              INTEGER NOT NULL, -- PK, references artist.id
    editor              INTEGER NOT NULL, -- PK, references editor.id
    rating              SMALLINT NOT NULL CHECK (rating >= 0 AND rating <= 100)
);

CREATE TABLE artist_tag_raw
(
    artist              INTEGER NOT NULL, -- PK, references artist.id
    editor              INTEGER NOT NULL, -- PK, references editor.id
    tag                 INTEGER NOT NULL -- PK, references tag.id
);

CREATE TABLE artist_credit (
    id                  SERIAL,
    name                INTEGER NOT NULL, -- references artist_name.id
    artist_count        SMALLINT NOT NULL,
    ref_count           INTEGER DEFAULT 0,
    created             TIMESTAMP WITH TIME ZONE DEFAULT NOW()
);

CREATE TABLE artist_credit_name (
    artist_credit       INTEGER NOT NULL, -- PK, references artist_credit.id CASCADE
    position            SMALLINT NOT NULL, -- PK
    artist              INTEGER NOT NULL, -- references artist.id CASCADE
    name                INTEGER NOT NULL, -- references artist_name.id
    join_phrase         TEXT NOT NULL DEFAULT ''
);

CREATE TABLE artist_gid_redirect
(
    gid                 UUID NOT NULL, -- PK
    new_id              INTEGER NOT NULL, -- references artist.id
    created             TIMESTAMP WITH TIME ZONE DEFAULT NOW()
);

CREATE TABLE artist_name (
    id                  SERIAL,
    name                VARCHAR NOT NULL
);

CREATE TABLE artist_type (
    id                  SERIAL,
    name                VARCHAR(255) NOT NULL
);

CREATE TABLE autoeditor_election
(
    id                  SERIAL,
    candidate           INTEGER NOT NULL, -- references editor.id
    proposer            INTEGER NOT NULL, -- references editor.id
    seconder_1          INTEGER, -- references editor.id
    seconder_2          INTEGER, -- references editor.id
    status              INTEGER NOT NULL DEFAULT 1
                            CHECK (status IN (1,2,3,4,5,6)),
                            -- 1 : has proposer
                            -- 2 : has seconder_1
                            -- 3 : has seconder_2 (voting open)
                            -- 4 : accepted!
                            -- 5 : rejected
                            -- 6 : cancelled (by proposer)
    yes_votes           INTEGER NOT NULL DEFAULT 0,
    no_votes            INTEGER NOT NULL DEFAULT 0,
    propose_time        TIMESTAMP WITH TIME ZONE NOT NULL DEFAULT NOW(),
    open_time           TIMESTAMP WITH TIME ZONE,
    close_time          TIMESTAMP WITH TIME ZONE
);

CREATE TABLE autoeditor_election_vote
(
    id                  SERIAL,
    autoeditor_election INTEGER NOT NULL, -- references autoeditor_election.id
    voter               INTEGER NOT NULL, -- references editor.id
    vote                INTEGER NOT NULL CHECK (vote IN (-1,0,1)),
    vote_time           TIMESTAMP WITH TIME ZONE NOT NULL DEFAULT NOW()
);

CREATE TABLE cdtoc
(
    id                  SERIAL,
    discid              CHAR(28) NOT NULL,
    freedb_id           CHAR(8) NOT NULL,
    track_count         INTEGER NOT NULL,
    leadout_offset      INTEGER NOT NULL,
    track_offset        INTEGER[] NOT NULL,
    degraded            BOOLEAN NOT NULL DEFAULT FALSE,
    created             TIMESTAMP WITH TIME ZONE DEFAULT NOW()
);

CREATE TABLE cdtoc_raw
(
    id                  SERIAL,
    release             INTEGER NOT NULL, -- references release_raw.id
    discid              CHAR(28) NOT NULL,
    track_count          INTEGER NOT NULL,
    leadout_offset       INTEGER NOT NULL,
    track_offset         INTEGER[] NOT NULL
);

CREATE TABLE clientversion
(
    id                  SERIAL,
    version             VARCHAR(64) NOT NULL,
    created             TIMESTAMP WITH TIME ZONE DEFAULT NOW()
);

CREATE TABLE country_area
(
    area                INTEGER -- PK, references area.id
);

CREATE TABLE edit
(
    id                  SERIAL,
    editor              INTEGER NOT NULL, -- references editor.id
    type                SMALLINT NOT NULL,
    status              SMALLINT NOT NULL,
    data                TEXT NOT NULL,
    yes_votes            INTEGER NOT NULL DEFAULT 0,
    no_votes             INTEGER NOT NULL DEFAULT 0,
    autoedit            SMALLINT NOT NULL DEFAULT 0,
    open_time            TIMESTAMP WITH TIME ZONE DEFAULT NOW(),
    close_time           TIMESTAMP WITH TIME ZONE,
    expire_time          TIMESTAMP WITH TIME ZONE NOT NULL,
    language            INTEGER, -- references language
    quality             SMALLINT NOT NULL DEFAULT 1
);

CREATE TABLE edit_note
(
    id                  SERIAL,
    editor              INTEGER NOT NULL, -- references editor.id
    edit                INTEGER NOT NULL, -- references edit.id
    text                TEXT NOT NULL,
    post_time            TIMESTAMP WITH TIME ZONE DEFAULT NOW()
);

CREATE TABLE edit_area
(
    edit                INTEGER NOT NULL, -- PK, references edit.id
    area                INTEGER NOT NULL  -- PK, references area.id CASCADE
);

CREATE TABLE edit_artist
(
    edit                INTEGER NOT NULL, -- PK, references edit.id
    artist              INTEGER NOT NULL, -- PK, references artist.id CASCADE
    status              SMALLINT NOT NULL -- materialized from edit.status
);

CREATE TABLE edit_label
(
    edit                INTEGER NOT NULL, -- PK, references edit.id
    label               INTEGER NOT NULL, -- PK, references label.id CASCADE
    status              SMALLINT NOT NULL -- materialized from edit.status
);

CREATE TABLE edit_release
(
    edit                INTEGER NOT NULL, -- PK, references edit.id
    release             INTEGER NOT NULL  -- PK, references release.id CASCADE
);

CREATE TABLE edit_release_group
(
    edit                INTEGER NOT NULL, -- PK, references edit.id
    release_group       INTEGER NOT NULL  -- PK, references release_group.id CASCADE
);

CREATE TABLE edit_recording
(
    edit                INTEGER NOT NULL, -- PK, references edit.id
    recording           INTEGER NOT NULL  -- PK, references recording.id CASCADE
);

CREATE TABLE edit_work
(
    edit                INTEGER NOT NULL, -- PK, references edit.id
    work                INTEGER NOT NULL  -- PK, references work.id CASCADE
);

CREATE TABLE edit_url
(
    edit                INTEGER NOT NULL, -- PK, references edit.id
    url                 INTEGER NOT NULL  -- PK, references url.id CASCADE
);

CREATE TABLE editor
(
    id                  SERIAL,
    name                VARCHAR(64) NOT NULL,
    privs               INTEGER DEFAULT 0,
    email               VARCHAR(64) DEFAULT NULL,
    website             VARCHAR(255) DEFAULT NULL,
    bio                 TEXT DEFAULT NULL,
    member_since        TIMESTAMP WITH TIME ZONE DEFAULT NOW(),
    email_confirm_date  TIMESTAMP WITH TIME ZONE,
    last_login_date     TIMESTAMP WITH TIME ZONE DEFAULT now(),
    edits_accepted      INTEGER DEFAULT 0,
    edits_rejected      INTEGER DEFAULT 0,
    auto_edits_accepted INTEGER DEFAULT 0,
    edits_failed        INTEGER DEFAULT 0,
    last_updated        TIMESTAMP WITH TIME ZONE DEFAULT NOW(),
    birth_date          DATE,
    gender              INTEGER, -- references gender.id
<<<<<<< HEAD
    area                INTEGER -- references area.id
=======
    country             INTEGER, -- references country.id
    password            VARCHAR(128) NOT NULL,
    ha1                 CHAR(32) NOT NULL
>>>>>>> 22560ed7
);

CREATE TYPE FLUENCY AS ENUM ('basic', 'intermediate', 'advanced', 'native');

CREATE TABLE editor_language (
    editor   INTEGER NOT NULL,  -- PK, references editor.id
    language INTEGER NOT NULL,  -- PK, references language.id
    fluency  FLUENCY NOT NULL
);

CREATE TABLE editor_preference
(
    id                  SERIAL,
    editor              INTEGER NOT NULL, -- references editor.id
    name                VARCHAR(50) NOT NULL,
    value               VARCHAR(100) NOT NULL
);

CREATE TABLE editor_subscribe_artist
(
    id                  SERIAL,
    editor              INTEGER NOT NULL, -- references editor.id
    artist              INTEGER NOT NULL, -- weakly references artist
    last_edit_sent      INTEGER NOT NULL, -- weakly references edit
    deleted_by_edit     INTEGER NOT NULL DEFAULT 0, -- weakly references edit
    merged_by_edit      INTEGER NOT NULL DEFAULT 0 -- weakly references edit
);

CREATE TABLE editor_subscribe_collection
(
    id                  SERIAL,
    editor              INTEGER NOT NULL,              -- references editor.id
    collection          INTEGER NOT NULL,              -- weakly references collection
    last_edit_sent      INTEGER NOT NULL,              -- weakly references edit
    available           BOOLEAN NOT NULL DEFAULT TRUE,
    last_seen_name      VARCHAR(255)
);

CREATE TABLE editor_subscribe_label
(
    id                  SERIAL,
    editor              INTEGER NOT NULL, -- references editor.id
    label               INTEGER NOT NULL, -- weakly references label
    last_edit_sent      INTEGER NOT NULL, -- weakly references edit
    deleted_by_edit     INTEGER NOT NULL DEFAULT 0, -- weakly references edit
    merged_by_edit      INTEGER NOT NULL DEFAULT 0 -- weakly references edit
);

CREATE TABLE editor_subscribe_editor
(
    id                  SERIAL,
    editor              INTEGER NOT NULL, -- references editor.id (the one who has subscribed)
    subscribed_editor   INTEGER NOT NULL, -- references editor.id (the one being subscribed)
    last_edit_sent      INTEGER NOT NULL  -- weakly references edit
);

CREATE TABLE gender (
    id                  SERIAL,
    name                VARCHAR(255) NOT NULL
);

CREATE TABLE iso_3166_1 (
    area      INTEGER NOT NULL, -- references area.id
    code      CHAR(2) -- PK
);
CREATE TABLE iso_3166_2 (
    area      INTEGER NOT NULL, -- references area.id
    code      VARCHAR(10) -- PK
);
CREATE TABLE iso_3166_3 (
    area      INTEGER NOT NULL, -- references area.id
    code      CHAR(4) -- PK
);

CREATE TABLE isrc
(
    id                  SERIAL,
    recording           INTEGER NOT NULL, -- references recording.id
    isrc                CHAR(12) NOT NULL CHECK (isrc ~ E'^[A-Z]{2}[A-Z0-9]{3}[0-9]{7}$'),
    source              SMALLINT,
    edits_pending       INTEGER NOT NULL DEFAULT 0 CHECK (edits_pending >= 0),
    created             TIMESTAMP WITH TIME ZONE DEFAULT NOW()
);

CREATE TABLE iswc (
    id SERIAL NOT NULL,
    work INTEGER NOT NULL, -- references work.id
    iswc CHARACTER(15) CHECK (iswc ~ E'^T-?\\d{3}.?\\d{3}.?\\d{3}[-.]?\\d$'),
    source SMALLINT,
    edits_pending INTEGER NOT NULL DEFAULT 0,
    created TIMESTAMP WITH TIME ZONE NOT NULL DEFAULT now()
);

CREATE TABLE l_area_area
(
    id                  SERIAL,
    link                INTEGER NOT NULL, -- references link.id
    entity0             INTEGER NOT NULL, -- references area.id
    entity1             INTEGER NOT NULL, -- references area.id
    edits_pending       INTEGER NOT NULL DEFAULT 0 CHECK (edits_pending >= 0),
    last_updated        TIMESTAMP WITH TIME ZONE DEFAULT NOW()
);

CREATE TABLE l_area_artist
(
    id                  SERIAL,
    link                INTEGER NOT NULL, -- references link.id
    entity0             INTEGER NOT NULL, -- references area.id
    entity1             INTEGER NOT NULL, -- references artist.id
    edits_pending       INTEGER NOT NULL DEFAULT 0 CHECK (edits_pending >= 0),
    last_updated        TIMESTAMP WITH TIME ZONE DEFAULT NOW()
);

CREATE TABLE l_area_label
(
    id                  SERIAL,
    link                INTEGER NOT NULL, -- references link.id
    entity0             INTEGER NOT NULL, -- references area.id
    entity1             INTEGER NOT NULL, -- references label.id
    edits_pending       INTEGER NOT NULL DEFAULT 0 CHECK (edits_pending >= 0),
    last_updated        TIMESTAMP WITH TIME ZONE DEFAULT NOW()
);

CREATE TABLE l_area_work
(
    id                  SERIAL,
    link                INTEGER NOT NULL, -- references link.id
    entity0             INTEGER NOT NULL, -- references area.id
    entity1             INTEGER NOT NULL, -- references work.id
    edits_pending       INTEGER NOT NULL DEFAULT 0 CHECK (edits_pending >= 0),
    last_updated        TIMESTAMP WITH TIME ZONE DEFAULT NOW()
);

CREATE TABLE l_area_url
(
    id                  SERIAL,
    link                INTEGER NOT NULL, -- references link.id
    entity0             INTEGER NOT NULL, -- references area.id
    entity1             INTEGER NOT NULL, -- references url.id
    edits_pending       INTEGER NOT NULL DEFAULT 0 CHECK (edits_pending >= 0),
    last_updated        TIMESTAMP WITH TIME ZONE DEFAULT NOW()
);

CREATE TABLE l_area_recording
(
    id                  SERIAL,
    link                INTEGER NOT NULL, -- references link.id
    entity0             INTEGER NOT NULL, -- references area.id
    entity1             INTEGER NOT NULL, -- references recording.id
    edits_pending       INTEGER NOT NULL DEFAULT 0 CHECK (edits_pending >= 0),
    last_updated        TIMESTAMP WITH TIME ZONE DEFAULT NOW()
);

CREATE TABLE l_area_release_group
(
    id                  SERIAL,
    link                INTEGER NOT NULL, -- references link.id
    entity0             INTEGER NOT NULL, -- references area.id
    entity1             INTEGER NOT NULL, -- references release_group.id
    edits_pending       INTEGER NOT NULL DEFAULT 0 CHECK (edits_pending >= 0),
    last_updated        TIMESTAMP WITH TIME ZONE DEFAULT NOW()
);

CREATE TABLE l_area_release
(
    id                  SERIAL,
    link                INTEGER NOT NULL, -- references link.id
    entity0             INTEGER NOT NULL, -- references area.id
    entity1             INTEGER NOT NULL, -- references release.id
    edits_pending       INTEGER NOT NULL DEFAULT 0 CHECK (edits_pending >= 0),
    last_updated        TIMESTAMP WITH TIME ZONE DEFAULT NOW()
);

CREATE TABLE l_artist_artist
(
    id                  SERIAL,
    link                INTEGER NOT NULL, -- references link.id
    entity0             INTEGER NOT NULL, -- references artist.id
    entity1             INTEGER NOT NULL, -- references artist.id
    edits_pending       INTEGER NOT NULL DEFAULT 0 CHECK (edits_pending >= 0),
    last_updated        TIMESTAMP WITH TIME ZONE DEFAULT NOW()
);

CREATE TABLE l_artist_label
(
    id                  SERIAL,
    link                INTEGER NOT NULL, -- references link.id
    entity0             INTEGER NOT NULL, -- references artist.id
    entity1             INTEGER NOT NULL, -- references label.id
    edits_pending       INTEGER NOT NULL DEFAULT 0 CHECK (edits_pending >= 0),
    last_updated        TIMESTAMP WITH TIME ZONE DEFAULT NOW()
);

CREATE TABLE l_artist_recording
(
    id                  SERIAL,
    link                INTEGER NOT NULL, -- references link.id
    entity0             INTEGER NOT NULL, -- references artist.id
    entity1             INTEGER NOT NULL, -- references recording.id
    edits_pending       INTEGER NOT NULL DEFAULT 0 CHECK (edits_pending >= 0),
    last_updated        TIMESTAMP WITH TIME ZONE DEFAULT NOW()
);

CREATE TABLE l_artist_release
(
    id                  SERIAL,
    link                INTEGER NOT NULL, -- references link.id
    entity0             INTEGER NOT NULL, -- references artist.id
    entity1             INTEGER NOT NULL, -- references release.id
    edits_pending       INTEGER NOT NULL DEFAULT 0 CHECK (edits_pending >= 0),
    last_updated        TIMESTAMP WITH TIME ZONE DEFAULT NOW()
);

CREATE TABLE l_artist_release_group
(
    id                  SERIAL,
    link                INTEGER NOT NULL, -- references link.id
    entity0             INTEGER NOT NULL, -- references artist.id
    entity1             INTEGER NOT NULL, -- references release_group.id
    edits_pending       INTEGER NOT NULL DEFAULT 0 CHECK (edits_pending >= 0),
    last_updated        TIMESTAMP WITH TIME ZONE DEFAULT NOW()
);

CREATE TABLE l_artist_url
(
    id                  SERIAL,
    link                INTEGER NOT NULL, -- references link.id
    entity0             INTEGER NOT NULL, -- references artist.id
    entity1             INTEGER NOT NULL, -- references url.id
    edits_pending       INTEGER NOT NULL DEFAULT 0 CHECK (edits_pending >= 0),
    last_updated        TIMESTAMP WITH TIME ZONE DEFAULT NOW()
);

CREATE TABLE l_artist_work
(
    id                  SERIAL,
    link                INTEGER NOT NULL, -- references link.id
    entity0             INTEGER NOT NULL, -- references artist.id
    entity1             INTEGER NOT NULL, -- references work.id
    edits_pending       INTEGER NOT NULL DEFAULT 0 CHECK (edits_pending >= 0),
    last_updated        TIMESTAMP WITH TIME ZONE DEFAULT NOW()
);

CREATE TABLE l_label_label
(
    id                  SERIAL,
    link                INTEGER NOT NULL, -- references link.id
    entity0             INTEGER NOT NULL, -- references label.id
    entity1             INTEGER NOT NULL, -- references label.id
    edits_pending       INTEGER NOT NULL DEFAULT 0 CHECK (edits_pending >= 0),
    last_updated        TIMESTAMP WITH TIME ZONE DEFAULT NOW()
);

CREATE TABLE l_label_recording
(
    id                  SERIAL,
    link                INTEGER NOT NULL, -- references link.id
    entity0             INTEGER NOT NULL, -- references label.id
    entity1             INTEGER NOT NULL, -- references recording.id
    edits_pending       INTEGER NOT NULL DEFAULT 0 CHECK (edits_pending >= 0),
    last_updated        TIMESTAMP WITH TIME ZONE DEFAULT NOW()
);

CREATE TABLE l_label_release
(
    id                  SERIAL,
    link                INTEGER NOT NULL, -- references link.id
    entity0             INTEGER NOT NULL, -- references label.id
    entity1             INTEGER NOT NULL, -- references release.id
    edits_pending       INTEGER NOT NULL DEFAULT 0 CHECK (edits_pending >= 0),
    last_updated        TIMESTAMP WITH TIME ZONE DEFAULT NOW()
);

CREATE TABLE l_label_release_group
(
    id                  SERIAL,
    link                INTEGER NOT NULL, -- references link.id
    entity0             INTEGER NOT NULL, -- references label.id
    entity1             INTEGER NOT NULL, -- references release_group.id
    edits_pending       INTEGER NOT NULL DEFAULT 0 CHECK (edits_pending >= 0),
    last_updated        TIMESTAMP WITH TIME ZONE DEFAULT NOW()
);

CREATE TABLE l_label_url
(
    id                  SERIAL,
    link                INTEGER NOT NULL, -- references link.id
    entity0             INTEGER NOT NULL, -- references label.id
    entity1             INTEGER NOT NULL, -- references url.id
    edits_pending       INTEGER NOT NULL DEFAULT 0 CHECK (edits_pending >= 0),
    last_updated        TIMESTAMP WITH TIME ZONE DEFAULT NOW()
);

CREATE TABLE l_label_work
(
    id                  SERIAL,
    link                INTEGER NOT NULL, -- references link.id
    entity0             INTEGER NOT NULL, -- references label.id
    entity1             INTEGER NOT NULL, -- references work.id
    edits_pending       INTEGER NOT NULL DEFAULT 0 CHECK (edits_pending >= 0),
    last_updated        TIMESTAMP WITH TIME ZONE DEFAULT NOW()
);

CREATE TABLE l_recording_recording
(
    id                  SERIAL,
    link                INTEGER NOT NULL, -- references link.id
    entity0             INTEGER NOT NULL, -- references recording.id
    entity1             INTEGER NOT NULL, -- references recording.id
    edits_pending       INTEGER NOT NULL DEFAULT 0 CHECK (edits_pending >= 0),
    last_updated        TIMESTAMP WITH TIME ZONE DEFAULT NOW()
);

CREATE TABLE l_recording_release
(
    id                  SERIAL,
    link                INTEGER NOT NULL, -- references link.id
    entity0             INTEGER NOT NULL, -- references recording.id
    entity1             INTEGER NOT NULL, -- references release.id
    edits_pending       INTEGER NOT NULL DEFAULT 0 CHECK (edits_pending >= 0),
    last_updated        TIMESTAMP WITH TIME ZONE DEFAULT NOW()
);

CREATE TABLE l_recording_release_group
(
    id                  SERIAL,
    link                INTEGER NOT NULL, -- references link.id
    entity0             INTEGER NOT NULL, -- references recording.id
    entity1             INTEGER NOT NULL, -- references release_group.id
    edits_pending       INTEGER NOT NULL DEFAULT 0 CHECK (edits_pending >= 0),
    last_updated        TIMESTAMP WITH TIME ZONE DEFAULT NOW()
);

CREATE TABLE l_recording_url
(
    id                  SERIAL,
    link                INTEGER NOT NULL, -- references link.id
    entity0             INTEGER NOT NULL, -- references recording.id
    entity1             INTEGER NOT NULL, -- references url.id
    edits_pending       INTEGER NOT NULL DEFAULT 0 CHECK (edits_pending >= 0),
    last_updated        TIMESTAMP WITH TIME ZONE DEFAULT NOW()
);

CREATE TABLE l_recording_work
(
    id                  SERIAL,
    link                INTEGER NOT NULL, -- references link.id
    entity0             INTEGER NOT NULL, -- references recording.id
    entity1             INTEGER NOT NULL, -- references work.id
    edits_pending       INTEGER NOT NULL DEFAULT 0 CHECK (edits_pending >= 0),
    last_updated        TIMESTAMP WITH TIME ZONE DEFAULT NOW()
);

CREATE TABLE l_release_release
(
    id                  SERIAL,
    link                INTEGER NOT NULL, -- references link.id
    entity0             INTEGER NOT NULL, -- references release.id
    entity1             INTEGER NOT NULL, -- references release.id
    edits_pending       INTEGER NOT NULL DEFAULT 0 CHECK (edits_pending >= 0),
    last_updated        TIMESTAMP WITH TIME ZONE DEFAULT NOW()
);

CREATE TABLE l_release_release_group
(
    id                  SERIAL,
    link                INTEGER NOT NULL, -- references link.id
    entity0             INTEGER NOT NULL, -- references release.id
    entity1             INTEGER NOT NULL, -- references release_group.id
    edits_pending       INTEGER NOT NULL DEFAULT 0 CHECK (edits_pending >= 0),
    last_updated        TIMESTAMP WITH TIME ZONE DEFAULT NOW()
);

CREATE TABLE l_release_url
(
    id                  SERIAL,
    link                INTEGER NOT NULL, -- references link.id
    entity0             INTEGER NOT NULL, -- references release.id
    entity1             INTEGER NOT NULL, -- references url.id
    edits_pending       INTEGER NOT NULL DEFAULT 0 CHECK (edits_pending >= 0),
    last_updated        TIMESTAMP WITH TIME ZONE DEFAULT NOW()
);

CREATE TABLE l_release_work
(
    id                  SERIAL,
    link                INTEGER NOT NULL, -- references link.id
    entity0             INTEGER NOT NULL, -- references release.id
    entity1             INTEGER NOT NULL, -- references work.id
    edits_pending       INTEGER NOT NULL DEFAULT 0 CHECK (edits_pending >= 0),
    last_updated        TIMESTAMP WITH TIME ZONE DEFAULT NOW()
);

CREATE TABLE l_release_group_release_group
(
    id                  SERIAL,
    link                INTEGER NOT NULL, -- references link.id
    entity0             INTEGER NOT NULL, -- references release_group.id
    entity1             INTEGER NOT NULL, -- references release_group.id
    edits_pending       INTEGER NOT NULL DEFAULT 0 CHECK (edits_pending >= 0),
    last_updated        TIMESTAMP WITH TIME ZONE DEFAULT NOW()
);

CREATE TABLE l_release_group_url
(
    id                  SERIAL,
    link                INTEGER NOT NULL, -- references link.id
    entity0             INTEGER NOT NULL, -- references release_group.id
    entity1             INTEGER NOT NULL, -- references url.id
    edits_pending       INTEGER NOT NULL DEFAULT 0 CHECK (edits_pending >= 0),
    last_updated        TIMESTAMP WITH TIME ZONE DEFAULT NOW()
);

CREATE TABLE l_release_group_work
(
    id                  SERIAL,
    link                INTEGER NOT NULL, -- references link.id
    entity0             INTEGER NOT NULL, -- references release_group.id
    entity1             INTEGER NOT NULL, -- references work.id
    edits_pending       INTEGER NOT NULL DEFAULT 0 CHECK (edits_pending >= 0),
    last_updated        TIMESTAMP WITH TIME ZONE DEFAULT NOW()
);

CREATE TABLE l_url_url
(
    id                  SERIAL,
    link                INTEGER NOT NULL, -- references link.id
    entity0             INTEGER NOT NULL, -- references url.id
    entity1             INTEGER NOT NULL, -- references url.id
    edits_pending       INTEGER NOT NULL DEFAULT 0 CHECK (edits_pending >= 0),
    last_updated        TIMESTAMP WITH TIME ZONE DEFAULT NOW()
);

CREATE TABLE l_url_work
(
    id                  SERIAL,
    link                INTEGER NOT NULL, -- references link.id
    entity0             INTEGER NOT NULL, -- references url.id
    entity1             INTEGER NOT NULL, -- references work.id
    edits_pending       INTEGER NOT NULL DEFAULT 0 CHECK (edits_pending >= 0),
    last_updated        TIMESTAMP WITH TIME ZONE DEFAULT NOW()
);

CREATE TABLE l_work_work
(
    id                  SERIAL,
    link                INTEGER NOT NULL, -- references link.id
    entity0             INTEGER NOT NULL, -- references work.id
    entity1             INTEGER NOT NULL, -- references work.id
    edits_pending       INTEGER NOT NULL DEFAULT 0 CHECK (edits_pending >= 0),
    last_updated        TIMESTAMP WITH TIME ZONE DEFAULT NOW()
);

CREATE TABLE label (
    id                  SERIAL,
    gid                 UUID NOT NULL,
    name                INTEGER NOT NULL, -- references label_name.id
    sort_name           INTEGER NOT NULL, -- references label_name.id
    begin_date_year     SMALLINT,
    begin_date_month    SMALLINT,
    begin_date_day      SMALLINT,
    end_date_year       SMALLINT,
    end_date_month      SMALLINT,
    end_date_day        SMALLINT,
    label_code          INTEGER CHECK (label_code > 0 AND label_code < 100000),
    type                INTEGER, -- references label_type.id
    area                INTEGER, -- references area.id
    comment             VARCHAR(255) NOT NULL DEFAULT '',
    edits_pending       INTEGER NOT NULL DEFAULT 0 CHECK (edits_pending >= 0),
    last_updated        TIMESTAMP WITH TIME ZONE DEFAULT NOW(),
    ended               BOOLEAN NOT NULL DEFAULT FALSE
      CHECK (
        (
          -- If any end date fields are not null, then ended must be true
          (end_date_year IS NOT NULL OR
           end_date_month IS NOT NULL OR
           end_date_day IS NOT NULL) AND
          ended = TRUE
        ) OR (
          -- Otherwise, all end date fields must be null
          (end_date_year IS NULL AND
           end_date_month IS NULL AND
           end_date_day IS NULL)
        )
      )
);


CREATE TABLE label_rating_raw
(
    label               INTEGER NOT NULL, -- PK, references label.id
    editor              INTEGER NOT NULL, -- PK, references editor.id
    rating              SMALLINT NOT NULL CHECK (rating >= 0 AND rating <= 100)
);

CREATE TABLE label_tag_raw
(
    label               INTEGER NOT NULL, -- PK, references label.id
    editor              INTEGER NOT NULL, -- PK, references editor.id
    tag                 INTEGER NOT NULL -- PK, references tag.id
);

CREATE TABLE label_alias_type (
    id SERIAL,
    name TEXT NOT NULL
);

CREATE TABLE label_alias
(
    id                  SERIAL,
    label               INTEGER NOT NULL, -- references label.id
    name                INTEGER NOT NULL, -- references label_name.id
    locale              TEXT,
    edits_pending       INTEGER NOT NULL DEFAULT 0 CHECK (edits_pending >= 0),
    last_updated        TIMESTAMP WITH TIME ZONE DEFAULT NOW(),
    type                INTEGER, -- references label_alias_type.id
    sort_name           INTEGER NOT NULL, -- references label_name.id
    begin_date_year     SMALLINT,
    begin_date_month    SMALLINT,
    begin_date_day      SMALLINT,
    end_date_year       SMALLINT,
    end_date_month      SMALLINT,
    end_date_day        SMALLINT,
    primary_for_locale  BOOLEAN NOT NULL DEFAULT false,
    CONSTRAINT primary_check CHECK ((locale IS NULL AND primary_for_locale IS FALSE) OR (locale IS NOT NULL)),
    CONSTRAINT search_hints_are_empty
      CHECK (
        (type <> 2) OR (
          type = 2 AND sort_name = name AND
          begin_date_year IS NULL AND begin_date_month IS NULL AND begin_date_day IS NULL AND
          end_date_year IS NULL AND end_date_month IS NULL AND end_date_day IS NULL AND
          primary_for_locale IS FALSE AND locale IS NULL
        )
      )
);

CREATE TABLE label_annotation
(
    label               INTEGER NOT NULL, -- PK, references label.id
    annotation          INTEGER NOT NULL -- PK, references annotation.id
);

CREATE TABLE label_ipi
(
    label               INTEGER NOT NULL, -- PK, references label.id
    ipi                 CHAR(11) NOT NULL CHECK (ipi ~ E'^\\d{11}$'), -- PK
    edits_pending       INTEGER NOT NULL DEFAULT 0 CHECK (edits_pending >= 0),
    created             TIMESTAMP WITH TIME ZONE DEFAULT NOW()
);

CREATE TABLE label_isni
(
    label               INTEGER NOT NULL, -- PK, references label.id
    isni                CHAR(16) NOT NULL CHECK (isni ~ E'^\\d{15}[\\dX]$'), -- PK
    edits_pending       INTEGER NOT NULL DEFAULT 0 CHECK (edits_pending >= 0),
    created             TIMESTAMP WITH TIME ZONE DEFAULT NOW()
);

CREATE TABLE label_meta
(
    id                  INTEGER NOT NULL, -- PK, references label.id CASCADE
    rating              SMALLINT CHECK (rating >= 0 AND rating <= 100),
    rating_count        INTEGER
);

CREATE TABLE label_gid_redirect
(
    gid                 UUID NOT NULL, -- PK
    new_id              INTEGER NOT NULL, -- references label.id
    created             TIMESTAMP WITH TIME ZONE DEFAULT NOW()
);

CREATE TABLE label_name (
    id                  SERIAL,
    name                VARCHAR NOT NULL
);

CREATE TABLE label_tag
(
    label               INTEGER NOT NULL, -- PK, references label.id
    tag                 INTEGER NOT NULL, -- PK, references tag.id
    count               INTEGER NOT NULL,
    last_updated        TIMESTAMP WITH TIME ZONE DEFAULT NOW()
);

CREATE TABLE label_type (
    id                  SERIAL,
    name                VARCHAR(255) NOT NULL
);

CREATE TABLE language
(
    id                  SERIAL,
    iso_code_2t         CHAR(3), -- ISO 639-2 (T)
    iso_code_2b         CHAR(3), -- ISO 639-2 (B)
    iso_code_1          CHAR(2), -- ISO 639
    name                VARCHAR(100) NOT NULL,
    frequency           INTEGER NOT NULL DEFAULT 0,
    iso_code_3          CHAR(3)  -- ISO 639-3
);

ALTER TABLE language
      ADD CONSTRAINT iso_code_check
      CHECK (iso_code_2t IS NOT NULL OR iso_code_3  IS NOT NULL);

CREATE TABLE link
(
    id                  SERIAL,
    link_type           INTEGER NOT NULL, -- references link_type.id
    begin_date_year     SMALLINT,
    begin_date_month    SMALLINT,
    begin_date_day      SMALLINT,
    end_date_year       SMALLINT,
    end_date_month      SMALLINT,
    end_date_day        SMALLINT,
    attribute_count     INTEGER NOT NULL DEFAULT 0,
    created             TIMESTAMP WITH TIME ZONE DEFAULT NOW(),
    ended               BOOLEAN NOT NULL DEFAULT FALSE
      CHECK (
        (
          -- If any end date fields are not null, then ended must be true
          (end_date_year IS NOT NULL OR
           end_date_month IS NOT NULL OR
           end_date_day IS NOT NULL) AND
          ended = TRUE
        ) OR (
          -- Otherwise, all end date fields must be null
          (end_date_year IS NULL AND
           end_date_month IS NULL AND
           end_date_day IS NULL)
        )
      )
);

CREATE TABLE link_attribute
(
    link                INTEGER NOT NULL, -- PK, references link.id
    attribute_type      INTEGER NOT NULL, -- PK, references link_attribute_type.id
    created             TIMESTAMP WITH TIME ZONE DEFAULT NOW()
);

CREATE TABLE link_attribute_type
(
    id                  SERIAL,
    parent              INTEGER, -- references link_attribute_type.id
    root                INTEGER NOT NULL, -- references link_attribute_type.id
    child_order         INTEGER NOT NULL DEFAULT 0,
    gid                 UUID NOT NULL,
    name                VARCHAR(255) NOT NULL,
    description         TEXT,
    last_updated        TIMESTAMP WITH TIME ZONE DEFAULT NOW()
);

CREATE TABLE link_creditable_attribute_type (
  attribute_type INT NOT NULL -- PK, references link_attribute_type.id CASCADE
);

CREATE TABLE link_attribute_credit (
  link INT NOT NULL, -- PK, references link.id
  attribute_type INT NOT NULL, -- PK, references link_creditable_attribute_type.attribute_type
  credited_as TEXT NOT NULL
);

CREATE TABLE link_type
(
    id                  SERIAL,
    parent              INTEGER, -- references link_type.id
    child_order         INTEGER NOT NULL DEFAULT 0,
    gid                 UUID NOT NULL,
    entity_type0        VARCHAR(50) NOT NULL,
    entity_type1        VARCHAR(50) NOT NULL,
    name                VARCHAR(255) NOT NULL,
    description         TEXT,
    link_phrase         VARCHAR(255) NOT NULL,
    reverse_link_phrase VARCHAR(255) NOT NULL,
    long_link_phrase    VARCHAR(255) NOT NULL,
    priority            INTEGER NOT NULL DEFAULT 0,
    last_updated        TIMESTAMP WITH TIME ZONE DEFAULT NOW()
);

CREATE TABLE link_type_attribute_type
(
    link_type           INTEGER NOT NULL, -- PK, references link_type.id
    attribute_type      INTEGER NOT NULL, -- PK, references link_attribute_type.id
    min                 SMALLINT,
    max                 SMALLINT,
    last_updated        TIMESTAMP WITH TIME ZONE DEFAULT NOW()
);

CREATE TABLE editor_collection
(
    id                  SERIAL,
    gid                 UUID NOT NULL,
    editor              INTEGER NOT NULL, -- references editor.id
    name                VARCHAR NOT NULL,
    public              BOOLEAN NOT NULL DEFAULT FALSE,
    description         TEXT DEFAULT '' NOT NULL
);

CREATE TABLE editor_collection_release
(
    collection          INTEGER NOT NULL, -- PK, references editor_collection.id
    release             INTEGER NOT NULL -- PK, references release.id
);

CREATE TABLE editor_oauth_token
(
    id                  SERIAL,
    editor              INTEGER NOT NULL, -- references editor.id
    application         INTEGER NOT NULL, -- references application.id
    authorization_code  TEXT,
    refresh_token       TEXT,
    access_token        TEXT,
    mac_key             TEXT,
    mac_time_diff       INTEGER,
    expire_time         TIMESTAMP WITH TIME ZONE NOT NULL,
    scope               INTEGER NOT NULL DEFAULT 0,
    granted             TIMESTAMP WITH TIME ZONE NOT NULL DEFAULT NOW()
);

CREATE TABLE editor_watch_preferences
(
    editor INTEGER NOT NULL, -- PK, references editor.id CASCADE
    notify_via_email BOOLEAN NOT NULL DEFAULT TRUE,
    notification_timeframe INTERVAL NOT NULL DEFAULT '1 week',
    last_checked TIMESTAMP WITH TIME ZONE NOT NULL DEFAULT NOW()
);

CREATE TABLE editor_watch_artist
(
    artist INTEGER NOT NULL, -- PK, references artist.id CASCADE
    editor INTEGER NOT NULL  -- PK, references editor.id CASCADE
);

CREATE TABLE editor_watch_release_group_type
(
    editor INTEGER NOT NULL, -- PK, references editor.id CASCADE
    release_group_type INTEGER NOT NULL -- PK, references release_group_primary_type.id
);

CREATE TABLE editor_watch_release_status
(
    editor INTEGER NOT NULL, -- PK, references editor.id CASCADE
    release_status INTEGER NOT NULL -- PK, references release_status.id
);

CREATE TABLE medium
(
    id                  SERIAL,
    release             INTEGER NOT NULL, -- references release.id
    position            INTEGER NOT NULL,
    format              INTEGER, -- references medium_format.id
    name                VARCHAR(255),
    edits_pending       INTEGER NOT NULL DEFAULT 0 CHECK (edits_pending >= 0),
    last_updated        TIMESTAMP WITH TIME ZONE DEFAULT NOW(),
    track_count         INTEGER NOT NULL DEFAULT 0
);

CREATE TABLE medium_cdtoc
(
    id                  SERIAL,
    medium              INTEGER NOT NULL, -- references medium.id
    cdtoc               INTEGER NOT NULL, -- references cdtoc.id
    edits_pending       INTEGER NOT NULL DEFAULT 0 CHECK (edits_pending >= 0),
    last_updated        TIMESTAMP WITH TIME ZONE DEFAULT NOW()
);

CREATE TABLE medium_format
(
    id                  SERIAL,
    name                VARCHAR(100) NOT NULL,
    parent              INTEGER, -- references medium_format.id
    child_order         INTEGER NOT NULL DEFAULT 0,
    year                SMALLINT,
    has_discids         BOOLEAN NOT NULL DEFAULT FALSE
);

CREATE TABLE puid
(
    id                  SERIAL,
    puid                CHAR(36) NOT NULL,
    version             INTEGER NOT NULL -- references clientversion.id
);

CREATE TABLE replication_control
(
    id                              SERIAL,
    current_schema_sequence         INTEGER NOT NULL,
    current_replication_sequence    INTEGER,
    last_replication_date           TIMESTAMP WITH TIME ZONE
);

CREATE TABLE recording (
    id                  SERIAL,
    gid                 UUID NOT NULL,
    name                INTEGER NOT NULL, -- references track_name.id
    artist_credit       INTEGER NOT NULL, -- references artist_credit.id
    length              INTEGER CHECK (length IS NULL OR length > 0),
    comment             VARCHAR(255) NOT NULL DEFAULT '',
    edits_pending       INTEGER NOT NULL DEFAULT 0 CHECK (edits_pending >= 0),
    last_updated        TIMESTAMP WITH TIME ZONE DEFAULT NOW()
);

CREATE TABLE recording_rating_raw
(
    recording           INTEGER NOT NULL, -- PK, references recording.id
    editor              INTEGER NOT NULL, -- PK, references editor.id
    rating              SMALLINT NOT NULL CHECK (rating >= 0 AND rating <= 100)
);

CREATE TABLE recording_tag_raw
(
    recording           INTEGER NOT NULL, -- PK, references recording.id
    editor              INTEGER NOT NULL, -- PK, references editor.id
    tag                 INTEGER NOT NULL -- PK, references tag.id
);

CREATE TABLE recording_annotation
(
    recording           INTEGER NOT NULL, -- PK, references recording.id
    annotation          INTEGER NOT NULL -- PK, references annotation.id
);

CREATE TABLE recording_meta
(
    id                  INTEGER NOT NULL, -- PK, references recording.id CASCADE
    rating              SMALLINT CHECK (rating >= 0 AND rating <= 100),
    rating_count        INTEGER
);

CREATE TABLE recording_gid_redirect
(
    gid                 UUID NOT NULL, -- PK
    new_id              INTEGER NOT NULL, -- references recording.id
    created             TIMESTAMP WITH TIME ZONE DEFAULT NOW()
);

CREATE TABLE recording_puid
(
    id                  SERIAL,
    puid                INTEGER NOT NULL, -- references puid.id
    recording           INTEGER NOT NULL, -- references recording.id
    edits_pending       INTEGER NOT NULL DEFAULT 0 CHECK (edits_pending >= 0),
    created             TIMESTAMP WITH TIME ZONE DEFAULT NOW()
);

CREATE TABLE recording_tag
(
    recording           INTEGER NOT NULL, -- PK, references recording.id
    tag                 INTEGER NOT NULL, -- PK, references tag.id
    count               INTEGER NOT NULL,
    last_updated        TIMESTAMP WITH TIME ZONE DEFAULT NOW()
);

CREATE TABLE release (
    id                  SERIAL,
    gid                 UUID NOT NULL,
    name                INTEGER NOT NULL, -- references release_name.id
    artist_credit       INTEGER NOT NULL, -- references artist_credit.id
    release_group       INTEGER NOT NULL, -- references release_group.id
    status              INTEGER, -- references release_status.id
    packaging           INTEGER, -- references release_packaging.id
    language            INTEGER, -- references language.id
    script              INTEGER, -- references script.id
    barcode             VARCHAR(255),
    comment             VARCHAR(255) NOT NULL DEFAULT '',
    edits_pending       INTEGER NOT NULL DEFAULT 0 CHECK (edits_pending >= 0),
    quality             SMALLINT NOT NULL DEFAULT -1,
    last_updated        TIMESTAMP WITH TIME ZONE DEFAULT NOW()
);

CREATE TABLE release_country (
  release INTEGER NOT NULL,  -- PK, references release.id
  country INTEGER NOT NULL,  -- PK, references country_area.area
  date_year SMALLINT,
  date_month SMALLINT,
  date_day SMALLINT
);

CREATE TABLE release_unknown_country (
  release INTEGER NOT NULL,  -- PK, references release.id
  date_year SMALLINT,
  date_month SMALLINT,
  date_day SMALLINT
);

CREATE TABLE release_raw
(
    id                  SERIAL,
    title               VARCHAR(255) NOT NULL,
    artist              VARCHAR(255),
    added               TIMESTAMP WITH TIME ZONE DEFAULT NOW(),
    last_modified        TIMESTAMP WITH TIME ZONE DEFAULT NOW(),
    lookup_count         INTEGER DEFAULT 0,
    modify_count         INTEGER DEFAULT 0,
    source              INTEGER DEFAULT 0,
    barcode             VARCHAR(255),
    comment             VARCHAR(255) NOT NULL DEFAULT ''
);

CREATE TABLE release_tag_raw
(
    release             INTEGER NOT NULL, -- PK, references release.id
    editor              INTEGER NOT NULL, -- PK, references editor.id
    tag                 INTEGER NOT NULL -- PK, references tag.id
);

CREATE TABLE release_annotation
(
    release             INTEGER NOT NULL, -- PK, references release.id
    annotation          INTEGER NOT NULL -- PK, references annotation.id
);

CREATE TABLE release_gid_redirect
(
    gid                 UUID NOT NULL, -- PK
    new_id              INTEGER NOT NULL, -- references release.id
    created             TIMESTAMP WITH TIME ZONE DEFAULT NOW()
);

CREATE TYPE cover_art_presence AS ENUM ('absent', 'present', 'darkened');

CREATE TABLE release_meta
(
    id                  INTEGER NOT NULL, -- PK, references release.id CASCADE
    date_added          TIMESTAMP WITH TIME ZONE DEFAULT NOW(),
    info_url            VARCHAR(255),
    amazon_asin         VARCHAR(10),
    amazon_store        VARCHAR(20),
    cover_art_presence  cover_art_presence NOT NULL DEFAULT 'absent'
);

CREATE TABLE release_coverart
(
    id                  INTEGER NOT NULL, -- PK, references release.id CASCADE
    last_updated        TIMESTAMP WITH TIME ZONE,
    cover_art_url       VARCHAR(255)
);

CREATE TABLE release_label (
    id                  SERIAL,
    release             INTEGER NOT NULL, -- references release.id
    label               INTEGER, -- references label.id
    catalog_number      VARCHAR(255),
    last_updated        TIMESTAMP WITH TIME ZONE DEFAULT NOW()
);

CREATE TABLE release_packaging
(
    id                  SERIAL,
    name                VARCHAR(255) NOT NULL
);

CREATE TABLE release_status
(
    id                  SERIAL,
    name                VARCHAR(255) NOT NULL
);

CREATE TABLE release_tag
(
    release             INTEGER NOT NULL, -- PK, references release.id
    tag                 INTEGER NOT NULL, -- PK, references tag.id
    count               INTEGER NOT NULL,
    last_updated        TIMESTAMP WITH TIME ZONE DEFAULT NOW()
);

CREATE TABLE release_group (
    id                  SERIAL,
    gid                 UUID NOT NULL,
    name                INTEGER NOT NULL, -- references release_name.id
    artist_credit       INTEGER NOT NULL, -- references artist_credit.id
    type                INTEGER, -- references release_group_primary_type.id
    comment             VARCHAR(255) NOT NULL DEFAULT '',
    edits_pending       INTEGER NOT NULL DEFAULT 0 CHECK (edits_pending >= 0),
    last_updated        TIMESTAMP WITH TIME ZONE DEFAULT NOW()
);

CREATE TABLE release_group_rating_raw
(
    release_group       INTEGER NOT NULL, -- PK, references release_group.id
    editor              INTEGER NOT NULL, -- PK, references editor.id
    rating              SMALLINT NOT NULL CHECK (rating >= 0 AND rating <= 100)
);

CREATE TABLE release_group_tag_raw
(
    release_group       INTEGER NOT NULL, -- PK, references release_group.id
    editor              INTEGER NOT NULL, -- PK, references editor.id
    tag                 INTEGER NOT NULL -- PK, references tag.id
);

CREATE TABLE release_group_annotation
(
    release_group       INTEGER NOT NULL, -- PK, references release_group.id
    annotation          INTEGER NOT NULL -- PK, references annotation.id
);

CREATE TABLE release_group_gid_redirect
(
    gid                 UUID NOT NULL, -- PK
    new_id              INTEGER NOT NULL, -- references release_group.id
    created             TIMESTAMP WITH TIME ZONE DEFAULT NOW()
);

CREATE TABLE release_group_meta
(
    id                  INTEGER NOT NULL, -- PK, references release_group.id CASCADE
    release_count       INTEGER NOT NULL DEFAULT 0,
    first_release_date_year   SMALLINT,
    first_release_date_month  SMALLINT,
    first_release_date_day    SMALLINT,
    rating              SMALLINT CHECK (rating >= 0 AND rating <= 100),
    rating_count        INTEGER
);

CREATE TABLE release_group_tag
(
    release_group       INTEGER NOT NULL, -- PK, references release_group.id
    tag                 INTEGER NOT NULL, -- PK, references tag.id
    count               INTEGER NOT NULL,
    last_updated        TIMESTAMP WITH TIME ZONE DEFAULT NOW()
);

CREATE TABLE release_group_primary_type (
    id                  SERIAL,
    name                VARCHAR(255) NOT NULL
);

CREATE TABLE release_group_secondary_type (
    id SERIAL NOT NULL, -- pk
    name TEXT NOT NULL
);

CREATE TABLE release_group_secondary_type_join (
    release_group INTEGER NOT NULL, -- PK, references release_group.id,
    secondary_type INTEGER NOT NULL, -- PK, references release_group_secondary_type.id
    created TIMESTAMP WITH TIME ZONE NOT NULL DEFAULT now()
);

CREATE TABLE release_name (
    id                  SERIAL,
    name                VARCHAR NOT NULL
);

CREATE TABLE script
(
    id                  SERIAL,
    iso_code            CHAR(4) NOT NULL, -- ISO 15924
    iso_number          CHAR(3) NOT NULL, -- ISO 15924
    name                VARCHAR(100) NOT NULL,
    frequency           INTEGER NOT NULL DEFAULT 0
);

CREATE TABLE script_language
(
    id                  SERIAL,
    script              INTEGER NOT NULL, -- references script.id
    language            INTEGER NOT NULL, -- references language.id
    frequency           INTEGER NOT NULL DEFAULT 0
);

CREATE TABLE tag
(
    id                  SERIAL,
    name                VARCHAR(255) NOT NULL,
    ref_count           INTEGER NOT NULL DEFAULT 0
);

CREATE TABLE tag_relation
(
    tag1                INTEGER NOT NULL, -- PK, references tag.id
    tag2                INTEGER NOT NULL, -- PK, references tag.id
    weight              INTEGER NOT NULL,
    last_updated        TIMESTAMP WITH TIME ZONE DEFAULT NOW(),
    CHECK (tag1 < tag2)
);

CREATE TABLE track
(
    id                  SERIAL,
    gid                 UUID NOT NULL,
    recording           INTEGER NOT NULL, -- references recording.id
    medium              INTEGER NOT NULL, -- references medium.id
    position            INTEGER NOT NULL,
    number              TEXT NOT NULL,
    name                INTEGER NOT NULL, -- references track_name.id
    artist_credit       INTEGER NOT NULL, -- references artist_credit.id
    length              INTEGER CHECK (length IS NULL OR length > 0),
    edits_pending       INTEGER NOT NULL DEFAULT 0 CHECK (edits_pending >= 0),
    last_updated        TIMESTAMP WITH TIME ZONE DEFAULT NOW()
);

CREATE TABLE track_gid_redirect
(
    gid                 UUID NOT NULL, -- PK
    new_id              INTEGER NOT NULL, -- references track.id
    created             TIMESTAMP WITH TIME ZONE DEFAULT NOW()
);

CREATE TABLE track_raw
(
    id                  SERIAL,
    release             INTEGER NOT NULL,   -- references release_raw.id
    title               VARCHAR(255) NOT NULL,
    artist              VARCHAR(255),   -- For VA albums, otherwise empty
    sequence            INTEGER NOT NULL
);

CREATE TABLE track_name (
    id                  SERIAL,
    name                VARCHAR NOT NULL
);

CREATE TABLE medium_index
(
    medium              INTEGER, -- PK, references medium.id CASCADE
    toc                 CUBE
);

CREATE TABLE url
(
    id                  SERIAL,
    gid                 UUID NOT NULL,
    url                 TEXT NOT NULL,
    edits_pending       INTEGER NOT NULL DEFAULT 0 CHECK (edits_pending >= 0),
    last_updated        TIMESTAMP WITH TIME ZONE DEFAULT NOW()
);

CREATE TABLE url_gid_redirect
(
    gid                 UUID NOT NULL, -- PK
    new_id              INTEGER NOT NULL, -- references url.id
    created             TIMESTAMP WITH TIME ZONE DEFAULT NOW()
);

CREATE TABLE vote
(
    id                  SERIAL,
    editor              INTEGER NOT NULL, -- references editor.id
    edit                INTEGER NOT NULL, -- references edit.id
    vote                SMALLINT NOT NULL,
    vote_time            TIMESTAMP WITH TIME ZONE DEFAULT NOW(),
    superseded          BOOLEAN NOT NULL DEFAULT FALSE
);

CREATE TABLE work (
    id                  SERIAL,
    gid                 UUID NOT NULL,
    name                INTEGER NOT NULL, -- references work_name.id
    type                INTEGER, -- references work_type.id
    comment             VARCHAR(255) NOT NULL DEFAULT '',
    edits_pending       INTEGER NOT NULL DEFAULT 0 CHECK (edits_pending >= 0),
    last_updated        TIMESTAMP WITH TIME ZONE DEFAULT NOW(),
    language            INTEGER  -- references language.id
);

CREATE TABLE work_rating_raw
(
    work                INTEGER NOT NULL, -- PK, references work.id
    editor              INTEGER NOT NULL, -- PK, references editor.id
    rating              SMALLINT NOT NULL CHECK (rating >= 0 AND rating <= 100)
);

CREATE TABLE work_tag_raw
(
    work                INTEGER NOT NULL, -- PK, references work.id
    editor              INTEGER NOT NULL, -- PK, references editor.id
    tag                 INTEGER NOT NULL -- PK, references tag.id
);

CREATE TABLE work_alias_type (
    id SERIAL,
    name TEXT NOT NULL
);

CREATE TABLE work_alias
(
    id                  SERIAL,
    work                INTEGER NOT NULL, -- references work.id
    name                INTEGER NOT NULL, -- references work_name.id
    locale              TEXT,
    edits_pending       INTEGER NOT NULL DEFAULT 0 CHECK (edits_pending >= 0),
    last_updated        TIMESTAMP WITH TIME ZONE DEFAULT NOW(),
    type                INTEGER, -- references work_alias_type.id
    sort_name           INTEGER NOT NULL, -- references work_name.id
    begin_date_year     SMALLINT,
    begin_date_month    SMALLINT,
    begin_date_day      SMALLINT,
    end_date_year       SMALLINT,
    end_date_month      SMALLINT,
    end_date_day        SMALLINT,
    primary_for_locale  BOOLEAN NOT NULL DEFAULT false,
    CONSTRAINT primary_check CHECK ((locale IS NULL AND primary_for_locale IS FALSE) OR (locale IS NOT NULL)),
    CONSTRAINT search_hints_are_empty
      CHECK (
        (type <> 2) OR (
          type = 2 AND sort_name = name AND
          begin_date_year IS NULL AND begin_date_month IS NULL AND begin_date_day IS NULL AND
          end_date_year IS NULL AND end_date_month IS NULL AND end_date_day IS NULL AND
          primary_for_locale IS FALSE AND locale IS NULL
        )
      )
);

CREATE TABLE work_annotation
(
    work                INTEGER NOT NULL, -- PK, references work.id
    annotation          INTEGER NOT NULL -- PK, references annotation.id
);

CREATE TABLE work_gid_redirect
(
    gid                 UUID NOT NULL, -- PK
    new_id              INTEGER NOT NULL, -- references work.id
    created             TIMESTAMP WITH TIME ZONE DEFAULT NOW()
);

CREATE TABLE work_meta
(
    id                  INTEGER NOT NULL, -- PK, references work.id CASCADE
    rating              SMALLINT CHECK (rating >= 0 AND rating <= 100),
    rating_count        INTEGER
);

CREATE TABLE work_name (
    id                  SERIAL,
    name                VARCHAR NOT NULL
);

CREATE TABLE work_tag
(
    work                INTEGER NOT NULL, -- PK, references work.id
    tag                 INTEGER NOT NULL, -- PK, references tag.id
    count               INTEGER NOT NULL,
    last_updated        TIMESTAMP WITH TIME ZONE DEFAULT NOW()
);

CREATE TABLE work_type (
    id                  SERIAL,
    name                VARCHAR(255) NOT NULL
);

CREATE TABLE work_attribute_type (
    id                  SERIAL,  -- PK
    name                VARCHAR(255) NOT NULL,
    comment             VARCHAR(255) NOT NULL DEFAULT '',
    free_text           BOOLEAN NOT NULL
);

CREATE TABLE work_attribute_type_allowed_value (
    id                  SERIAL,  -- PK
    work_attribute_type INTEGER NOT NULL, -- references work_attribute_type.id
    value               TEXT
);

CREATE TABLE work_attribute (
    id                                  SERIAL,  -- PK
    work                                INTEGER NOT NULL, -- references work.id
    work_attribute_type                 INTEGER NOT NULL, -- references work_attribute_type.id
    work_attribute_type_allowed_value   INTEGER, -- references work_attribute_type_allowed_value.id
    work_attribute_text                 TEXT
    -- Either it has a value from the allowed list, or is free text
    CHECK ( work_attribute_type_allowed_value IS NULL OR work_attribute_text IS NULL )
);

COMMIT;

-- vi: set ts=4 sw=4 et :<|MERGE_RESOLUTION|>--- conflicted
+++ resolved
@@ -405,13 +405,9 @@
     last_updated        TIMESTAMP WITH TIME ZONE DEFAULT NOW(),
     birth_date          DATE,
     gender              INTEGER, -- references gender.id
-<<<<<<< HEAD
-    area                INTEGER -- references area.id
-=======
-    country             INTEGER, -- references country.id
+    area                INTEGER, -- references area.id
     password            VARCHAR(128) NOT NULL,
     ha1                 CHAR(32) NOT NULL
->>>>>>> 22560ed7
 );
 
 CREATE TYPE FLUENCY AS ENUM ('basic', 'intermediate', 'advanced', 'native');
