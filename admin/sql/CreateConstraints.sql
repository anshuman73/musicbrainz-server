BEGIN;

ALTER TABLE artist        ADD CHECK (controlled_for_whitespace(comment));
ALTER TABLE artist_name   ADD CHECK (controlled_for_whitespace(name));
ALTER TABLE label         ADD CHECK (controlled_for_whitespace(comment));
ALTER TABLE label_name    ADD CHECK (controlled_for_whitespace(name));
ALTER TABLE medium        ADD CHECK (controlled_for_whitespace(name));
ALTER TABLE recording     ADD CHECK (controlled_for_whitespace(comment));
ALTER TABLE release       ADD CHECK (controlled_for_whitespace(comment));
ALTER TABLE release_group ADD CHECK (controlled_for_whitespace(comment));
ALTER TABLE release_label ADD CHECK (controlled_for_whitespace(catalog_number));
ALTER TABLE release_name  ADD CHECK (controlled_for_whitespace(name));
ALTER TABLE track         ADD CHECK (controlled_for_whitespace(number));
ALTER TABLE track_name    ADD CHECK (controlled_for_whitespace(name));
ALTER TABLE url           ADD CHECK (controlled_for_whitespace(description));
ALTER TABLE work          ADD CHECK (controlled_for_whitespace(comment));
ALTER TABLE work_name     ADD CHECK (controlled_for_whitespace(name));

<<<<<<< HEAD
ALTER TABLE artist_name ADD CHECK (name != '');
ALTER TABLE label_name ADD CHECK (name != '');
ALTER TABLE release_name ADD CHECK (name != '');
ALTER TABLE work_name ADD CHECK (name != '');
=======
ALTER TABLE artist
ADD CHECK (
  (gender IS NULL AND type = 2)
  OR type IS DISTINCT FROM 2
);
>>>>>>> df905062

COMMIT;<|MERGE_RESOLUTION|>--- conflicted
+++ resolved
@@ -16,17 +16,15 @@
 ALTER TABLE work          ADD CHECK (controlled_for_whitespace(comment));
 ALTER TABLE work_name     ADD CHECK (controlled_for_whitespace(name));
 
-<<<<<<< HEAD
 ALTER TABLE artist_name ADD CHECK (name != '');
 ALTER TABLE label_name ADD CHECK (name != '');
 ALTER TABLE release_name ADD CHECK (name != '');
 ALTER TABLE work_name ADD CHECK (name != '');
-=======
+
 ALTER TABLE artist
 ADD CHECK (
   (gender IS NULL AND type = 2)
   OR type IS DISTINCT FROM 2
 );
->>>>>>> df905062
 
 COMMIT;