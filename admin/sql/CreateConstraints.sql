BEGIN;

ALTER TABLE artist        ADD CHECK (controlled_for_whitespace(comment));
ALTER TABLE label         ADD CHECK (controlled_for_whitespace(comment));
ALTER TABLE label_name    ADD CHECK (controlled_for_whitespace(name));
ALTER TABLE medium        ADD CHECK (controlled_for_whitespace(name));
ALTER TABLE recording     ADD CHECK (controlled_for_whitespace(comment));
ALTER TABLE release       ADD CHECK (controlled_for_whitespace(comment));
ALTER TABLE release_group ADD CHECK (controlled_for_whitespace(comment));
ALTER TABLE release_label ADD CHECK (controlled_for_whitespace(catalog_number));
ALTER TABLE release_name  ADD CHECK (controlled_for_whitespace(name));
ALTER TABLE track         ADD CHECK (controlled_for_whitespace(number));
<<<<<<< HEAD
ALTER TABLE track_name    ADD CHECK (controlled_for_whitespace(name));
=======
>>>>>>> 4114e3ba
ALTER TABLE work          ADD CHECK (controlled_for_whitespace(comment));
ALTER TABLE work_name     ADD CHECK (controlled_for_whitespace(name));

ALTER TABLE artist
ADD CHECK (
  (gender IS NULL AND type = 2)
  OR type IS DISTINCT FROM 2
);

COMMIT;<|MERGE_RESOLUTION|>--- conflicted
+++ resolved
@@ -10,10 +10,6 @@
 ALTER TABLE release_label ADD CHECK (controlled_for_whitespace(catalog_number));
 ALTER TABLE release_name  ADD CHECK (controlled_for_whitespace(name));
 ALTER TABLE track         ADD CHECK (controlled_for_whitespace(number));
-<<<<<<< HEAD
-ALTER TABLE track_name    ADD CHECK (controlled_for_whitespace(name));
-=======
->>>>>>> 4114e3ba
 ALTER TABLE work          ADD CHECK (controlled_for_whitespace(comment));
 ALTER TABLE work_name     ADD CHECK (controlled_for_whitespace(name));
 
