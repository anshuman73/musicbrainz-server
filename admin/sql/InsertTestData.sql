--- conflicted
+++ resolved
@@ -42,11 +42,7 @@
     (3, '745c079d-374e-4436-9448-da92dedef3ce', 3, 4, 1, 1, 1,
      2008, 01, 02, 2009, 03, 04, 'Yet Another Test Artist');
 
-<<<<<<< HEAD
-UPDATE artist_meta SET rating=70, rating_count=4, last_update='2009-07-09 20:40:30' WHERE id=3;
-=======
 UPDATE artist_meta SET rating=70, rating_count=4, last_updated='2009-07-09 20:40:30' WHERE id=3;
->>>>>>> 389945b1
 
 TRUNCATE artist_credit_name CASCADE;
 TRUNCATE artist_credit CASCADE;
