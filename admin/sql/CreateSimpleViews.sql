\set ON_ERROR_STOP 1

BEGIN;

CREATE OR REPLACE VIEW s_artist AS
    SELECT
        a.id, gid, name, sort_name,
        begin_date_year, begin_date_month, begin_date_day,
        end_date_year, end_date_month, end_date_day,
        type, country, gender, comment,
        edits_pending, last_updated, ended
    FROM artist a

CREATE OR REPLACE VIEW s_artist_credit AS
    SELECT
        a.id, name, artist_count, ref_count, created
    FROM artist_credit a

CREATE OR REPLACE VIEW s_artist_credit_name AS
    SELECT
        a.artist_credit, a.position, a.artist, name,
        a.join_phrase
    FROM artist_credit_name a

CREATE OR REPLACE VIEW s_label AS
    SELECT
        a.id, a.gid, name, sort_name,
        a.begin_date_year, a.begin_date_month, a.begin_date_day,
        a.end_date_year, a.end_date_month, a.end_date_day,
        a.label_code, a.type, a.country, a.comment,
        a.edits_pending, a.last_updated, ended
    FROM label a

CREATE OR REPLACE VIEW s_recording AS
    SELECT
        r.id, gid, name, artist_credit,
        length, comment, edits_pending, last_updated
    FROM recording r

CREATE OR REPLACE VIEW s_release AS
    SELECT
<<<<<<< HEAD
        r.id, gid, name, artist_credit, release_group, status, packaging,
        country, language, script, date_year, date_month, date_day,
        barcode, comment, edits_pending, quality, last_updated
=======
        r.id, gid, n.name, artist_credit, release_group, status, packaging,
        language, script, barcode, comment, edits_pending, quality, last_updated
>>>>>>> 5cca8d91
    FROM release r

CREATE OR REPLACE VIEW s_release_event AS
    SELECT
        release, date_year, date_month, date_day, country
    FROM (
        SELECT release, date_year, date_month, date_day, country
        FROM release_country
        UNION ALL
        SELECT release, date_year, date_month, date_day, NULL
        FROM release_unknown_country
    );

CREATE OR REPLACE VIEW s_release_group AS
    SELECT
        rg.id, gid, name, artist_credit,
        type, comment, edits_pending, last_updated
    FROM release_group rg

CREATE OR REPLACE VIEW s_track AS
    SELECT
        t.id, recording, medium, position, name, artist_credit,
        length, edits_pending, last_updated, t.number
    FROM track t

CREATE OR REPLACE VIEW s_work AS
    SELECT
        w.id, gid, name, artist_credit,
        type, comment, edits_pending, last_updated
    FROM work w

COMMIT;

-- vi: set ts=4 sw=4 et :<|MERGE_RESOLUTION|>--- conflicted
+++ resolved
@@ -39,14 +39,8 @@
 
 CREATE OR REPLACE VIEW s_release AS
     SELECT
-<<<<<<< HEAD
         r.id, gid, name, artist_credit, release_group, status, packaging,
-        country, language, script, date_year, date_month, date_day,
-        barcode, comment, edits_pending, quality, last_updated
-=======
-        r.id, gid, n.name, artist_credit, release_group, status, packaging,
         language, script, barcode, comment, edits_pending, quality, last_updated
->>>>>>> 5cca8d91
     FROM release r
 
 CREATE OR REPLACE VIEW s_release_event AS
