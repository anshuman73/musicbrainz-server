-- Automatically generated, do not edit.
\set ON_ERROR_STOP 1

BEGIN;

CREATE TRIGGER "reptg_annotation"
AFTER INSERT OR DELETE OR UPDATE ON "annotation"
FOR EACH ROW EXECUTE PROCEDURE "recordchange" ('verbose');

CREATE TRIGGER "reptg_area"
AFTER INSERT OR DELETE OR UPDATE ON "area"
FOR EACH ROW EXECUTE PROCEDURE "recordchange" ('verbose');

CREATE TRIGGER "reptg_area_alias"
AFTER INSERT OR DELETE OR UPDATE ON "area_alias"
FOR EACH ROW EXECUTE PROCEDURE "recordchange" ('verbose');

CREATE TRIGGER "reptg_area_alias_type"
AFTER INSERT OR DELETE OR UPDATE ON "area_alias_type"
FOR EACH ROW EXECUTE PROCEDURE "recordchange" ();

CREATE TRIGGER "reptg_area_annotation"
AFTER INSERT OR DELETE OR UPDATE ON "area_annotation"
FOR EACH ROW EXECUTE PROCEDURE "recordchange" ('verbose');

CREATE TRIGGER "reptg_area_gid_redirect"
AFTER INSERT OR DELETE OR UPDATE ON "area_gid_redirect"
FOR EACH ROW EXECUTE PROCEDURE "recordchange" ('verbose');

CREATE TRIGGER "reptg_area_type"
AFTER INSERT OR DELETE OR UPDATE ON "area_type"
FOR EACH ROW EXECUTE PROCEDURE "recordchange" ();

CREATE TRIGGER "reptg_artist"
AFTER INSERT OR DELETE OR UPDATE ON "artist"
FOR EACH ROW EXECUTE PROCEDURE "recordchange" ('verbose');

CREATE TRIGGER "reptg_artist_alias"
AFTER INSERT OR DELETE OR UPDATE ON "artist_alias"
FOR EACH ROW EXECUTE PROCEDURE "recordchange" ('verbose');

CREATE TRIGGER "reptg_artist_alias_type"
AFTER INSERT OR DELETE OR UPDATE ON "artist_alias_type"
FOR EACH ROW EXECUTE PROCEDURE "recordchange" ();

CREATE TRIGGER "reptg_artist_annotation"
AFTER INSERT OR DELETE OR UPDATE ON "artist_annotation"
FOR EACH ROW EXECUTE PROCEDURE "recordchange" ('verbose');

CREATE TRIGGER "reptg_artist_credit"
AFTER INSERT OR DELETE OR UPDATE ON "artist_credit"
FOR EACH ROW EXECUTE PROCEDURE "recordchange" ();

CREATE TRIGGER "reptg_artist_credit_name"
AFTER INSERT OR DELETE OR UPDATE ON "artist_credit_name"
FOR EACH ROW EXECUTE PROCEDURE "recordchange" ('verbose');

CREATE TRIGGER "reptg_artist_gid_redirect"
AFTER INSERT OR DELETE OR UPDATE ON "artist_gid_redirect"
FOR EACH ROW EXECUTE PROCEDURE "recordchange" ('verbose');

CREATE TRIGGER "reptg_artist_ipi"
AFTER INSERT OR DELETE OR UPDATE ON "artist_ipi"
FOR EACH ROW EXECUTE PROCEDURE "recordchange" ('verbose');

CREATE TRIGGER "reptg_artist_isni"
AFTER INSERT OR DELETE OR UPDATE ON "artist_isni"
FOR EACH ROW EXECUTE PROCEDURE "recordchange" ('verbose');

CREATE TRIGGER "reptg_artist_meta"
AFTER INSERT OR DELETE OR UPDATE ON "artist_meta"
FOR EACH ROW EXECUTE PROCEDURE "recordchange" ();

CREATE TRIGGER "reptg_artist_tag"
AFTER INSERT OR DELETE OR UPDATE ON "artist_tag"
FOR EACH ROW EXECUTE PROCEDURE "recordchange" ('verbose');

CREATE TRIGGER "reptg_artist_type"
AFTER INSERT OR DELETE OR UPDATE ON "artist_type"
FOR EACH ROW EXECUTE PROCEDURE "recordchange" ();

CREATE TRIGGER "reptg_cdtoc"
AFTER INSERT OR DELETE OR UPDATE ON "cdtoc"
FOR EACH ROW EXECUTE PROCEDURE "recordchange" ();

CREATE TRIGGER "reptg_country_area"
AFTER INSERT OR DELETE OR UPDATE ON "country_area"
FOR EACH ROW EXECUTE PROCEDURE "recordchange" ('verbose');

<<<<<<< HEAD
CREATE TRIGGER "reptg_editor_collection_type"
AFTER INSERT OR DELETE OR UPDATE ON "editor_collection_type"
=======
CREATE TRIGGER "reptg_event"
AFTER INSERT OR DELETE OR UPDATE ON "event"
FOR EACH ROW EXECUTE PROCEDURE "recordchange" ('verbose');

CREATE TRIGGER "reptg_event_alias"
AFTER INSERT OR DELETE OR UPDATE ON "event_alias"
FOR EACH ROW EXECUTE PROCEDURE "recordchange" ('verbose');

CREATE TRIGGER "reptg_event_alias_type"
AFTER INSERT OR DELETE OR UPDATE ON "event_alias_type"
FOR EACH ROW EXECUTE PROCEDURE "recordchange" ();

CREATE TRIGGER "reptg_event_annotation"
AFTER INSERT OR DELETE OR UPDATE ON "event_annotation"
FOR EACH ROW EXECUTE PROCEDURE "recordchange" ('verbose');

CREATE TRIGGER "reptg_event_gid_redirect"
AFTER INSERT OR DELETE OR UPDATE ON "event_gid_redirect"
FOR EACH ROW EXECUTE PROCEDURE "recordchange" ('verbose');

CREATE TRIGGER "reptg_event_meta"
AFTER INSERT OR DELETE OR UPDATE ON "event_meta"
FOR EACH ROW EXECUTE PROCEDURE "recordchange" ();

CREATE TRIGGER "reptg_event_tag"
AFTER INSERT OR DELETE OR UPDATE ON "event_tag"
FOR EACH ROW EXECUTE PROCEDURE "recordchange" ('verbose');

CREATE TRIGGER "reptg_event_type"
AFTER INSERT OR DELETE OR UPDATE ON "event_type"
>>>>>>> 60de4edc
FOR EACH ROW EXECUTE PROCEDURE "recordchange" ();

CREATE TRIGGER "reptg_gender"
AFTER INSERT OR DELETE OR UPDATE ON "gender"
FOR EACH ROW EXECUTE PROCEDURE "recordchange" ();

CREATE TRIGGER "reptg_instrument"
AFTER INSERT OR DELETE OR UPDATE ON "instrument"
FOR EACH ROW EXECUTE PROCEDURE "recordchange" ('verbose');

CREATE TRIGGER "reptg_instrument_alias"
AFTER INSERT OR DELETE OR UPDATE ON "instrument_alias"
FOR EACH ROW EXECUTE PROCEDURE "recordchange" ('verbose');

CREATE TRIGGER "reptg_instrument_alias_type"
AFTER INSERT OR DELETE OR UPDATE ON "instrument_alias_type"
FOR EACH ROW EXECUTE PROCEDURE "recordchange" ();

CREATE TRIGGER "reptg_instrument_annotation"
AFTER INSERT OR DELETE OR UPDATE ON "instrument_annotation"
FOR EACH ROW EXECUTE PROCEDURE "recordchange" ('verbose');

CREATE TRIGGER "reptg_instrument_gid_redirect"
AFTER INSERT OR DELETE OR UPDATE ON "instrument_gid_redirect"
FOR EACH ROW EXECUTE PROCEDURE "recordchange" ('verbose');

CREATE TRIGGER "reptg_instrument_type"
AFTER INSERT OR DELETE OR UPDATE ON "instrument_type"
FOR EACH ROW EXECUTE PROCEDURE "recordchange" ();

CREATE TRIGGER "reptg_iso_3166_1"
AFTER INSERT OR DELETE OR UPDATE ON "iso_3166_1"
FOR EACH ROW EXECUTE PROCEDURE "recordchange" ();

CREATE TRIGGER "reptg_iso_3166_2"
AFTER INSERT OR DELETE OR UPDATE ON "iso_3166_2"
FOR EACH ROW EXECUTE PROCEDURE "recordchange" ();

CREATE TRIGGER "reptg_iso_3166_3"
AFTER INSERT OR DELETE OR UPDATE ON "iso_3166_3"
FOR EACH ROW EXECUTE PROCEDURE "recordchange" ();

CREATE TRIGGER "reptg_isrc"
AFTER INSERT OR DELETE OR UPDATE ON "isrc"
FOR EACH ROW EXECUTE PROCEDURE "recordchange" ('verbose');

CREATE TRIGGER "reptg_iswc"
AFTER INSERT OR DELETE OR UPDATE ON "iswc"
FOR EACH ROW EXECUTE PROCEDURE "recordchange" ('verbose');

CREATE TRIGGER "reptg_l_area_area"
AFTER INSERT OR DELETE OR UPDATE ON "l_area_area"
FOR EACH ROW EXECUTE PROCEDURE "recordchange" ();

CREATE TRIGGER "reptg_l_area_artist"
AFTER INSERT OR DELETE OR UPDATE ON "l_area_artist"
FOR EACH ROW EXECUTE PROCEDURE "recordchange" ();

CREATE TRIGGER "reptg_l_area_event"
AFTER INSERT OR DELETE OR UPDATE ON "l_area_event"
FOR EACH ROW EXECUTE PROCEDURE "recordchange" ();

CREATE TRIGGER "reptg_l_area_instrument"
AFTER INSERT OR DELETE OR UPDATE ON "l_area_instrument"
FOR EACH ROW EXECUTE PROCEDURE "recordchange" ();

CREATE TRIGGER "reptg_l_area_label"
AFTER INSERT OR DELETE OR UPDATE ON "l_area_label"
FOR EACH ROW EXECUTE PROCEDURE "recordchange" ();

CREATE TRIGGER "reptg_l_area_place"
AFTER INSERT OR DELETE OR UPDATE ON "l_area_place"
FOR EACH ROW EXECUTE PROCEDURE "recordchange" ();

CREATE TRIGGER "reptg_l_area_recording"
AFTER INSERT OR DELETE OR UPDATE ON "l_area_recording"
FOR EACH ROW EXECUTE PROCEDURE "recordchange" ();

CREATE TRIGGER "reptg_l_area_release"
AFTER INSERT OR DELETE OR UPDATE ON "l_area_release"
FOR EACH ROW EXECUTE PROCEDURE "recordchange" ();

CREATE TRIGGER "reptg_l_area_release_group"
AFTER INSERT OR DELETE OR UPDATE ON "l_area_release_group"
FOR EACH ROW EXECUTE PROCEDURE "recordchange" ();

CREATE TRIGGER "reptg_l_area_series"
AFTER INSERT OR DELETE OR UPDATE ON "l_area_series"
FOR EACH ROW EXECUTE PROCEDURE "recordchange" ();

CREATE TRIGGER "reptg_l_area_url"
AFTER INSERT OR DELETE OR UPDATE ON "l_area_url"
FOR EACH ROW EXECUTE PROCEDURE "recordchange" ();

CREATE TRIGGER "reptg_l_area_work"
AFTER INSERT OR DELETE OR UPDATE ON "l_area_work"
FOR EACH ROW EXECUTE PROCEDURE "recordchange" ();

CREATE TRIGGER "reptg_l_artist_artist"
AFTER INSERT OR DELETE OR UPDATE ON "l_artist_artist"
FOR EACH ROW EXECUTE PROCEDURE "recordchange" ();

CREATE TRIGGER "reptg_l_artist_event"
AFTER INSERT OR DELETE OR UPDATE ON "l_artist_event"
FOR EACH ROW EXECUTE PROCEDURE "recordchange" ();

CREATE TRIGGER "reptg_l_artist_instrument"
AFTER INSERT OR DELETE OR UPDATE ON "l_artist_instrument"
FOR EACH ROW EXECUTE PROCEDURE "recordchange" ();

CREATE TRIGGER "reptg_l_artist_label"
AFTER INSERT OR DELETE OR UPDATE ON "l_artist_label"
FOR EACH ROW EXECUTE PROCEDURE "recordchange" ();

CREATE TRIGGER "reptg_l_artist_place"
AFTER INSERT OR DELETE OR UPDATE ON "l_artist_place"
FOR EACH ROW EXECUTE PROCEDURE "recordchange" ();

CREATE TRIGGER "reptg_l_artist_recording"
AFTER INSERT OR DELETE OR UPDATE ON "l_artist_recording"
FOR EACH ROW EXECUTE PROCEDURE "recordchange" ();

CREATE TRIGGER "reptg_l_artist_release"
AFTER INSERT OR DELETE OR UPDATE ON "l_artist_release"
FOR EACH ROW EXECUTE PROCEDURE "recordchange" ();

CREATE TRIGGER "reptg_l_artist_release_group"
AFTER INSERT OR DELETE OR UPDATE ON "l_artist_release_group"
FOR EACH ROW EXECUTE PROCEDURE "recordchange" ();

CREATE TRIGGER "reptg_l_artist_series"
AFTER INSERT OR DELETE OR UPDATE ON "l_artist_series"
FOR EACH ROW EXECUTE PROCEDURE "recordchange" ();

CREATE TRIGGER "reptg_l_artist_url"
AFTER INSERT OR DELETE OR UPDATE ON "l_artist_url"
FOR EACH ROW EXECUTE PROCEDURE "recordchange" ();

CREATE TRIGGER "reptg_l_artist_work"
AFTER INSERT OR DELETE OR UPDATE ON "l_artist_work"
FOR EACH ROW EXECUTE PROCEDURE "recordchange" ('verbose');

CREATE TRIGGER "reptg_l_event_event"
AFTER INSERT OR DELETE OR UPDATE ON "l_event_event"
FOR EACH ROW EXECUTE PROCEDURE "recordchange" ();

CREATE TRIGGER "reptg_l_event_instrument"
AFTER INSERT OR DELETE OR UPDATE ON "l_event_instrument"
FOR EACH ROW EXECUTE PROCEDURE "recordchange" ();

CREATE TRIGGER "reptg_l_event_label"
AFTER INSERT OR DELETE OR UPDATE ON "l_event_label"
FOR EACH ROW EXECUTE PROCEDURE "recordchange" ();

CREATE TRIGGER "reptg_l_event_place"
AFTER INSERT OR DELETE OR UPDATE ON "l_event_place"
FOR EACH ROW EXECUTE PROCEDURE "recordchange" ();

CREATE TRIGGER "reptg_l_event_recording"
AFTER INSERT OR DELETE OR UPDATE ON "l_event_recording"
FOR EACH ROW EXECUTE PROCEDURE "recordchange" ();

CREATE TRIGGER "reptg_l_event_release"
AFTER INSERT OR DELETE OR UPDATE ON "l_event_release"
FOR EACH ROW EXECUTE PROCEDURE "recordchange" ();

CREATE TRIGGER "reptg_l_event_release_group"
AFTER INSERT OR DELETE OR UPDATE ON "l_event_release_group"
FOR EACH ROW EXECUTE PROCEDURE "recordchange" ();

CREATE TRIGGER "reptg_l_event_series"
AFTER INSERT OR DELETE OR UPDATE ON "l_event_series"
FOR EACH ROW EXECUTE PROCEDURE "recordchange" ();

CREATE TRIGGER "reptg_l_event_url"
AFTER INSERT OR DELETE OR UPDATE ON "l_event_url"
FOR EACH ROW EXECUTE PROCEDURE "recordchange" ();

CREATE TRIGGER "reptg_l_event_work"
AFTER INSERT OR DELETE OR UPDATE ON "l_event_work"
FOR EACH ROW EXECUTE PROCEDURE "recordchange" ();

CREATE TRIGGER "reptg_l_instrument_instrument"
AFTER INSERT OR DELETE OR UPDATE ON "l_instrument_instrument"
FOR EACH ROW EXECUTE PROCEDURE "recordchange" ();

CREATE TRIGGER "reptg_l_instrument_label"
AFTER INSERT OR DELETE OR UPDATE ON "l_instrument_label"
FOR EACH ROW EXECUTE PROCEDURE "recordchange" ();

CREATE TRIGGER "reptg_l_instrument_place"
AFTER INSERT OR DELETE OR UPDATE ON "l_instrument_place"
FOR EACH ROW EXECUTE PROCEDURE "recordchange" ();

CREATE TRIGGER "reptg_l_instrument_recording"
AFTER INSERT OR DELETE OR UPDATE ON "l_instrument_recording"
FOR EACH ROW EXECUTE PROCEDURE "recordchange" ();

CREATE TRIGGER "reptg_l_instrument_release"
AFTER INSERT OR DELETE OR UPDATE ON "l_instrument_release"
FOR EACH ROW EXECUTE PROCEDURE "recordchange" ();

CREATE TRIGGER "reptg_l_instrument_release_group"
AFTER INSERT OR DELETE OR UPDATE ON "l_instrument_release_group"
FOR EACH ROW EXECUTE PROCEDURE "recordchange" ();

CREATE TRIGGER "reptg_l_instrument_series"
AFTER INSERT OR DELETE OR UPDATE ON "l_instrument_series"
FOR EACH ROW EXECUTE PROCEDURE "recordchange" ();

CREATE TRIGGER "reptg_l_instrument_url"
AFTER INSERT OR DELETE OR UPDATE ON "l_instrument_url"
FOR EACH ROW EXECUTE PROCEDURE "recordchange" ();

CREATE TRIGGER "reptg_l_instrument_work"
AFTER INSERT OR DELETE OR UPDATE ON "l_instrument_work"
FOR EACH ROW EXECUTE PROCEDURE "recordchange" ();

CREATE TRIGGER "reptg_l_label_label"
AFTER INSERT OR DELETE OR UPDATE ON "l_label_label"
FOR EACH ROW EXECUTE PROCEDURE "recordchange" ();

CREATE TRIGGER "reptg_l_label_place"
AFTER INSERT OR DELETE OR UPDATE ON "l_label_place"
FOR EACH ROW EXECUTE PROCEDURE "recordchange" ();

CREATE TRIGGER "reptg_l_label_recording"
AFTER INSERT OR DELETE OR UPDATE ON "l_label_recording"
FOR EACH ROW EXECUTE PROCEDURE "recordchange" ();

CREATE TRIGGER "reptg_l_label_release"
AFTER INSERT OR DELETE OR UPDATE ON "l_label_release"
FOR EACH ROW EXECUTE PROCEDURE "recordchange" ();

CREATE TRIGGER "reptg_l_label_release_group"
AFTER INSERT OR DELETE OR UPDATE ON "l_label_release_group"
FOR EACH ROW EXECUTE PROCEDURE "recordchange" ();

CREATE TRIGGER "reptg_l_label_series"
AFTER INSERT OR DELETE OR UPDATE ON "l_label_series"
FOR EACH ROW EXECUTE PROCEDURE "recordchange" ();

CREATE TRIGGER "reptg_l_label_url"
AFTER INSERT OR DELETE OR UPDATE ON "l_label_url"
FOR EACH ROW EXECUTE PROCEDURE "recordchange" ();

CREATE TRIGGER "reptg_l_label_work"
AFTER INSERT OR DELETE OR UPDATE ON "l_label_work"
FOR EACH ROW EXECUTE PROCEDURE "recordchange" ();

CREATE TRIGGER "reptg_l_place_place"
AFTER INSERT OR DELETE OR UPDATE ON "l_place_place"
FOR EACH ROW EXECUTE PROCEDURE "recordchange" ();

CREATE TRIGGER "reptg_l_place_recording"
AFTER INSERT OR DELETE OR UPDATE ON "l_place_recording"
FOR EACH ROW EXECUTE PROCEDURE "recordchange" ();

CREATE TRIGGER "reptg_l_place_release"
AFTER INSERT OR DELETE OR UPDATE ON "l_place_release"
FOR EACH ROW EXECUTE PROCEDURE "recordchange" ();

CREATE TRIGGER "reptg_l_place_release_group"
AFTER INSERT OR DELETE OR UPDATE ON "l_place_release_group"
FOR EACH ROW EXECUTE PROCEDURE "recordchange" ();

CREATE TRIGGER "reptg_l_place_series"
AFTER INSERT OR DELETE OR UPDATE ON "l_place_series"
FOR EACH ROW EXECUTE PROCEDURE "recordchange" ();

CREATE TRIGGER "reptg_l_place_url"
AFTER INSERT OR DELETE OR UPDATE ON "l_place_url"
FOR EACH ROW EXECUTE PROCEDURE "recordchange" ();

CREATE TRIGGER "reptg_l_place_work"
AFTER INSERT OR DELETE OR UPDATE ON "l_place_work"
FOR EACH ROW EXECUTE PROCEDURE "recordchange" ();

CREATE TRIGGER "reptg_l_recording_recording"
AFTER INSERT OR DELETE OR UPDATE ON "l_recording_recording"
FOR EACH ROW EXECUTE PROCEDURE "recordchange" ();

CREATE TRIGGER "reptg_l_recording_release"
AFTER INSERT OR DELETE OR UPDATE ON "l_recording_release"
FOR EACH ROW EXECUTE PROCEDURE "recordchange" ();

CREATE TRIGGER "reptg_l_recording_release_group"
AFTER INSERT OR DELETE OR UPDATE ON "l_recording_release_group"
FOR EACH ROW EXECUTE PROCEDURE "recordchange" ();

CREATE TRIGGER "reptg_l_recording_series"
AFTER INSERT OR DELETE OR UPDATE ON "l_recording_series"
FOR EACH ROW EXECUTE PROCEDURE "recordchange" ();

CREATE TRIGGER "reptg_l_recording_url"
AFTER INSERT OR DELETE OR UPDATE ON "l_recording_url"
FOR EACH ROW EXECUTE PROCEDURE "recordchange" ();

CREATE TRIGGER "reptg_l_recording_work"
AFTER INSERT OR DELETE OR UPDATE ON "l_recording_work"
FOR EACH ROW EXECUTE PROCEDURE "recordchange" ();

CREATE TRIGGER "reptg_l_release_group_release_group"
AFTER INSERT OR DELETE OR UPDATE ON "l_release_group_release_group"
FOR EACH ROW EXECUTE PROCEDURE "recordchange" ();

CREATE TRIGGER "reptg_l_release_group_series"
AFTER INSERT OR DELETE OR UPDATE ON "l_release_group_series"
FOR EACH ROW EXECUTE PROCEDURE "recordchange" ();

CREATE TRIGGER "reptg_l_release_group_url"
AFTER INSERT OR DELETE OR UPDATE ON "l_release_group_url"
FOR EACH ROW EXECUTE PROCEDURE "recordchange" ();

CREATE TRIGGER "reptg_l_release_group_work"
AFTER INSERT OR DELETE OR UPDATE ON "l_release_group_work"
FOR EACH ROW EXECUTE PROCEDURE "recordchange" ();

CREATE TRIGGER "reptg_l_release_release"
AFTER INSERT OR DELETE OR UPDATE ON "l_release_release"
FOR EACH ROW EXECUTE PROCEDURE "recordchange" ();

CREATE TRIGGER "reptg_l_release_release_group"
AFTER INSERT OR DELETE OR UPDATE ON "l_release_release_group"
FOR EACH ROW EXECUTE PROCEDURE "recordchange" ();

CREATE TRIGGER "reptg_l_release_series"
AFTER INSERT OR DELETE OR UPDATE ON "l_release_series"
FOR EACH ROW EXECUTE PROCEDURE "recordchange" ();

CREATE TRIGGER "reptg_l_release_url"
AFTER INSERT OR DELETE OR UPDATE ON "l_release_url"
FOR EACH ROW EXECUTE PROCEDURE "recordchange" ();

CREATE TRIGGER "reptg_l_release_work"
AFTER INSERT OR DELETE OR UPDATE ON "l_release_work"
FOR EACH ROW EXECUTE PROCEDURE "recordchange" ();

CREATE TRIGGER "reptg_l_series_series"
AFTER INSERT OR DELETE OR UPDATE ON "l_series_series"
FOR EACH ROW EXECUTE PROCEDURE "recordchange" ();

CREATE TRIGGER "reptg_l_series_url"
AFTER INSERT OR DELETE OR UPDATE ON "l_series_url"
FOR EACH ROW EXECUTE PROCEDURE "recordchange" ();

CREATE TRIGGER "reptg_l_series_work"
AFTER INSERT OR DELETE OR UPDATE ON "l_series_work"
FOR EACH ROW EXECUTE PROCEDURE "recordchange" ();

CREATE TRIGGER "reptg_l_url_url"
AFTER INSERT OR DELETE OR UPDATE ON "l_url_url"
FOR EACH ROW EXECUTE PROCEDURE "recordchange" ();

CREATE TRIGGER "reptg_l_url_work"
AFTER INSERT OR DELETE OR UPDATE ON "l_url_work"
FOR EACH ROW EXECUTE PROCEDURE "recordchange" ();

CREATE TRIGGER "reptg_l_work_work"
AFTER INSERT OR DELETE OR UPDATE ON "l_work_work"
FOR EACH ROW EXECUTE PROCEDURE "recordchange" ();

CREATE TRIGGER "reptg_label"
AFTER INSERT OR DELETE OR UPDATE ON "label"
FOR EACH ROW EXECUTE PROCEDURE "recordchange" ('verbose');

CREATE TRIGGER "reptg_label_alias"
AFTER INSERT OR DELETE OR UPDATE ON "label_alias"
FOR EACH ROW EXECUTE PROCEDURE "recordchange" ('verbose');

CREATE TRIGGER "reptg_label_alias_type"
AFTER INSERT OR DELETE OR UPDATE ON "label_alias_type"
FOR EACH ROW EXECUTE PROCEDURE "recordchange" ();

CREATE TRIGGER "reptg_label_annotation"
AFTER INSERT OR DELETE OR UPDATE ON "label_annotation"
FOR EACH ROW EXECUTE PROCEDURE "recordchange" ('verbose');

CREATE TRIGGER "reptg_label_gid_redirect"
AFTER INSERT OR DELETE OR UPDATE ON "label_gid_redirect"
FOR EACH ROW EXECUTE PROCEDURE "recordchange" ('verbose');

CREATE TRIGGER "reptg_label_ipi"
AFTER INSERT OR DELETE OR UPDATE ON "label_ipi"
FOR EACH ROW EXECUTE PROCEDURE "recordchange" ('verbose');

CREATE TRIGGER "reptg_label_isni"
AFTER INSERT OR DELETE OR UPDATE ON "label_isni"
FOR EACH ROW EXECUTE PROCEDURE "recordchange" ('verbose');

CREATE TRIGGER "reptg_label_meta"
AFTER INSERT OR DELETE OR UPDATE ON "label_meta"
FOR EACH ROW EXECUTE PROCEDURE "recordchange" ();

CREATE TRIGGER "reptg_label_tag"
AFTER INSERT OR DELETE OR UPDATE ON "label_tag"
FOR EACH ROW EXECUTE PROCEDURE "recordchange" ('verbose');

CREATE TRIGGER "reptg_label_type"
AFTER INSERT OR DELETE OR UPDATE ON "label_type"
FOR EACH ROW EXECUTE PROCEDURE "recordchange" ();

CREATE TRIGGER "reptg_language"
AFTER INSERT OR DELETE OR UPDATE ON "language"
FOR EACH ROW EXECUTE PROCEDURE "recordchange" ();

CREATE TRIGGER "reptg_link"
AFTER INSERT OR DELETE OR UPDATE ON "link"
FOR EACH ROW EXECUTE PROCEDURE "recordchange" ();

CREATE TRIGGER "reptg_link_attribute"
AFTER INSERT OR DELETE OR UPDATE ON "link_attribute"
FOR EACH ROW EXECUTE PROCEDURE "recordchange" ();

CREATE TRIGGER "reptg_link_attribute_credit"
AFTER INSERT OR DELETE OR UPDATE ON "link_attribute_credit"
FOR EACH ROW EXECUTE PROCEDURE "recordchange" ();

CREATE TRIGGER "reptg_link_attribute_text_value"
AFTER INSERT OR DELETE OR UPDATE ON "link_attribute_text_value"
FOR EACH ROW EXECUTE PROCEDURE "recordchange" ();

CREATE TRIGGER "reptg_link_attribute_type"
AFTER INSERT OR DELETE OR UPDATE ON "link_attribute_type"
FOR EACH ROW EXECUTE PROCEDURE "recordchange" ();

CREATE TRIGGER "reptg_link_creditable_attribute_type"
AFTER INSERT OR DELETE OR UPDATE ON "link_creditable_attribute_type"
FOR EACH ROW EXECUTE PROCEDURE "recordchange" ();

CREATE TRIGGER "reptg_link_text_attribute_type"
AFTER INSERT OR DELETE OR UPDATE ON "link_text_attribute_type"
FOR EACH ROW EXECUTE PROCEDURE "recordchange" ();

CREATE TRIGGER "reptg_link_type"
AFTER INSERT OR DELETE OR UPDATE ON "link_type"
FOR EACH ROW EXECUTE PROCEDURE "recordchange" ();

CREATE TRIGGER "reptg_link_type_attribute_type"
AFTER INSERT OR DELETE OR UPDATE ON "link_type_attribute_type"
FOR EACH ROW EXECUTE PROCEDURE "recordchange" ();

CREATE TRIGGER "reptg_medium"
AFTER INSERT OR DELETE OR UPDATE ON "medium"
FOR EACH ROW EXECUTE PROCEDURE "recordchange" ('verbose');

CREATE TRIGGER "reptg_medium_cdtoc"
AFTER INSERT OR DELETE OR UPDATE ON "medium_cdtoc"
FOR EACH ROW EXECUTE PROCEDURE "recordchange" ('verbose');

CREATE TRIGGER "reptg_medium_format"
AFTER INSERT OR DELETE OR UPDATE ON "medium_format"
FOR EACH ROW EXECUTE PROCEDURE "recordchange" ();

CREATE TRIGGER "reptg_medium_index"
AFTER INSERT OR DELETE OR UPDATE ON "medium_index"
FOR EACH ROW EXECUTE PROCEDURE "recordchange" ();

CREATE TRIGGER "reptg_orderable_link_type"
AFTER INSERT OR DELETE OR UPDATE ON "orderable_link_type"
FOR EACH ROW EXECUTE PROCEDURE "recordchange" ();

CREATE TRIGGER "reptg_place"
AFTER INSERT OR DELETE OR UPDATE ON "place"
FOR EACH ROW EXECUTE PROCEDURE "recordchange" ('verbose');

CREATE TRIGGER "reptg_place_alias"
AFTER INSERT OR DELETE OR UPDATE ON "place_alias"
FOR EACH ROW EXECUTE PROCEDURE "recordchange" ('verbose');

CREATE TRIGGER "reptg_place_alias_type"
AFTER INSERT OR DELETE OR UPDATE ON "place_alias_type"
FOR EACH ROW EXECUTE PROCEDURE "recordchange" ();

CREATE TRIGGER "reptg_place_annotation"
AFTER INSERT OR DELETE OR UPDATE ON "place_annotation"
FOR EACH ROW EXECUTE PROCEDURE "recordchange" ('verbose');

CREATE TRIGGER "reptg_place_gid_redirect"
AFTER INSERT OR DELETE OR UPDATE ON "place_gid_redirect"
FOR EACH ROW EXECUTE PROCEDURE "recordchange" ('verbose');

CREATE TRIGGER "reptg_place_tag"
AFTER INSERT OR DELETE OR UPDATE ON "place_tag"
FOR EACH ROW EXECUTE PROCEDURE "recordchange" ('verbose');

CREATE TRIGGER "reptg_place_type"
AFTER INSERT OR DELETE OR UPDATE ON "place_type"
FOR EACH ROW EXECUTE PROCEDURE "recordchange" ();

CREATE TRIGGER "reptg_recording"
AFTER INSERT OR DELETE OR UPDATE ON "recording"
FOR EACH ROW EXECUTE PROCEDURE "recordchange" ('verbose');

CREATE TRIGGER "reptg_recording_annotation"
AFTER INSERT OR DELETE OR UPDATE ON "recording_annotation"
FOR EACH ROW EXECUTE PROCEDURE "recordchange" ('verbose');

CREATE TRIGGER "reptg_recording_gid_redirect"
AFTER INSERT OR DELETE OR UPDATE ON "recording_gid_redirect"
FOR EACH ROW EXECUTE PROCEDURE "recordchange" ('verbose');

CREATE TRIGGER "reptg_recording_meta"
AFTER INSERT OR DELETE OR UPDATE ON "recording_meta"
FOR EACH ROW EXECUTE PROCEDURE "recordchange" ();

CREATE TRIGGER "reptg_recording_tag"
AFTER INSERT OR DELETE OR UPDATE ON "recording_tag"
FOR EACH ROW EXECUTE PROCEDURE "recordchange" ('verbose');

CREATE TRIGGER "reptg_release"
AFTER INSERT OR DELETE OR UPDATE ON "release"
FOR EACH ROW EXECUTE PROCEDURE "recordchange" ('verbose');

CREATE TRIGGER "reptg_release_annotation"
AFTER INSERT OR DELETE OR UPDATE ON "release_annotation"
FOR EACH ROW EXECUTE PROCEDURE "recordchange" ('verbose');

CREATE TRIGGER "reptg_release_country"
AFTER INSERT OR DELETE OR UPDATE ON "release_country"
FOR EACH ROW EXECUTE PROCEDURE "recordchange" ('verbose');

CREATE TRIGGER "reptg_release_gid_redirect"
AFTER INSERT OR DELETE OR UPDATE ON "release_gid_redirect"
FOR EACH ROW EXECUTE PROCEDURE "recordchange" ('verbose');

CREATE TRIGGER "reptg_release_group"
AFTER INSERT OR DELETE OR UPDATE ON "release_group"
FOR EACH ROW EXECUTE PROCEDURE "recordchange" ('verbose');

CREATE TRIGGER "reptg_release_group_annotation"
AFTER INSERT OR DELETE OR UPDATE ON "release_group_annotation"
FOR EACH ROW EXECUTE PROCEDURE "recordchange" ('verbose');

CREATE TRIGGER "reptg_release_group_gid_redirect"
AFTER INSERT OR DELETE OR UPDATE ON "release_group_gid_redirect"
FOR EACH ROW EXECUTE PROCEDURE "recordchange" ('verbose');

CREATE TRIGGER "reptg_release_group_meta"
AFTER INSERT OR DELETE OR UPDATE ON "release_group_meta"
FOR EACH ROW EXECUTE PROCEDURE "recordchange" ();

CREATE TRIGGER "reptg_release_group_primary_type"
AFTER INSERT OR DELETE OR UPDATE ON "release_group_primary_type"
FOR EACH ROW EXECUTE PROCEDURE "recordchange" ();

CREATE TRIGGER "reptg_release_group_secondary_type"
AFTER INSERT OR DELETE OR UPDATE ON "release_group_secondary_type"
FOR EACH ROW EXECUTE PROCEDURE "recordchange" ();

CREATE TRIGGER "reptg_release_group_secondary_type_join"
AFTER INSERT OR DELETE OR UPDATE ON "release_group_secondary_type_join"
FOR EACH ROW EXECUTE PROCEDURE "recordchange" ('verbose');

CREATE TRIGGER "reptg_release_group_tag"
AFTER INSERT OR DELETE OR UPDATE ON "release_group_tag"
FOR EACH ROW EXECUTE PROCEDURE "recordchange" ('verbose');

CREATE TRIGGER "reptg_release_label"
AFTER INSERT OR DELETE OR UPDATE ON "release_label"
FOR EACH ROW EXECUTE PROCEDURE "recordchange" ('verbose');

CREATE TRIGGER "reptg_release_meta"
AFTER INSERT OR DELETE OR UPDATE ON "release_meta"
FOR EACH ROW EXECUTE PROCEDURE "recordchange" ('verbose');

CREATE TRIGGER "reptg_release_packaging"
AFTER INSERT OR DELETE OR UPDATE ON "release_packaging"
FOR EACH ROW EXECUTE PROCEDURE "recordchange" ();

CREATE TRIGGER "reptg_release_status"
AFTER INSERT OR DELETE OR UPDATE ON "release_status"
FOR EACH ROW EXECUTE PROCEDURE "recordchange" ();

CREATE TRIGGER "reptg_release_tag"
AFTER INSERT OR DELETE OR UPDATE ON "release_tag"
FOR EACH ROW EXECUTE PROCEDURE "recordchange" ('verbose');

CREATE TRIGGER "reptg_release_unknown_country"
AFTER INSERT OR DELETE OR UPDATE ON "release_unknown_country"
FOR EACH ROW EXECUTE PROCEDURE "recordchange" ('verbose');

CREATE TRIGGER "reptg_replication_control"
AFTER INSERT OR DELETE OR UPDATE ON "replication_control"
FOR EACH ROW EXECUTE PROCEDURE "recordchange" ();

CREATE TRIGGER "reptg_script"
AFTER INSERT OR DELETE OR UPDATE ON "script"
FOR EACH ROW EXECUTE PROCEDURE "recordchange" ();

CREATE TRIGGER "reptg_series"
AFTER INSERT OR DELETE OR UPDATE ON "series"
FOR EACH ROW EXECUTE PROCEDURE "recordchange" ('verbose');

CREATE TRIGGER "reptg_series_alias"
AFTER INSERT OR DELETE OR UPDATE ON "series_alias"
FOR EACH ROW EXECUTE PROCEDURE "recordchange" ('verbose');

CREATE TRIGGER "reptg_series_alias_type"
AFTER INSERT OR DELETE OR UPDATE ON "series_alias_type"
FOR EACH ROW EXECUTE PROCEDURE "recordchange" ('verbose');

CREATE TRIGGER "reptg_series_annotation"
AFTER INSERT OR DELETE OR UPDATE ON "series_annotation"
FOR EACH ROW EXECUTE PROCEDURE "recordchange" ('verbose');

CREATE TRIGGER "reptg_series_gid_redirect"
AFTER INSERT OR DELETE OR UPDATE ON "series_gid_redirect"
FOR EACH ROW EXECUTE PROCEDURE "recordchange" ('verbose');

CREATE TRIGGER "reptg_series_ordering_type"
AFTER INSERT OR DELETE OR UPDATE ON "series_ordering_type"
FOR EACH ROW EXECUTE PROCEDURE "recordchange" ('verbose');

CREATE TRIGGER "reptg_series_type"
AFTER INSERT OR DELETE OR UPDATE ON "series_type"
FOR EACH ROW EXECUTE PROCEDURE "recordchange" ('verbose');

CREATE TRIGGER "reptg_tag"
AFTER INSERT OR DELETE OR UPDATE ON "tag"
FOR EACH ROW EXECUTE PROCEDURE "recordchange" ('verbose');

CREATE TRIGGER "reptg_track"
AFTER INSERT OR DELETE OR UPDATE ON "track"
FOR EACH ROW EXECUTE PROCEDURE "recordchange" ('verbose');

CREATE TRIGGER "reptg_track_gid_redirect"
AFTER INSERT OR DELETE OR UPDATE ON "track_gid_redirect"
FOR EACH ROW EXECUTE PROCEDURE "recordchange" ('verbose');

CREATE TRIGGER "reptg_url"
AFTER INSERT OR DELETE OR UPDATE ON "url"
FOR EACH ROW EXECUTE PROCEDURE "recordchange" ();

CREATE TRIGGER "reptg_url_gid_redirect"
AFTER INSERT OR DELETE OR UPDATE ON "url_gid_redirect"
FOR EACH ROW EXECUTE PROCEDURE "recordchange" ();

CREATE TRIGGER "reptg_work"
AFTER INSERT OR DELETE OR UPDATE ON "work"
FOR EACH ROW EXECUTE PROCEDURE "recordchange" ('verbose');

CREATE TRIGGER "reptg_work_alias"
AFTER INSERT OR DELETE OR UPDATE ON "work_alias"
FOR EACH ROW EXECUTE PROCEDURE "recordchange" ('verbose');

CREATE TRIGGER "reptg_work_alias_type"
AFTER INSERT OR DELETE OR UPDATE ON "work_alias_type"
FOR EACH ROW EXECUTE PROCEDURE "recordchange" ();

CREATE TRIGGER "reptg_work_annotation"
AFTER INSERT OR DELETE OR UPDATE ON "work_annotation"
FOR EACH ROW EXECUTE PROCEDURE "recordchange" ('verbose');

CREATE TRIGGER "reptg_work_attribute"
AFTER INSERT OR DELETE OR UPDATE ON "work_attribute"
FOR EACH ROW EXECUTE PROCEDURE "recordchange" ('verbose');

CREATE TRIGGER "reptg_work_attribute_type"
AFTER INSERT OR DELETE OR UPDATE ON "work_attribute_type"
FOR EACH ROW EXECUTE PROCEDURE "recordchange" ('verbose');

CREATE TRIGGER "reptg_work_attribute_type_allowed_value"
AFTER INSERT OR DELETE OR UPDATE ON "work_attribute_type_allowed_value"
FOR EACH ROW EXECUTE PROCEDURE "recordchange" ('verbose');

CREATE TRIGGER "reptg_work_gid_redirect"
AFTER INSERT OR DELETE OR UPDATE ON "work_gid_redirect"
FOR EACH ROW EXECUTE PROCEDURE "recordchange" ('verbose');

CREATE TRIGGER "reptg_work_meta"
AFTER INSERT OR DELETE OR UPDATE ON "work_meta"
FOR EACH ROW EXECUTE PROCEDURE "recordchange" ();

CREATE TRIGGER "reptg_work_tag"
AFTER INSERT OR DELETE OR UPDATE ON "work_tag"
FOR EACH ROW EXECUTE PROCEDURE "recordchange" ('verbose');

CREATE TRIGGER "reptg_work_type"
AFTER INSERT OR DELETE OR UPDATE ON "work_type"
FOR EACH ROW EXECUTE PROCEDURE "recordchange" ();

COMMIT;<|MERGE_RESOLUTION|>--- conflicted
+++ resolved
@@ -87,10 +87,10 @@
 AFTER INSERT OR DELETE OR UPDATE ON "country_area"
 FOR EACH ROW EXECUTE PROCEDURE "recordchange" ('verbose');
 
-<<<<<<< HEAD
 CREATE TRIGGER "reptg_editor_collection_type"
 AFTER INSERT OR DELETE OR UPDATE ON "editor_collection_type"
-=======
+FOR EACH ROW EXECUTE PROCEDURE "recordchange" ('verbose');
+
 CREATE TRIGGER "reptg_event"
 AFTER INSERT OR DELETE OR UPDATE ON "event"
 FOR EACH ROW EXECUTE PROCEDURE "recordchange" ('verbose');
@@ -121,7 +121,6 @@
 
 CREATE TRIGGER "reptg_event_type"
 AFTER INSERT OR DELETE OR UPDATE ON "event_type"
->>>>>>> 60de4edc
 FOR EACH ROW EXECUTE PROCEDURE "recordchange" ();
 
 CREATE TRIGGER "reptg_gender"
