--- conflicted
+++ resolved
@@ -381,12 +381,11 @@
    FOREIGN KEY (editor)
    REFERENCES editor(id);
 
-<<<<<<< HEAD
 ALTER TABLE editor_collection
    ADD CONSTRAINT editor_collection_fk_type
    FOREIGN KEY (type)
    REFERENCES editor_collection_type(id);
-=======
+
 ALTER TABLE editor_collection_event
    ADD CONSTRAINT editor_collection_event_fk_collection
    FOREIGN KEY (collection)
@@ -396,7 +395,6 @@
    ADD CONSTRAINT editor_collection_event_fk_event
    FOREIGN KEY (event)
    REFERENCES event(id);
->>>>>>> 60de4edc
 
 ALTER TABLE editor_collection_release
    ADD CONSTRAINT editor_collection_release_fk_collection
