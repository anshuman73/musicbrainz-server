\set ON_ERROR_STOP 1
BEGIN;

CREATE TRIGGER b_upd_area BEFORE UPDATE ON area
    FOR EACH ROW EXECUTE PROCEDURE b_upd_last_updated_table();

CREATE TRIGGER b_upd_area_alias BEFORE UPDATE ON area_alias
    FOR EACH ROW EXECUTE PROCEDURE b_upd_last_updated_table();

CREATE TRIGGER unique_primary_for_locale BEFORE UPDATE OR INSERT ON area_alias
    FOR EACH ROW EXECUTE PROCEDURE unique_primary_area_alias();

CREATE TRIGGER end_date_implies_ended BEFORE UPDATE OR INSERT ON area
    FOR EACH ROW EXECUTE PROCEDURE end_date_implies_ended();

CREATE TRIGGER a_ins_artist AFTER INSERT ON artist
    FOR EACH ROW EXECUTE PROCEDURE a_ins_artist();

CREATE TRIGGER b_upd_artist BEFORE UPDATE ON artist
    FOR EACH ROW EXECUTE PROCEDURE b_upd_last_updated_table();

CREATE TRIGGER b_del_artist_special BEFORE DELETE ON artist
    FOR EACH ROW EXECUTE PROCEDURE deny_special_purpose_artist_deletion();

CREATE TRIGGER end_date_implies_ended BEFORE UPDATE OR INSERT ON artist
    FOR EACH ROW EXECUTE PROCEDURE end_date_implies_ended();

CREATE TRIGGER b_upd_artist_alias BEFORE UPDATE ON artist_alias
    FOR EACH ROW EXECUTE PROCEDURE b_upd_last_updated_table();

CREATE TRIGGER replace_old_sub_on_add BEFORE INSERT ON editor_subscribe_collection
    FOR EACH ROW EXECUTE PROCEDURE replace_old_sub_on_add();

CREATE TRIGGER del_collection_sub_on_delete BEFORE DELETE ON editor_collection
    FOR EACH ROW EXECUTE PROCEDURE del_collection_sub_on_delete();

CREATE TRIGGER del_collection_sub_on_private BEFORE UPDATE ON editor_collection
    FOR EACH ROW EXECUTE PROCEDURE del_collection_sub_on_private();

CREATE TRIGGER unique_primary_for_locale BEFORE UPDATE OR INSERT ON artist_alias
    FOR EACH ROW EXECUTE PROCEDURE unique_primary_artist_alias();

CREATE TRIGGER search_hint BEFORE UPDATE OR INSERT ON artist_alias
    FOR EACH ROW EXECUTE PROCEDURE simplify_search_hints(3);

CREATE TRIGGER b_upd_artist_tag BEFORE UPDATE ON artist_tag
    FOR EACH ROW EXECUTE PROCEDURE b_upd_last_updated_table();

CREATE TRIGGER b_upd_editor BEFORE UPDATE ON editor
    FOR EACH ROW EXECUTE PROCEDURE b_upd_last_updated_table();

CREATE TRIGGER a_ins_editor AFTER INSERT ON editor
    FOR EACH ROW EXECUTE PROCEDURE a_ins_editor();

<<<<<<< HEAD
CREATE TRIGGER b_upd_l_artist_artist BEFORE UPDATE ON l_artist_artist
    FOR EACH ROW EXECUTE PROCEDURE b_upd_last_updated_table();

CREATE TRIGGER b_upd_l_artist_label BEFORE UPDATE ON l_artist_label
    FOR EACH ROW EXECUTE PROCEDURE b_upd_last_updated_table();

CREATE TRIGGER b_upd_l_artist_recording BEFORE UPDATE ON l_artist_recording
    FOR EACH ROW EXECUTE PROCEDURE b_upd_last_updated_table();

CREATE TRIGGER b_upd_l_artist_release BEFORE UPDATE ON l_artist_release
    FOR EACH ROW EXECUTE PROCEDURE b_upd_last_updated_table();

CREATE TRIGGER b_upd_l_artist_release_group BEFORE UPDATE ON l_artist_release_group
    FOR EACH ROW EXECUTE PROCEDURE b_upd_last_updated_table();

CREATE TRIGGER b_upd_l_artist_url BEFORE UPDATE ON l_artist_url
    FOR EACH ROW EXECUTE PROCEDURE b_upd_last_updated_table();

CREATE TRIGGER b_upd_l_artist_work BEFORE UPDATE ON l_artist_work
    FOR EACH ROW EXECUTE PROCEDURE b_upd_last_updated_table();

CREATE TRIGGER b_upd_l_label_label BEFORE UPDATE ON l_label_label
    FOR EACH ROW EXECUTE PROCEDURE b_upd_last_updated_table();

CREATE TRIGGER b_upd_l_label_recording BEFORE UPDATE ON l_label_recording
    FOR EACH ROW EXECUTE PROCEDURE b_upd_last_updated_table();

CREATE TRIGGER b_upd_l_label_release BEFORE UPDATE ON l_label_release
    FOR EACH ROW EXECUTE PROCEDURE b_upd_last_updated_table();

CREATE TRIGGER b_upd_l_label_release_group BEFORE UPDATE ON l_label_release_group
    FOR EACH ROW EXECUTE PROCEDURE b_upd_last_updated_table();

CREATE TRIGGER b_upd_l_label_url BEFORE UPDATE ON l_label_url
    FOR EACH ROW EXECUTE PROCEDURE b_upd_last_updated_table();

CREATE TRIGGER b_upd_l_label_work BEFORE UPDATE ON l_label_work
    FOR EACH ROW EXECUTE PROCEDURE b_upd_last_updated_table();

CREATE TRIGGER b_upd_l_recording_recording BEFORE UPDATE ON l_recording_recording
    FOR EACH ROW EXECUTE PROCEDURE b_upd_last_updated_table();

CREATE TRIGGER b_upd_l_recording_release BEFORE UPDATE ON l_recording_release
    FOR EACH ROW EXECUTE PROCEDURE b_upd_last_updated_table();

CREATE TRIGGER b_upd_l_recording_release_group BEFORE UPDATE ON l_recording_release_group
    FOR EACH ROW EXECUTE PROCEDURE b_upd_last_updated_table();

CREATE TRIGGER b_upd_l_recording_url BEFORE UPDATE ON l_recording_url
    FOR EACH ROW EXECUTE PROCEDURE b_upd_last_updated_table();

CREATE TRIGGER b_upd_l_recording_work BEFORE UPDATE ON l_recording_work
    FOR EACH ROW EXECUTE PROCEDURE b_upd_last_updated_table();

CREATE TRIGGER b_upd_l_release_release BEFORE UPDATE ON l_release_release
    FOR EACH ROW EXECUTE PROCEDURE b_upd_last_updated_table();

CREATE TRIGGER b_upd_l_release_release_group BEFORE UPDATE ON l_release_release_group
    FOR EACH ROW EXECUTE PROCEDURE b_upd_last_updated_table();

CREATE TRIGGER b_upd_l_release_url BEFORE UPDATE ON l_release_url
    FOR EACH ROW EXECUTE PROCEDURE b_upd_last_updated_table();

CREATE TRIGGER b_upd_l_release_work BEFORE UPDATE ON l_release_work
    FOR EACH ROW EXECUTE PROCEDURE b_upd_last_updated_table();

CREATE TRIGGER b_upd_l_release_group_release_group BEFORE UPDATE ON l_release_group_release_group
    FOR EACH ROW EXECUTE PROCEDURE b_upd_last_updated_table();

CREATE TRIGGER b_upd_l_release_group_url BEFORE UPDATE ON l_release_group_url
    FOR EACH ROW EXECUTE PROCEDURE b_upd_last_updated_table();

CREATE TRIGGER b_upd_l_release_group_work BEFORE UPDATE ON l_release_group_work
    FOR EACH ROW EXECUTE PROCEDURE b_upd_last_updated_table();

CREATE TRIGGER b_upd_l_url_url BEFORE UPDATE ON l_url_url
    FOR EACH ROW EXECUTE PROCEDURE b_upd_last_updated_table();

CREATE TRIGGER b_upd_l_url_work BEFORE UPDATE ON l_url_work
    FOR EACH ROW EXECUTE PROCEDURE b_upd_last_updated_table();

=======
CREATE TRIGGER b_upd_l_area_area BEFORE UPDATE ON l_area_area
    FOR EACH ROW EXECUTE PROCEDURE b_upd_last_updated_table();

CREATE TRIGGER b_upd_l_area_artist BEFORE UPDATE ON l_area_artist
    FOR EACH ROW EXECUTE PROCEDURE b_upd_last_updated_table();

CREATE TRIGGER b_upd_l_area_label BEFORE UPDATE ON l_area_label
    FOR EACH ROW EXECUTE PROCEDURE b_upd_last_updated_table();

CREATE TRIGGER b_upd_l_area_recording BEFORE UPDATE ON l_area_recording
    FOR EACH ROW EXECUTE PROCEDURE b_upd_last_updated_table();

CREATE TRIGGER b_upd_l_area_release BEFORE UPDATE ON l_area_release
    FOR EACH ROW EXECUTE PROCEDURE b_upd_last_updated_table();

CREATE TRIGGER b_upd_l_area_release_group BEFORE UPDATE ON l_area_release_group
    FOR EACH ROW EXECUTE PROCEDURE b_upd_last_updated_table();

CREATE TRIGGER b_upd_l_area_url BEFORE UPDATE ON l_area_url
    FOR EACH ROW EXECUTE PROCEDURE b_upd_last_updated_table();

CREATE TRIGGER b_upd_l_area_work BEFORE UPDATE ON l_area_work
    FOR EACH ROW EXECUTE PROCEDURE b_upd_last_updated_table();

CREATE TRIGGER b_upd_l_artist_artist BEFORE UPDATE ON l_artist_artist
    FOR EACH ROW EXECUTE PROCEDURE b_upd_last_updated_table();

CREATE TRIGGER b_upd_l_artist_label BEFORE UPDATE ON l_artist_label
    FOR EACH ROW EXECUTE PROCEDURE b_upd_last_updated_table();

CREATE TRIGGER b_upd_l_artist_recording BEFORE UPDATE ON l_artist_recording
    FOR EACH ROW EXECUTE PROCEDURE b_upd_last_updated_table();

CREATE TRIGGER b_upd_l_artist_release BEFORE UPDATE ON l_artist_release
    FOR EACH ROW EXECUTE PROCEDURE b_upd_last_updated_table();

CREATE TRIGGER b_upd_l_artist_release_group BEFORE UPDATE ON l_artist_release_group
    FOR EACH ROW EXECUTE PROCEDURE b_upd_last_updated_table();

CREATE TRIGGER b_upd_l_artist_url BEFORE UPDATE ON l_artist_url
    FOR EACH ROW EXECUTE PROCEDURE b_upd_last_updated_table();

CREATE TRIGGER b_upd_l_artist_work BEFORE UPDATE ON l_artist_work
    FOR EACH ROW EXECUTE PROCEDURE b_upd_last_updated_table();

CREATE TRIGGER b_upd_l_label_label BEFORE UPDATE ON l_label_label
    FOR EACH ROW EXECUTE PROCEDURE b_upd_last_updated_table();

CREATE TRIGGER b_upd_l_label_recording BEFORE UPDATE ON l_label_recording
    FOR EACH ROW EXECUTE PROCEDURE b_upd_last_updated_table();

CREATE TRIGGER b_upd_l_label_release BEFORE UPDATE ON l_label_release
    FOR EACH ROW EXECUTE PROCEDURE b_upd_last_updated_table();

CREATE TRIGGER b_upd_l_label_release_group BEFORE UPDATE ON l_label_release_group
    FOR EACH ROW EXECUTE PROCEDURE b_upd_last_updated_table();

CREATE TRIGGER b_upd_l_label_url BEFORE UPDATE ON l_label_url
    FOR EACH ROW EXECUTE PROCEDURE b_upd_last_updated_table();

CREATE TRIGGER b_upd_l_label_work BEFORE UPDATE ON l_label_work
    FOR EACH ROW EXECUTE PROCEDURE b_upd_last_updated_table();

CREATE TRIGGER b_upd_l_recording_recording BEFORE UPDATE ON l_recording_recording
    FOR EACH ROW EXECUTE PROCEDURE b_upd_last_updated_table();

CREATE TRIGGER b_upd_l_recording_release BEFORE UPDATE ON l_recording_release
    FOR EACH ROW EXECUTE PROCEDURE b_upd_last_updated_table();

CREATE TRIGGER b_upd_l_recording_release_group BEFORE UPDATE ON l_recording_release_group
    FOR EACH ROW EXECUTE PROCEDURE b_upd_last_updated_table();

CREATE TRIGGER b_upd_l_recording_url BEFORE UPDATE ON l_recording_url
    FOR EACH ROW EXECUTE PROCEDURE b_upd_last_updated_table();

CREATE TRIGGER b_upd_l_recording_work BEFORE UPDATE ON l_recording_work
    FOR EACH ROW EXECUTE PROCEDURE b_upd_last_updated_table();

CREATE TRIGGER b_upd_l_release_release BEFORE UPDATE ON l_release_release
    FOR EACH ROW EXECUTE PROCEDURE b_upd_last_updated_table();

CREATE TRIGGER b_upd_l_release_release_group BEFORE UPDATE ON l_release_release_group
    FOR EACH ROW EXECUTE PROCEDURE b_upd_last_updated_table();

CREATE TRIGGER b_upd_l_release_url BEFORE UPDATE ON l_release_url
    FOR EACH ROW EXECUTE PROCEDURE b_upd_last_updated_table();

CREATE TRIGGER b_upd_l_release_work BEFORE UPDATE ON l_release_work
    FOR EACH ROW EXECUTE PROCEDURE b_upd_last_updated_table();

CREATE TRIGGER b_upd_l_release_group_release_group BEFORE UPDATE ON l_release_group_release_group
    FOR EACH ROW EXECUTE PROCEDURE b_upd_last_updated_table();

CREATE TRIGGER b_upd_l_release_group_url BEFORE UPDATE ON l_release_group_url
    FOR EACH ROW EXECUTE PROCEDURE b_upd_last_updated_table();

CREATE TRIGGER b_upd_l_release_group_work BEFORE UPDATE ON l_release_group_work
    FOR EACH ROW EXECUTE PROCEDURE b_upd_last_updated_table();

CREATE TRIGGER b_upd_l_url_url BEFORE UPDATE ON l_url_url
    FOR EACH ROW EXECUTE PROCEDURE b_upd_last_updated_table();

CREATE TRIGGER b_upd_l_url_work BEFORE UPDATE ON l_url_work
    FOR EACH ROW EXECUTE PROCEDURE b_upd_last_updated_table();

>>>>>>> b6c1ee11
CREATE TRIGGER b_upd_l_work_work BEFORE UPDATE ON l_work_work
    FOR EACH ROW EXECUTE PROCEDURE b_upd_last_updated_table();

CREATE TRIGGER a_ins_label AFTER INSERT ON label
    FOR EACH ROW EXECUTE PROCEDURE a_ins_label();

CREATE TRIGGER b_del_label_special BEFORE DELETE ON label
    FOR EACH ROW EXECUTE PROCEDURE deny_special_purpose_label_deletion();

CREATE TRIGGER b_upd_label BEFORE UPDATE ON label
    FOR EACH ROW EXECUTE PROCEDURE b_upd_last_updated_table();

CREATE TRIGGER end_date_implies_ended BEFORE UPDATE OR INSERT ON label
    FOR EACH ROW EXECUTE PROCEDURE end_date_implies_ended();

CREATE TRIGGER b_upd_label_alias BEFORE UPDATE ON label_alias
    FOR EACH ROW EXECUTE PROCEDURE b_upd_last_updated_table();

CREATE TRIGGER unique_primary_for_locale BEFORE UPDATE OR INSERT ON label_alias
    FOR EACH ROW EXECUTE PROCEDURE unique_primary_label_alias();

CREATE TRIGGER search_hint BEFORE UPDATE OR INSERT ON label_alias
    FOR EACH ROW EXECUTE PROCEDURE simplify_search_hints(2);

CREATE TRIGGER b_upd_label_tag BEFORE UPDATE ON label_tag
    FOR EACH ROW EXECUTE PROCEDURE b_upd_last_updated_table();

CREATE TRIGGER end_date_implies_ended BEFORE UPDATE OR INSERT ON link
    FOR EACH ROW EXECUTE PROCEDURE end_date_implies_ended();

CREATE TRIGGER b_upd_link_attribute BEFORE UPDATE OR INSERT ON link_attribute
    FOR EACH ROW EXECUTE PROCEDURE prevent_invalid_attributes();

CREATE TRIGGER b_upd_link_attribute_type BEFORE UPDATE ON link_attribute_type
    FOR EACH ROW EXECUTE PROCEDURE b_upd_last_updated_table();

CREATE TRIGGER b_upd_link_type BEFORE UPDATE ON link_type
    FOR EACH ROW EXECUTE PROCEDURE b_upd_last_updated_table();

CREATE TRIGGER b_upd_link_type_attribute_type BEFORE UPDATE ON link_type_attribute_type
    FOR EACH ROW EXECUTE PROCEDURE b_upd_last_updated_table();

CREATE TRIGGER b_upd_medium BEFORE UPDATE ON medium
    FOR EACH ROW EXECUTE PROCEDURE b_upd_last_updated_table();

CREATE TRIGGER b_upd_medium_cdtoc BEFORE UPDATE ON medium_cdtoc
    FOR EACH ROW EXECUTE PROCEDURE b_upd_last_updated_table();

CREATE TRIGGER a_ins_recording AFTER INSERT ON recording
    FOR EACH ROW EXECUTE PROCEDURE a_ins_recording();

CREATE TRIGGER a_upd_recording AFTER UPDATE ON recording
    FOR EACH ROW EXECUTE PROCEDURE a_upd_recording();

CREATE TRIGGER a_del_recording AFTER DELETE ON recording
    FOR EACH ROW EXECUTE PROCEDURE a_del_recording();

CREATE TRIGGER b_upd_recording BEFORE UPDATE ON recording
    FOR EACH ROW EXECUTE PROCEDURE b_upd_last_updated_table();

CREATE TRIGGER b_upd_recording_tag BEFORE UPDATE ON recording_tag
    FOR EACH ROW EXECUTE PROCEDURE b_upd_last_updated_table();

CREATE TRIGGER a_ins_release AFTER INSERT ON release
    FOR EACH ROW EXECUTE PROCEDURE a_ins_release();

CREATE TRIGGER a_upd_release AFTER UPDATE ON release
    FOR EACH ROW EXECUTE PROCEDURE a_upd_release();

CREATE TRIGGER a_del_release AFTER DELETE ON release
    FOR EACH ROW EXECUTE PROCEDURE a_del_release();

CREATE TRIGGER b_upd_release BEFORE UPDATE ON release
    FOR EACH ROW EXECUTE PROCEDURE b_upd_last_updated_table();

CREATE TRIGGER a_ins_release_event AFTER INSERT ON release_country
    FOR EACH ROW EXECUTE PROCEDURE a_ins_release_event();

CREATE TRIGGER a_upd_release_event AFTER UPDATE ON release_country
    FOR EACH ROW EXECUTE PROCEDURE a_upd_release_event();

CREATE TRIGGER a_del_release_event AFTER DELETE ON release_country
    FOR EACH ROW EXECUTE PROCEDURE a_del_release_event();

CREATE TRIGGER a_ins_release_event AFTER INSERT ON release_unknown_country
    FOR EACH ROW EXECUTE PROCEDURE a_ins_release_event();

CREATE TRIGGER a_upd_release_event AFTER UPDATE ON release_unknown_country
    FOR EACH ROW EXECUTE PROCEDURE a_upd_release_event();

CREATE TRIGGER a_del_release_event AFTER DELETE ON release_unknown_country
    FOR EACH ROW EXECUTE PROCEDURE a_del_release_event();

CREATE TRIGGER b_upd_release_label BEFORE UPDATE ON release_label
    FOR EACH ROW EXECUTE PROCEDURE b_upd_last_updated_table();

CREATE TRIGGER a_ins_release_group AFTER INSERT ON release_group
    FOR EACH ROW EXECUTE PROCEDURE a_ins_release_group();

CREATE TRIGGER a_upd_release_group AFTER UPDATE ON release_group
    FOR EACH ROW EXECUTE PROCEDURE a_upd_release_group();

CREATE TRIGGER a_del_release_group AFTER DELETE ON release_group
    FOR EACH ROW EXECUTE PROCEDURE a_del_release_group();

CREATE TRIGGER b_upd_release_group BEFORE UPDATE ON release_group
    FOR EACH ROW EXECUTE PROCEDURE b_upd_last_updated_table();

CREATE TRIGGER b_upd_release_group_tag BEFORE UPDATE ON release_group_tag
    FOR EACH ROW EXECUTE PROCEDURE b_upd_last_updated_table();

CREATE TRIGGER b_upd_tag_relation BEFORE UPDATE ON tag_relation
    FOR EACH ROW EXECUTE PROCEDURE b_upd_last_updated_table();

CREATE TRIGGER a_ins_track AFTER INSERT ON track
    FOR EACH ROW EXECUTE PROCEDURE a_ins_track();

CREATE TRIGGER a_upd_track AFTER UPDATE ON track
    FOR EACH ROW EXECUTE PROCEDURE a_upd_track();

CREATE TRIGGER a_del_track AFTER DELETE ON track
    FOR EACH ROW EXECUTE PROCEDURE a_del_track();

CREATE TRIGGER b_upd_track BEFORE UPDATE ON track
    FOR EACH ROW EXECUTE PROCEDURE b_upd_last_updated_table();

CREATE CONSTRAINT TRIGGER remove_orphaned_tracks
    AFTER DELETE OR UPDATE ON track DEFERRABLE INITIALLY DEFERRED
    FOR EACH ROW EXECUTE PROCEDURE delete_orphaned_recordings();

CREATE TRIGGER b_upd_url BEFORE UPDATE ON url
    FOR EACH ROW EXECUTE PROCEDURE b_upd_last_updated_table();

CREATE TRIGGER a_ins_work AFTER INSERT ON work
    FOR EACH ROW EXECUTE PROCEDURE a_ins_work();

CREATE TRIGGER b_upd_work BEFORE UPDATE ON work
    FOR EACH ROW EXECUTE PROCEDURE b_upd_last_updated_table();

CREATE TRIGGER b_upd_work_alias BEFORE UPDATE ON work_alias
    FOR EACH ROW EXECUTE PROCEDURE b_upd_last_updated_table();

CREATE TRIGGER unique_primary_for_locale BEFORE UPDATE OR INSERT ON work_alias
    FOR EACH ROW EXECUTE PROCEDURE unique_primary_work_alias();

CREATE TRIGGER search_hint BEFORE UPDATE OR INSERT ON work_alias
    FOR EACH ROW EXECUTE PROCEDURE simplify_search_hints(2);

CREATE TRIGGER b_upd_work_tag BEFORE UPDATE ON work_tag
    FOR EACH ROW EXECUTE PROCEDURE b_upd_last_updated_table();

CREATE TRIGGER a_upd_edit AFTER UPDATE ON edit
    FOR EACH ROW EXECUTE PROCEDURE a_upd_edit();

CREATE TRIGGER a_ins_edit_artist BEFORE INSERT ON edit_artist
    FOR EACH ROW EXECUTE PROCEDURE b_ins_edit_materialize_status();

CREATE TRIGGER a_ins_edit_artist BEFORE INSERT ON edit_label
    FOR EACH ROW EXECUTE PROCEDURE b_ins_edit_materialize_status();

CREATE TRIGGER ensure_work_attribute_type_allows_text BEFORE INSERT OR UPDATE ON work_attribute
    FOR EACH ROW EXECUTE PROCEDURE ensure_work_attribute_type_allows_text();

--------------------------------------------------------------------------------
CREATE CONSTRAINT TRIGGER remove_unused_links
    AFTER DELETE OR UPDATE ON l_artist_artist DEFERRABLE INITIALLY DEFERRED
    FOR EACH ROW EXECUTE PROCEDURE remove_unused_links();

CREATE CONSTRAINT TRIGGER remove_unused_links
    AFTER DELETE OR UPDATE ON l_artist_label DEFERRABLE INITIALLY DEFERRED
    FOR EACH ROW EXECUTE PROCEDURE remove_unused_links();

CREATE CONSTRAINT TRIGGER remove_unused_links
    AFTER DELETE OR UPDATE ON l_artist_recording DEFERRABLE INITIALLY DEFERRED
    FOR EACH ROW EXECUTE PROCEDURE remove_unused_links();

CREATE CONSTRAINT TRIGGER remove_unused_links
    AFTER DELETE OR UPDATE ON l_artist_release DEFERRABLE INITIALLY DEFERRED
    FOR EACH ROW EXECUTE PROCEDURE remove_unused_links();

CREATE CONSTRAINT TRIGGER remove_unused_links
    AFTER DELETE OR UPDATE ON l_artist_release_group DEFERRABLE INITIALLY DEFERRED
    FOR EACH ROW EXECUTE PROCEDURE remove_unused_links();

CREATE CONSTRAINT TRIGGER remove_unused_links
    AFTER DELETE OR UPDATE ON l_artist_url DEFERRABLE INITIALLY DEFERRED
    FOR EACH ROW EXECUTE PROCEDURE remove_unused_links();

CREATE CONSTRAINT TRIGGER remove_unused_links
    AFTER DELETE OR UPDATE ON l_artist_work DEFERRABLE INITIALLY DEFERRED
    FOR EACH ROW EXECUTE PROCEDURE remove_unused_links();

CREATE CONSTRAINT TRIGGER remove_unused_links
    AFTER DELETE OR UPDATE ON l_label_label DEFERRABLE INITIALLY DEFERRED
    FOR EACH ROW EXECUTE PROCEDURE remove_unused_links();

CREATE CONSTRAINT TRIGGER remove_unused_links
    AFTER DELETE OR UPDATE ON l_label_recording DEFERRABLE INITIALLY DEFERRED
    FOR EACH ROW EXECUTE PROCEDURE remove_unused_links();

CREATE CONSTRAINT TRIGGER remove_unused_links
    AFTER DELETE OR UPDATE ON l_label_release DEFERRABLE INITIALLY DEFERRED
    FOR EACH ROW EXECUTE PROCEDURE remove_unused_links();

CREATE CONSTRAINT TRIGGER remove_unused_links
    AFTER DELETE OR UPDATE ON l_label_release_group DEFERRABLE INITIALLY DEFERRED
    FOR EACH ROW EXECUTE PROCEDURE remove_unused_links();

CREATE CONSTRAINT TRIGGER remove_unused_links
    AFTER DELETE OR UPDATE ON l_label_url DEFERRABLE INITIALLY DEFERRED
    FOR EACH ROW EXECUTE PROCEDURE remove_unused_links();

CREATE CONSTRAINT TRIGGER remove_unused_links
    AFTER DELETE OR UPDATE ON l_label_work DEFERRABLE INITIALLY DEFERRED
    FOR EACH ROW EXECUTE PROCEDURE remove_unused_links();

CREATE CONSTRAINT TRIGGER remove_unused_links
    AFTER DELETE OR UPDATE ON l_recording_recording DEFERRABLE INITIALLY DEFERRED
    FOR EACH ROW EXECUTE PROCEDURE remove_unused_links();

CREATE CONSTRAINT TRIGGER remove_unused_links
    AFTER DELETE OR UPDATE ON l_recording_release DEFERRABLE INITIALLY DEFERRED
    FOR EACH ROW EXECUTE PROCEDURE remove_unused_links();

CREATE CONSTRAINT TRIGGER remove_unused_links
    AFTER DELETE OR UPDATE ON l_recording_release_group DEFERRABLE INITIALLY DEFERRED
    FOR EACH ROW EXECUTE PROCEDURE remove_unused_links();

CREATE CONSTRAINT TRIGGER remove_unused_links
    AFTER DELETE OR UPDATE ON l_recording_url DEFERRABLE INITIALLY DEFERRED
    FOR EACH ROW EXECUTE PROCEDURE remove_unused_links();

CREATE CONSTRAINT TRIGGER remove_unused_links
    AFTER DELETE OR UPDATE ON l_recording_work DEFERRABLE INITIALLY DEFERRED
    FOR EACH ROW EXECUTE PROCEDURE remove_unused_links();

CREATE CONSTRAINT TRIGGER remove_unused_links
    AFTER DELETE OR UPDATE ON l_release_release DEFERRABLE INITIALLY DEFERRED
    FOR EACH ROW EXECUTE PROCEDURE remove_unused_links();

CREATE CONSTRAINT TRIGGER remove_unused_links
    AFTER DELETE OR UPDATE ON l_release_release_group DEFERRABLE INITIALLY DEFERRED
    FOR EACH ROW EXECUTE PROCEDURE remove_unused_links();

CREATE CONSTRAINT TRIGGER remove_unused_links
    AFTER DELETE OR UPDATE ON l_release_url DEFERRABLE INITIALLY DEFERRED
    FOR EACH ROW EXECUTE PROCEDURE remove_unused_links();

CREATE CONSTRAINT TRIGGER remove_unused_links
    AFTER DELETE OR UPDATE ON l_release_work DEFERRABLE INITIALLY DEFERRED
    FOR EACH ROW EXECUTE PROCEDURE remove_unused_links();

CREATE CONSTRAINT TRIGGER remove_unused_links
    AFTER DELETE OR UPDATE ON l_release_group_release_group DEFERRABLE INITIALLY DEFERRED
    FOR EACH ROW EXECUTE PROCEDURE remove_unused_links();

CREATE CONSTRAINT TRIGGER remove_unused_links
    AFTER DELETE OR UPDATE ON l_release_group_url DEFERRABLE INITIALLY DEFERRED
    FOR EACH ROW EXECUTE PROCEDURE remove_unused_links();

CREATE CONSTRAINT TRIGGER remove_unused_links
    AFTER DELETE OR UPDATE ON l_release_group_work DEFERRABLE INITIALLY DEFERRED
    FOR EACH ROW EXECUTE PROCEDURE remove_unused_links();

CREATE CONSTRAINT TRIGGER remove_unused_links
    AFTER DELETE OR UPDATE ON l_url_url DEFERRABLE INITIALLY DEFERRED
    FOR EACH ROW EXECUTE PROCEDURE remove_unused_links();

CREATE CONSTRAINT TRIGGER remove_unused_links
    AFTER DELETE OR UPDATE ON l_url_work DEFERRABLE INITIALLY DEFERRED
    FOR EACH ROW EXECUTE PROCEDURE remove_unused_links();

CREATE CONSTRAINT TRIGGER remove_unused_links
    AFTER DELETE OR UPDATE ON l_work_work DEFERRABLE INITIALLY DEFERRED
    FOR EACH ROW EXECUTE PROCEDURE remove_unused_links();
--------------------------------------------------------------------------------

CREATE CONSTRAINT TRIGGER url_gc_a_upd_l_artist_url
AFTER UPDATE ON l_artist_url DEFERRABLE INITIALLY DEFERRED
FOR EACH ROW EXECUTE PROCEDURE remove_unused_url();

CREATE CONSTRAINT TRIGGER url_gc_a_del_l_artist_url
AFTER DELETE ON l_artist_url DEFERRABLE INITIALLY DEFERRED
FOR EACH ROW EXECUTE PROCEDURE remove_unused_url();

CREATE CONSTRAINT TRIGGER url_gc_a_upd_l_label_url
AFTER UPDATE ON l_label_url DEFERRABLE INITIALLY DEFERRED
FOR EACH ROW EXECUTE PROCEDURE remove_unused_url();

CREATE CONSTRAINT TRIGGER url_gc_a_del_l_label_url
AFTER DELETE ON l_label_url DEFERRABLE INITIALLY DEFERRED
FOR EACH ROW EXECUTE PROCEDURE remove_unused_url();

CREATE CONSTRAINT TRIGGER url_gc_a_upd_l_recording_url
AFTER UPDATE ON l_recording_url DEFERRABLE INITIALLY DEFERRED
FOR EACH ROW EXECUTE PROCEDURE remove_unused_url();

CREATE CONSTRAINT TRIGGER url_gc_a_del_l_recording_url
AFTER DELETE ON l_recording_url DEFERRABLE INITIALLY DEFERRED
FOR EACH ROW EXECUTE PROCEDURE remove_unused_url();

CREATE CONSTRAINT TRIGGER url_gc_a_upd_l_release_url
AFTER UPDATE ON l_release_url DEFERRABLE INITIALLY DEFERRED
FOR EACH ROW EXECUTE PROCEDURE remove_unused_url();

CREATE CONSTRAINT TRIGGER url_gc_a_del_l_release_url
AFTER DELETE ON l_release_url DEFERRABLE INITIALLY DEFERRED
FOR EACH ROW EXECUTE PROCEDURE remove_unused_url();

CREATE CONSTRAINT TRIGGER url_gc_a_upd_l_release_group_url
AFTER UPDATE ON l_release_group_url DEFERRABLE INITIALLY DEFERRED
FOR EACH ROW EXECUTE PROCEDURE remove_unused_url();

CREATE CONSTRAINT TRIGGER url_gc_a_del_l_release_group_url
AFTER DELETE ON l_release_group_url DEFERRABLE INITIALLY DEFERRED
FOR EACH ROW EXECUTE PROCEDURE remove_unused_url();

CREATE CONSTRAINT TRIGGER url_gc_a_upd_l_url_url
AFTER UPDATE ON l_url_url DEFERRABLE INITIALLY DEFERRED
FOR EACH ROW EXECUTE PROCEDURE remove_unused_url();

CREATE CONSTRAINT TRIGGER url_gc_a_del_l_url_url
AFTER DELETE ON l_url_url DEFERRABLE INITIALLY DEFERRED
FOR EACH ROW EXECUTE PROCEDURE remove_unused_url();

CREATE CONSTRAINT TRIGGER url_gc_a_upd_l_url_work
AFTER UPDATE ON l_url_work DEFERRABLE INITIALLY DEFERRED
FOR EACH ROW EXECUTE PROCEDURE remove_unused_url();

CREATE CONSTRAINT TRIGGER url_gc_a_del_l_url_work
AFTER DELETE ON l_url_work DEFERRABLE INITIALLY DEFERRED
FOR EACH ROW EXECUTE PROCEDURE remove_unused_url();

--------------------------------------------------------------------------------
CREATE CONSTRAINT TRIGGER delete_unused_tag
AFTER INSERT ON tag DEFERRABLE INITIALLY DEFERRED
FOR EACH ROW EXECUTE PROCEDURE trg_delete_unused_tag();

CREATE CONSTRAINT TRIGGER delete_unused_tag
AFTER DELETE ON artist_tag DEFERRABLE INITIALLY DEFERRED
FOR EACH ROW EXECUTE PROCEDURE trg_delete_unused_tag_ref();

CREATE CONSTRAINT TRIGGER delete_unused_tag
AFTER DELETE ON label_tag DEFERRABLE INITIALLY DEFERRED
FOR EACH ROW EXECUTE PROCEDURE trg_delete_unused_tag_ref();

CREATE CONSTRAINT TRIGGER delete_unused_tag
AFTER DELETE ON release_group_tag DEFERRABLE INITIALLY DEFERRED
FOR EACH ROW EXECUTE PROCEDURE trg_delete_unused_tag_ref();

CREATE CONSTRAINT TRIGGER delete_unused_tag
AFTER DELETE ON work_tag DEFERRABLE INITIALLY DEFERRED
FOR EACH ROW EXECUTE PROCEDURE trg_delete_unused_tag_ref();

COMMIT;

-- vi: set ts=4 sw=4 et :<|MERGE_RESOLUTION|>--- conflicted
+++ resolved
@@ -52,7 +52,30 @@
 CREATE TRIGGER a_ins_editor AFTER INSERT ON editor
     FOR EACH ROW EXECUTE PROCEDURE a_ins_editor();
 
-<<<<<<< HEAD
+CREATE TRIGGER b_upd_l_area_area BEFORE UPDATE ON l_area_area
+    FOR EACH ROW EXECUTE PROCEDURE b_upd_last_updated_table();
+
+CREATE TRIGGER b_upd_l_area_artist BEFORE UPDATE ON l_area_artist
+    FOR EACH ROW EXECUTE PROCEDURE b_upd_last_updated_table();
+
+CREATE TRIGGER b_upd_l_area_label BEFORE UPDATE ON l_area_label
+    FOR EACH ROW EXECUTE PROCEDURE b_upd_last_updated_table();
+
+CREATE TRIGGER b_upd_l_area_recording BEFORE UPDATE ON l_area_recording
+    FOR EACH ROW EXECUTE PROCEDURE b_upd_last_updated_table();
+
+CREATE TRIGGER b_upd_l_area_release BEFORE UPDATE ON l_area_release
+    FOR EACH ROW EXECUTE PROCEDURE b_upd_last_updated_table();
+
+CREATE TRIGGER b_upd_l_area_release_group BEFORE UPDATE ON l_area_release_group
+    FOR EACH ROW EXECUTE PROCEDURE b_upd_last_updated_table();
+
+CREATE TRIGGER b_upd_l_area_url BEFORE UPDATE ON l_area_url
+    FOR EACH ROW EXECUTE PROCEDURE b_upd_last_updated_table();
+
+CREATE TRIGGER b_upd_l_area_work BEFORE UPDATE ON l_area_work
+    FOR EACH ROW EXECUTE PROCEDURE b_upd_last_updated_table();
+
 CREATE TRIGGER b_upd_l_artist_artist BEFORE UPDATE ON l_artist_artist
     FOR EACH ROW EXECUTE PROCEDURE b_upd_last_updated_table();
 
@@ -134,113 +157,6 @@
 CREATE TRIGGER b_upd_l_url_work BEFORE UPDATE ON l_url_work
     FOR EACH ROW EXECUTE PROCEDURE b_upd_last_updated_table();
 
-=======
-CREATE TRIGGER b_upd_l_area_area BEFORE UPDATE ON l_area_area
-    FOR EACH ROW EXECUTE PROCEDURE b_upd_last_updated_table();
-
-CREATE TRIGGER b_upd_l_area_artist BEFORE UPDATE ON l_area_artist
-    FOR EACH ROW EXECUTE PROCEDURE b_upd_last_updated_table();
-
-CREATE TRIGGER b_upd_l_area_label BEFORE UPDATE ON l_area_label
-    FOR EACH ROW EXECUTE PROCEDURE b_upd_last_updated_table();
-
-CREATE TRIGGER b_upd_l_area_recording BEFORE UPDATE ON l_area_recording
-    FOR EACH ROW EXECUTE PROCEDURE b_upd_last_updated_table();
-
-CREATE TRIGGER b_upd_l_area_release BEFORE UPDATE ON l_area_release
-    FOR EACH ROW EXECUTE PROCEDURE b_upd_last_updated_table();
-
-CREATE TRIGGER b_upd_l_area_release_group BEFORE UPDATE ON l_area_release_group
-    FOR EACH ROW EXECUTE PROCEDURE b_upd_last_updated_table();
-
-CREATE TRIGGER b_upd_l_area_url BEFORE UPDATE ON l_area_url
-    FOR EACH ROW EXECUTE PROCEDURE b_upd_last_updated_table();
-
-CREATE TRIGGER b_upd_l_area_work BEFORE UPDATE ON l_area_work
-    FOR EACH ROW EXECUTE PROCEDURE b_upd_last_updated_table();
-
-CREATE TRIGGER b_upd_l_artist_artist BEFORE UPDATE ON l_artist_artist
-    FOR EACH ROW EXECUTE PROCEDURE b_upd_last_updated_table();
-
-CREATE TRIGGER b_upd_l_artist_label BEFORE UPDATE ON l_artist_label
-    FOR EACH ROW EXECUTE PROCEDURE b_upd_last_updated_table();
-
-CREATE TRIGGER b_upd_l_artist_recording BEFORE UPDATE ON l_artist_recording
-    FOR EACH ROW EXECUTE PROCEDURE b_upd_last_updated_table();
-
-CREATE TRIGGER b_upd_l_artist_release BEFORE UPDATE ON l_artist_release
-    FOR EACH ROW EXECUTE PROCEDURE b_upd_last_updated_table();
-
-CREATE TRIGGER b_upd_l_artist_release_group BEFORE UPDATE ON l_artist_release_group
-    FOR EACH ROW EXECUTE PROCEDURE b_upd_last_updated_table();
-
-CREATE TRIGGER b_upd_l_artist_url BEFORE UPDATE ON l_artist_url
-    FOR EACH ROW EXECUTE PROCEDURE b_upd_last_updated_table();
-
-CREATE TRIGGER b_upd_l_artist_work BEFORE UPDATE ON l_artist_work
-    FOR EACH ROW EXECUTE PROCEDURE b_upd_last_updated_table();
-
-CREATE TRIGGER b_upd_l_label_label BEFORE UPDATE ON l_label_label
-    FOR EACH ROW EXECUTE PROCEDURE b_upd_last_updated_table();
-
-CREATE TRIGGER b_upd_l_label_recording BEFORE UPDATE ON l_label_recording
-    FOR EACH ROW EXECUTE PROCEDURE b_upd_last_updated_table();
-
-CREATE TRIGGER b_upd_l_label_release BEFORE UPDATE ON l_label_release
-    FOR EACH ROW EXECUTE PROCEDURE b_upd_last_updated_table();
-
-CREATE TRIGGER b_upd_l_label_release_group BEFORE UPDATE ON l_label_release_group
-    FOR EACH ROW EXECUTE PROCEDURE b_upd_last_updated_table();
-
-CREATE TRIGGER b_upd_l_label_url BEFORE UPDATE ON l_label_url
-    FOR EACH ROW EXECUTE PROCEDURE b_upd_last_updated_table();
-
-CREATE TRIGGER b_upd_l_label_work BEFORE UPDATE ON l_label_work
-    FOR EACH ROW EXECUTE PROCEDURE b_upd_last_updated_table();
-
-CREATE TRIGGER b_upd_l_recording_recording BEFORE UPDATE ON l_recording_recording
-    FOR EACH ROW EXECUTE PROCEDURE b_upd_last_updated_table();
-
-CREATE TRIGGER b_upd_l_recording_release BEFORE UPDATE ON l_recording_release
-    FOR EACH ROW EXECUTE PROCEDURE b_upd_last_updated_table();
-
-CREATE TRIGGER b_upd_l_recording_release_group BEFORE UPDATE ON l_recording_release_group
-    FOR EACH ROW EXECUTE PROCEDURE b_upd_last_updated_table();
-
-CREATE TRIGGER b_upd_l_recording_url BEFORE UPDATE ON l_recording_url
-    FOR EACH ROW EXECUTE PROCEDURE b_upd_last_updated_table();
-
-CREATE TRIGGER b_upd_l_recording_work BEFORE UPDATE ON l_recording_work
-    FOR EACH ROW EXECUTE PROCEDURE b_upd_last_updated_table();
-
-CREATE TRIGGER b_upd_l_release_release BEFORE UPDATE ON l_release_release
-    FOR EACH ROW EXECUTE PROCEDURE b_upd_last_updated_table();
-
-CREATE TRIGGER b_upd_l_release_release_group BEFORE UPDATE ON l_release_release_group
-    FOR EACH ROW EXECUTE PROCEDURE b_upd_last_updated_table();
-
-CREATE TRIGGER b_upd_l_release_url BEFORE UPDATE ON l_release_url
-    FOR EACH ROW EXECUTE PROCEDURE b_upd_last_updated_table();
-
-CREATE TRIGGER b_upd_l_release_work BEFORE UPDATE ON l_release_work
-    FOR EACH ROW EXECUTE PROCEDURE b_upd_last_updated_table();
-
-CREATE TRIGGER b_upd_l_release_group_release_group BEFORE UPDATE ON l_release_group_release_group
-    FOR EACH ROW EXECUTE PROCEDURE b_upd_last_updated_table();
-
-CREATE TRIGGER b_upd_l_release_group_url BEFORE UPDATE ON l_release_group_url
-    FOR EACH ROW EXECUTE PROCEDURE b_upd_last_updated_table();
-
-CREATE TRIGGER b_upd_l_release_group_work BEFORE UPDATE ON l_release_group_work
-    FOR EACH ROW EXECUTE PROCEDURE b_upd_last_updated_table();
-
-CREATE TRIGGER b_upd_l_url_url BEFORE UPDATE ON l_url_url
-    FOR EACH ROW EXECUTE PROCEDURE b_upd_last_updated_table();
-
-CREATE TRIGGER b_upd_l_url_work BEFORE UPDATE ON l_url_work
-    FOR EACH ROW EXECUTE PROCEDURE b_upd_last_updated_table();
-
->>>>>>> b6c1ee11
 CREATE TRIGGER b_upd_l_work_work BEFORE UPDATE ON l_work_work
     FOR EACH ROW EXECUTE PROCEDURE b_upd_last_updated_table();
 
