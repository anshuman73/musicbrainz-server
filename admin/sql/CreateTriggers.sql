\set ON_ERROR_STOP 1
BEGIN;

CREATE TRIGGER b_upd_area BEFORE UPDATE ON area
    FOR EACH ROW EXECUTE PROCEDURE b_upd_last_updated_table();

CREATE TRIGGER b_upd_area_alias BEFORE UPDATE ON area_alias
    FOR EACH ROW EXECUTE PROCEDURE b_upd_last_updated_table();

CREATE TRIGGER unique_primary_for_locale BEFORE UPDATE OR INSERT ON area_alias
    FOR EACH ROW EXECUTE PROCEDURE unique_primary_area_alias();

CREATE TRIGGER end_date_implies_ended BEFORE UPDATE OR INSERT ON area
    FOR EACH ROW EXECUTE PROCEDURE end_date_implies_ended();

CREATE TRIGGER a_ins_artist AFTER INSERT ON artist
    FOR EACH ROW EXECUTE PROCEDURE a_ins_artist();

CREATE TRIGGER b_upd_artist BEFORE UPDATE ON artist
    FOR EACH ROW EXECUTE PROCEDURE b_upd_last_updated_table();

CREATE TRIGGER b_del_artist_special BEFORE DELETE ON artist
    FOR EACH ROW EXECUTE PROCEDURE deny_special_purpose_artist_deletion();

CREATE TRIGGER end_date_implies_ended BEFORE UPDATE OR INSERT ON artist
    FOR EACH ROW EXECUTE PROCEDURE end_date_implies_ended();

CREATE TRIGGER b_upd_artist_alias BEFORE UPDATE ON artist_alias
    FOR EACH ROW EXECUTE PROCEDURE b_upd_last_updated_table();

CREATE TRIGGER replace_old_sub_on_add BEFORE INSERT ON editor_subscribe_collection
    FOR EACH ROW EXECUTE PROCEDURE replace_old_sub_on_add();

CREATE TRIGGER del_collection_sub_on_delete BEFORE DELETE ON editor_collection
    FOR EACH ROW EXECUTE PROCEDURE del_collection_sub_on_delete();

CREATE TRIGGER del_collection_sub_on_private BEFORE UPDATE ON editor_collection
    FOR EACH ROW EXECUTE PROCEDURE del_collection_sub_on_private();

CREATE TRIGGER unique_primary_for_locale BEFORE UPDATE OR INSERT ON artist_alias
    FOR EACH ROW EXECUTE PROCEDURE unique_primary_artist_alias();

CREATE TRIGGER search_hint BEFORE UPDATE OR INSERT ON artist_alias
    FOR EACH ROW EXECUTE PROCEDURE simplify_search_hints(3);

CREATE TRIGGER b_upd_artist_tag BEFORE UPDATE ON artist_tag
    FOR EACH ROW EXECUTE PROCEDURE b_upd_last_updated_table();

CREATE TRIGGER b_upd_editor BEFORE UPDATE ON editor
    FOR EACH ROW EXECUTE PROCEDURE b_upd_last_updated_table();

CREATE TRIGGER a_ins_editor AFTER INSERT ON editor
    FOR EACH ROW EXECUTE PROCEDURE a_ins_editor();

CREATE TRIGGER b_upd_l_area_area BEFORE UPDATE ON l_area_area
    FOR EACH ROW EXECUTE PROCEDURE b_upd_last_updated_table();

CREATE TRIGGER b_upd_l_area_artist BEFORE UPDATE ON l_area_artist
    FOR EACH ROW EXECUTE PROCEDURE b_upd_last_updated_table();

CREATE TRIGGER b_upd_l_area_label BEFORE UPDATE ON l_area_label
    FOR EACH ROW EXECUTE PROCEDURE b_upd_last_updated_table();

CREATE TRIGGER b_upd_l_area_recording BEFORE UPDATE ON l_area_recording
    FOR EACH ROW EXECUTE PROCEDURE b_upd_last_updated_table();

CREATE TRIGGER b_upd_l_area_release BEFORE UPDATE ON l_area_release
    FOR EACH ROW EXECUTE PROCEDURE b_upd_last_updated_table();

CREATE TRIGGER b_upd_l_area_release_group BEFORE UPDATE ON l_area_release_group
    FOR EACH ROW EXECUTE PROCEDURE b_upd_last_updated_table();

CREATE TRIGGER b_upd_l_area_url BEFORE UPDATE ON l_area_url
    FOR EACH ROW EXECUTE PROCEDURE b_upd_last_updated_table();

CREATE TRIGGER b_upd_l_area_work BEFORE UPDATE ON l_area_work
    FOR EACH ROW EXECUTE PROCEDURE b_upd_last_updated_table();

CREATE TRIGGER b_upd_l_artist_artist BEFORE UPDATE ON l_artist_artist
    FOR EACH ROW EXECUTE PROCEDURE b_upd_last_updated_table();

CREATE TRIGGER b_upd_l_artist_label BEFORE UPDATE ON l_artist_label
    FOR EACH ROW EXECUTE PROCEDURE b_upd_last_updated_table();

CREATE TRIGGER b_upd_l_artist_recording BEFORE UPDATE ON l_artist_recording
    FOR EACH ROW EXECUTE PROCEDURE b_upd_last_updated_table();

CREATE TRIGGER b_upd_l_artist_release BEFORE UPDATE ON l_artist_release
    FOR EACH ROW EXECUTE PROCEDURE b_upd_last_updated_table();

CREATE TRIGGER b_upd_l_artist_release_group BEFORE UPDATE ON l_artist_release_group
    FOR EACH ROW EXECUTE PROCEDURE b_upd_last_updated_table();

CREATE TRIGGER b_upd_l_artist_url BEFORE UPDATE ON l_artist_url
    FOR EACH ROW EXECUTE PROCEDURE b_upd_last_updated_table();

CREATE TRIGGER b_upd_l_artist_work BEFORE UPDATE ON l_artist_work
    FOR EACH ROW EXECUTE PROCEDURE b_upd_last_updated_table();

CREATE TRIGGER b_upd_l_label_label BEFORE UPDATE ON l_label_label
    FOR EACH ROW EXECUTE PROCEDURE b_upd_last_updated_table();

CREATE TRIGGER b_upd_l_label_recording BEFORE UPDATE ON l_label_recording
    FOR EACH ROW EXECUTE PROCEDURE b_upd_last_updated_table();

CREATE TRIGGER b_upd_l_label_release BEFORE UPDATE ON l_label_release
    FOR EACH ROW EXECUTE PROCEDURE b_upd_last_updated_table();

CREATE TRIGGER b_upd_l_label_release_group BEFORE UPDATE ON l_label_release_group
    FOR EACH ROW EXECUTE PROCEDURE b_upd_last_updated_table();

CREATE TRIGGER b_upd_l_label_url BEFORE UPDATE ON l_label_url
    FOR EACH ROW EXECUTE PROCEDURE b_upd_last_updated_table();

CREATE TRIGGER b_upd_l_label_work BEFORE UPDATE ON l_label_work
    FOR EACH ROW EXECUTE PROCEDURE b_upd_last_updated_table();

CREATE TRIGGER b_upd_l_recording_recording BEFORE UPDATE ON l_recording_recording
    FOR EACH ROW EXECUTE PROCEDURE b_upd_last_updated_table();

CREATE TRIGGER b_upd_l_recording_release BEFORE UPDATE ON l_recording_release
    FOR EACH ROW EXECUTE PROCEDURE b_upd_last_updated_table();

CREATE TRIGGER b_upd_l_recording_release_group BEFORE UPDATE ON l_recording_release_group
    FOR EACH ROW EXECUTE PROCEDURE b_upd_last_updated_table();

CREATE TRIGGER b_upd_l_recording_url BEFORE UPDATE ON l_recording_url
    FOR EACH ROW EXECUTE PROCEDURE b_upd_last_updated_table();

CREATE TRIGGER b_upd_l_recording_work BEFORE UPDATE ON l_recording_work
    FOR EACH ROW EXECUTE PROCEDURE b_upd_last_updated_table();

CREATE TRIGGER b_upd_l_release_release BEFORE UPDATE ON l_release_release
    FOR EACH ROW EXECUTE PROCEDURE b_upd_last_updated_table();

CREATE TRIGGER b_upd_l_release_release_group BEFORE UPDATE ON l_release_release_group
    FOR EACH ROW EXECUTE PROCEDURE b_upd_last_updated_table();

CREATE TRIGGER b_upd_l_release_url BEFORE UPDATE ON l_release_url
    FOR EACH ROW EXECUTE PROCEDURE b_upd_last_updated_table();

CREATE TRIGGER b_upd_l_release_work BEFORE UPDATE ON l_release_work
    FOR EACH ROW EXECUTE PROCEDURE b_upd_last_updated_table();

CREATE TRIGGER b_upd_l_release_group_release_group BEFORE UPDATE ON l_release_group_release_group
    FOR EACH ROW EXECUTE PROCEDURE b_upd_last_updated_table();

CREATE TRIGGER b_upd_l_release_group_url BEFORE UPDATE ON l_release_group_url
    FOR EACH ROW EXECUTE PROCEDURE b_upd_last_updated_table();

CREATE TRIGGER b_upd_l_release_group_work BEFORE UPDATE ON l_release_group_work
    FOR EACH ROW EXECUTE PROCEDURE b_upd_last_updated_table();

CREATE TRIGGER b_upd_l_url_url BEFORE UPDATE ON l_url_url
    FOR EACH ROW EXECUTE PROCEDURE b_upd_last_updated_table();

CREATE TRIGGER b_upd_l_url_work BEFORE UPDATE ON l_url_work
    FOR EACH ROW EXECUTE PROCEDURE b_upd_last_updated_table();

CREATE TRIGGER b_upd_l_work_work BEFORE UPDATE ON l_work_work
    FOR EACH ROW EXECUTE PROCEDURE b_upd_last_updated_table();

CREATE TRIGGER a_ins_label AFTER INSERT ON label
    FOR EACH ROW EXECUTE PROCEDURE a_ins_label();

CREATE TRIGGER b_del_label_special BEFORE DELETE ON label
    FOR EACH ROW EXECUTE PROCEDURE deny_special_purpose_label_deletion();

CREATE TRIGGER b_upd_label BEFORE UPDATE ON label
    FOR EACH ROW EXECUTE PROCEDURE b_upd_last_updated_table();

CREATE TRIGGER end_date_implies_ended BEFORE UPDATE OR INSERT ON label
    FOR EACH ROW EXECUTE PROCEDURE end_date_implies_ended();

CREATE TRIGGER b_upd_label_alias BEFORE UPDATE ON label_alias
    FOR EACH ROW EXECUTE PROCEDURE b_upd_last_updated_table();

CREATE TRIGGER unique_primary_for_locale BEFORE UPDATE OR INSERT ON label_alias
    FOR EACH ROW EXECUTE PROCEDURE unique_primary_label_alias();

CREATE TRIGGER search_hint BEFORE UPDATE OR INSERT ON label_alias
    FOR EACH ROW EXECUTE PROCEDURE simplify_search_hints(2);

CREATE TRIGGER b_upd_label_tag BEFORE UPDATE ON label_tag
    FOR EACH ROW EXECUTE PROCEDURE b_upd_last_updated_table();

CREATE TRIGGER end_date_implies_ended BEFORE UPDATE OR INSERT ON link
    FOR EACH ROW EXECUTE PROCEDURE end_date_implies_ended();

CREATE TRIGGER b_upd_link_attribute BEFORE UPDATE OR INSERT ON link_attribute
    FOR EACH ROW EXECUTE PROCEDURE prevent_invalid_attributes();

CREATE TRIGGER b_upd_link_attribute_type BEFORE UPDATE ON link_attribute_type
    FOR EACH ROW EXECUTE PROCEDURE b_upd_last_updated_table();

CREATE TRIGGER b_upd_link_type BEFORE UPDATE ON link_type
    FOR EACH ROW EXECUTE PROCEDURE b_upd_last_updated_table();

CREATE TRIGGER b_upd_link_type_attribute_type BEFORE UPDATE ON link_type_attribute_type
    FOR EACH ROW EXECUTE PROCEDURE b_upd_last_updated_table();

CREATE TRIGGER b_upd_medium BEFORE UPDATE ON medium
    FOR EACH ROW EXECUTE PROCEDURE b_upd_last_updated_table();

CREATE TRIGGER b_upd_medium_cdtoc BEFORE UPDATE ON medium_cdtoc
    FOR EACH ROW EXECUTE PROCEDURE b_upd_last_updated_table();

CREATE TRIGGER a_ins_recording AFTER INSERT ON recording
    FOR EACH ROW EXECUTE PROCEDURE a_ins_recording();

CREATE TRIGGER a_upd_recording AFTER UPDATE ON recording
    FOR EACH ROW EXECUTE PROCEDURE a_upd_recording();

CREATE TRIGGER a_del_recording AFTER DELETE ON recording
    FOR EACH ROW EXECUTE PROCEDURE a_del_recording();

CREATE TRIGGER b_upd_recording BEFORE UPDATE ON recording
    FOR EACH ROW EXECUTE PROCEDURE b_upd_last_updated_table();

CREATE TRIGGER b_upd_recording_tag BEFORE UPDATE ON recording_tag
    FOR EACH ROW EXECUTE PROCEDURE b_upd_last_updated_table();

CREATE TRIGGER a_ins_release AFTER INSERT ON release
    FOR EACH ROW EXECUTE PROCEDURE a_ins_release();

CREATE TRIGGER a_upd_release AFTER UPDATE ON release
    FOR EACH ROW EXECUTE PROCEDURE a_upd_release();

CREATE TRIGGER a_del_release AFTER DELETE ON release
    FOR EACH ROW EXECUTE PROCEDURE a_del_release();

CREATE TRIGGER b_upd_release BEFORE UPDATE ON release
    FOR EACH ROW EXECUTE PROCEDURE b_upd_last_updated_table();

CREATE TRIGGER a_ins_release_event AFTER INSERT ON release_country
    FOR EACH ROW EXECUTE PROCEDURE a_ins_release_event();

CREATE TRIGGER a_upd_release_event AFTER UPDATE ON release_country
    FOR EACH ROW EXECUTE PROCEDURE a_upd_release_event();

CREATE TRIGGER a_del_release_event AFTER DELETE ON release_country
    FOR EACH ROW EXECUTE PROCEDURE a_del_release_event();

CREATE TRIGGER a_ins_release_event AFTER INSERT ON release_unknown_country
    FOR EACH ROW EXECUTE PROCEDURE a_ins_release_event();

CREATE TRIGGER a_upd_release_event AFTER UPDATE ON release_unknown_country
    FOR EACH ROW EXECUTE PROCEDURE a_upd_release_event();

CREATE TRIGGER a_del_release_event AFTER DELETE ON release_unknown_country
    FOR EACH ROW EXECUTE PROCEDURE a_del_release_event();

CREATE TRIGGER b_upd_release_label BEFORE UPDATE ON release_label
    FOR EACH ROW EXECUTE PROCEDURE b_upd_last_updated_table();

CREATE TRIGGER a_ins_release_group AFTER INSERT ON release_group
    FOR EACH ROW EXECUTE PROCEDURE a_ins_release_group();

CREATE TRIGGER a_upd_release_group AFTER UPDATE ON release_group
    FOR EACH ROW EXECUTE PROCEDURE a_upd_release_group();

CREATE TRIGGER a_del_release_group AFTER DELETE ON release_group
    FOR EACH ROW EXECUTE PROCEDURE a_del_release_group();

CREATE TRIGGER b_upd_release_group BEFORE UPDATE ON release_group
    FOR EACH ROW EXECUTE PROCEDURE b_upd_last_updated_table();

CREATE TRIGGER b_upd_release_group_tag BEFORE UPDATE ON release_group_tag
    FOR EACH ROW EXECUTE PROCEDURE b_upd_last_updated_table();

CREATE TRIGGER b_upd_tag_relation BEFORE UPDATE ON tag_relation
    FOR EACH ROW EXECUTE PROCEDURE b_upd_last_updated_table();

CREATE TRIGGER a_ins_track AFTER INSERT ON track
    FOR EACH ROW EXECUTE PROCEDURE a_ins_track();

CREATE TRIGGER a_upd_track AFTER UPDATE ON track
    FOR EACH ROW EXECUTE PROCEDURE a_upd_track();

CREATE TRIGGER a_del_track AFTER DELETE ON track
    FOR EACH ROW EXECUTE PROCEDURE a_del_track();

CREATE TRIGGER b_upd_track BEFORE UPDATE ON track
    FOR EACH ROW EXECUTE PROCEDURE b_upd_last_updated_table();

CREATE CONSTRAINT TRIGGER remove_orphaned_tracks
    AFTER DELETE OR UPDATE ON track DEFERRABLE INITIALLY DEFERRED
    FOR EACH ROW EXECUTE PROCEDURE delete_orphaned_recordings();

<<<<<<< HEAD
CREATE TRIGGER b_upd_url BEFORE UPDATE ON url 
=======
CREATE TRIGGER b_upd_url BEFORE UPDATE ON url
>>>>>>> 38ea7cd8
    FOR EACH ROW EXECUTE PROCEDURE b_upd_last_updated_table();

CREATE TRIGGER a_ins_work AFTER INSERT ON work
    FOR EACH ROW EXECUTE PROCEDURE a_ins_work();

CREATE TRIGGER b_upd_work BEFORE UPDATE ON work
    FOR EACH ROW EXECUTE PROCEDURE b_upd_last_updated_table();

CREATE TRIGGER b_upd_work_alias BEFORE UPDATE ON work_alias
    FOR EACH ROW EXECUTE PROCEDURE b_upd_last_updated_table();

CREATE TRIGGER unique_primary_for_locale BEFORE UPDATE OR INSERT ON work_alias
    FOR EACH ROW EXECUTE PROCEDURE unique_primary_work_alias();

CREATE TRIGGER search_hint BEFORE UPDATE OR INSERT ON work_alias
    FOR EACH ROW EXECUTE PROCEDURE simplify_search_hints(2);

CREATE TRIGGER b_upd_work_tag BEFORE UPDATE ON work_tag
    FOR EACH ROW EXECUTE PROCEDURE b_upd_last_updated_table();

CREATE TRIGGER a_upd_edit AFTER UPDATE ON edit
    FOR EACH ROW EXECUTE PROCEDURE a_upd_edit();

CREATE TRIGGER a_ins_edit_artist BEFORE INSERT ON edit_artist
    FOR EACH ROW EXECUTE PROCEDURE b_ins_edit_materialize_status();

CREATE TRIGGER a_ins_edit_artist BEFORE INSERT ON edit_label
    FOR EACH ROW EXECUTE PROCEDURE b_ins_edit_materialize_status();

CREATE TRIGGER ensure_work_attribute_type_allows_text BEFORE INSERT OR UPDATE ON work_attribute
    FOR EACH ROW EXECUTE PROCEDURE ensure_work_attribute_type_allows_text();

--------------------------------------------------------------------------------
CREATE CONSTRAINT TRIGGER remove_unused_links
    AFTER DELETE OR UPDATE ON l_artist_artist DEFERRABLE INITIALLY DEFERRED
    FOR EACH ROW EXECUTE PROCEDURE remove_unused_links();

CREATE CONSTRAINT TRIGGER remove_unused_links
    AFTER DELETE OR UPDATE ON l_artist_label DEFERRABLE INITIALLY DEFERRED
    FOR EACH ROW EXECUTE PROCEDURE remove_unused_links();

CREATE CONSTRAINT TRIGGER remove_unused_links
    AFTER DELETE OR UPDATE ON l_artist_recording DEFERRABLE INITIALLY DEFERRED
    FOR EACH ROW EXECUTE PROCEDURE remove_unused_links();

CREATE CONSTRAINT TRIGGER remove_unused_links
    AFTER DELETE OR UPDATE ON l_artist_release DEFERRABLE INITIALLY DEFERRED
    FOR EACH ROW EXECUTE PROCEDURE remove_unused_links();

CREATE CONSTRAINT TRIGGER remove_unused_links
    AFTER DELETE OR UPDATE ON l_artist_release_group DEFERRABLE INITIALLY DEFERRED
    FOR EACH ROW EXECUTE PROCEDURE remove_unused_links();

CREATE CONSTRAINT TRIGGER remove_unused_links
    AFTER DELETE OR UPDATE ON l_artist_url DEFERRABLE INITIALLY DEFERRED
    FOR EACH ROW EXECUTE PROCEDURE remove_unused_links();

CREATE CONSTRAINT TRIGGER remove_unused_links
    AFTER DELETE OR UPDATE ON l_artist_work DEFERRABLE INITIALLY DEFERRED
    FOR EACH ROW EXECUTE PROCEDURE remove_unused_links();

CREATE CONSTRAINT TRIGGER remove_unused_links
    AFTER DELETE OR UPDATE ON l_label_label DEFERRABLE INITIALLY DEFERRED
    FOR EACH ROW EXECUTE PROCEDURE remove_unused_links();

CREATE CONSTRAINT TRIGGER remove_unused_links
    AFTER DELETE OR UPDATE ON l_label_recording DEFERRABLE INITIALLY DEFERRED
    FOR EACH ROW EXECUTE PROCEDURE remove_unused_links();

CREATE CONSTRAINT TRIGGER remove_unused_links
    AFTER DELETE OR UPDATE ON l_label_release DEFERRABLE INITIALLY DEFERRED
    FOR EACH ROW EXECUTE PROCEDURE remove_unused_links();

CREATE CONSTRAINT TRIGGER remove_unused_links
    AFTER DELETE OR UPDATE ON l_label_release_group DEFERRABLE INITIALLY DEFERRED
    FOR EACH ROW EXECUTE PROCEDURE remove_unused_links();

CREATE CONSTRAINT TRIGGER remove_unused_links
    AFTER DELETE OR UPDATE ON l_label_url DEFERRABLE INITIALLY DEFERRED
    FOR EACH ROW EXECUTE PROCEDURE remove_unused_links();

CREATE CONSTRAINT TRIGGER remove_unused_links
    AFTER DELETE OR UPDATE ON l_label_work DEFERRABLE INITIALLY DEFERRED
    FOR EACH ROW EXECUTE PROCEDURE remove_unused_links();

CREATE CONSTRAINT TRIGGER remove_unused_links
    AFTER DELETE OR UPDATE ON l_recording_recording DEFERRABLE INITIALLY DEFERRED
    FOR EACH ROW EXECUTE PROCEDURE remove_unused_links();

CREATE CONSTRAINT TRIGGER remove_unused_links
    AFTER DELETE OR UPDATE ON l_recording_release DEFERRABLE INITIALLY DEFERRED
    FOR EACH ROW EXECUTE PROCEDURE remove_unused_links();

CREATE CONSTRAINT TRIGGER remove_unused_links
    AFTER DELETE OR UPDATE ON l_recording_release_group DEFERRABLE INITIALLY DEFERRED
    FOR EACH ROW EXECUTE PROCEDURE remove_unused_links();

CREATE CONSTRAINT TRIGGER remove_unused_links
    AFTER DELETE OR UPDATE ON l_recording_url DEFERRABLE INITIALLY DEFERRED
    FOR EACH ROW EXECUTE PROCEDURE remove_unused_links();

CREATE CONSTRAINT TRIGGER remove_unused_links
    AFTER DELETE OR UPDATE ON l_recording_work DEFERRABLE INITIALLY DEFERRED
    FOR EACH ROW EXECUTE PROCEDURE remove_unused_links();

CREATE CONSTRAINT TRIGGER remove_unused_links
    AFTER DELETE OR UPDATE ON l_release_release DEFERRABLE INITIALLY DEFERRED
    FOR EACH ROW EXECUTE PROCEDURE remove_unused_links();

CREATE CONSTRAINT TRIGGER remove_unused_links
    AFTER DELETE OR UPDATE ON l_release_release_group DEFERRABLE INITIALLY DEFERRED
    FOR EACH ROW EXECUTE PROCEDURE remove_unused_links();

CREATE CONSTRAINT TRIGGER remove_unused_links
    AFTER DELETE OR UPDATE ON l_release_url DEFERRABLE INITIALLY DEFERRED
    FOR EACH ROW EXECUTE PROCEDURE remove_unused_links();

CREATE CONSTRAINT TRIGGER remove_unused_links
    AFTER DELETE OR UPDATE ON l_release_work DEFERRABLE INITIALLY DEFERRED
    FOR EACH ROW EXECUTE PROCEDURE remove_unused_links();

CREATE CONSTRAINT TRIGGER remove_unused_links
    AFTER DELETE OR UPDATE ON l_release_group_release_group DEFERRABLE INITIALLY DEFERRED
    FOR EACH ROW EXECUTE PROCEDURE remove_unused_links();

CREATE CONSTRAINT TRIGGER remove_unused_links
    AFTER DELETE OR UPDATE ON l_release_group_url DEFERRABLE INITIALLY DEFERRED
    FOR EACH ROW EXECUTE PROCEDURE remove_unused_links();

CREATE CONSTRAINT TRIGGER remove_unused_links
    AFTER DELETE OR UPDATE ON l_release_group_work DEFERRABLE INITIALLY DEFERRED
    FOR EACH ROW EXECUTE PROCEDURE remove_unused_links();

CREATE CONSTRAINT TRIGGER remove_unused_links
    AFTER DELETE OR UPDATE ON l_url_url DEFERRABLE INITIALLY DEFERRED
    FOR EACH ROW EXECUTE PROCEDURE remove_unused_links();

CREATE CONSTRAINT TRIGGER remove_unused_links
    AFTER DELETE OR UPDATE ON l_url_work DEFERRABLE INITIALLY DEFERRED
    FOR EACH ROW EXECUTE PROCEDURE remove_unused_links();

CREATE CONSTRAINT TRIGGER remove_unused_links
    AFTER DELETE OR UPDATE ON l_work_work DEFERRABLE INITIALLY DEFERRED
    FOR EACH ROW EXECUTE PROCEDURE remove_unused_links();
--------------------------------------------------------------------------------

CREATE CONSTRAINT TRIGGER url_gc_a_upd_l_artist_url
AFTER UPDATE ON l_artist_url DEFERRABLE INITIALLY DEFERRED
FOR EACH ROW EXECUTE PROCEDURE remove_unused_url();

CREATE CONSTRAINT TRIGGER url_gc_a_del_l_artist_url
AFTER DELETE ON l_artist_url DEFERRABLE INITIALLY DEFERRED
FOR EACH ROW EXECUTE PROCEDURE remove_unused_url();

CREATE CONSTRAINT TRIGGER url_gc_a_upd_l_label_url
AFTER UPDATE ON l_label_url DEFERRABLE INITIALLY DEFERRED
FOR EACH ROW EXECUTE PROCEDURE remove_unused_url();

CREATE CONSTRAINT TRIGGER url_gc_a_del_l_label_url
AFTER DELETE ON l_label_url DEFERRABLE INITIALLY DEFERRED
FOR EACH ROW EXECUTE PROCEDURE remove_unused_url();

CREATE CONSTRAINT TRIGGER url_gc_a_upd_l_recording_url
AFTER UPDATE ON l_recording_url DEFERRABLE INITIALLY DEFERRED
FOR EACH ROW EXECUTE PROCEDURE remove_unused_url();

CREATE CONSTRAINT TRIGGER url_gc_a_del_l_recording_url
AFTER DELETE ON l_recording_url DEFERRABLE INITIALLY DEFERRED
FOR EACH ROW EXECUTE PROCEDURE remove_unused_url();

CREATE CONSTRAINT TRIGGER url_gc_a_upd_l_release_url
AFTER UPDATE ON l_release_url DEFERRABLE INITIALLY DEFERRED
FOR EACH ROW EXECUTE PROCEDURE remove_unused_url();

CREATE CONSTRAINT TRIGGER url_gc_a_del_l_release_url
AFTER DELETE ON l_release_url DEFERRABLE INITIALLY DEFERRED
FOR EACH ROW EXECUTE PROCEDURE remove_unused_url();

CREATE CONSTRAINT TRIGGER url_gc_a_upd_l_release_group_url
AFTER UPDATE ON l_release_group_url DEFERRABLE INITIALLY DEFERRED
FOR EACH ROW EXECUTE PROCEDURE remove_unused_url();

CREATE CONSTRAINT TRIGGER url_gc_a_del_l_release_group_url
AFTER DELETE ON l_release_group_url DEFERRABLE INITIALLY DEFERRED
FOR EACH ROW EXECUTE PROCEDURE remove_unused_url();

CREATE CONSTRAINT TRIGGER url_gc_a_upd_l_url_url
AFTER UPDATE ON l_url_url DEFERRABLE INITIALLY DEFERRED
FOR EACH ROW EXECUTE PROCEDURE remove_unused_url();

CREATE CONSTRAINT TRIGGER url_gc_a_del_l_url_url
AFTER DELETE ON l_url_url DEFERRABLE INITIALLY DEFERRED
FOR EACH ROW EXECUTE PROCEDURE remove_unused_url();

CREATE CONSTRAINT TRIGGER url_gc_a_upd_l_url_work
AFTER UPDATE ON l_url_work DEFERRABLE INITIALLY DEFERRED
FOR EACH ROW EXECUTE PROCEDURE remove_unused_url();

CREATE CONSTRAINT TRIGGER url_gc_a_del_l_url_work
AFTER DELETE ON l_url_work DEFERRABLE INITIALLY DEFERRED
FOR EACH ROW EXECUTE PROCEDURE remove_unused_url();

--------------------------------------------------------------------------------
CREATE CONSTRAINT TRIGGER delete_unused_tag
AFTER INSERT ON tag DEFERRABLE INITIALLY DEFERRED
FOR EACH ROW EXECUTE PROCEDURE trg_delete_unused_tag();

CREATE CONSTRAINT TRIGGER delete_unused_tag
AFTER DELETE ON artist_tag DEFERRABLE INITIALLY DEFERRED
FOR EACH ROW EXECUTE PROCEDURE trg_delete_unused_tag_ref();

CREATE CONSTRAINT TRIGGER delete_unused_tag
AFTER DELETE ON label_tag DEFERRABLE INITIALLY DEFERRED
FOR EACH ROW EXECUTE PROCEDURE trg_delete_unused_tag_ref();

CREATE CONSTRAINT TRIGGER delete_unused_tag
AFTER DELETE ON release_group_tag DEFERRABLE INITIALLY DEFERRED
FOR EACH ROW EXECUTE PROCEDURE trg_delete_unused_tag_ref();

CREATE CONSTRAINT TRIGGER delete_unused_tag
AFTER DELETE ON work_tag DEFERRABLE INITIALLY DEFERRED
FOR EACH ROW EXECUTE PROCEDURE trg_delete_unused_tag_ref();

COMMIT;

-- vi: set ts=4 sw=4 et :<|MERGE_RESOLUTION|>--- conflicted
+++ resolved
@@ -287,11 +287,7 @@
     AFTER DELETE OR UPDATE ON track DEFERRABLE INITIALLY DEFERRED
     FOR EACH ROW EXECUTE PROCEDURE delete_orphaned_recordings();
 
-<<<<<<< HEAD
-CREATE TRIGGER b_upd_url BEFORE UPDATE ON url 
-=======
 CREATE TRIGGER b_upd_url BEFORE UPDATE ON url
->>>>>>> 38ea7cd8
     FOR EACH ROW EXECUTE PROCEDURE b_upd_last_updated_table();
 
 CREATE TRIGGER a_ins_work AFTER INSERT ON work
