--- conflicted
+++ resolved
@@ -25,11 +25,7 @@
 CREATE TABLE cover_art_archive.release_group_cover_art
 (
     release_group       INTEGER NOT NULL, -- PK, references release_group.id
-<<<<<<< HEAD
-    release             INTEGER NOT NULL  -- PK, references release.id
-=======
     release             INTEGER NOT NULL  -- FK, references release.id
->>>>>>> 082e608c
 );
 
 COMMIT;