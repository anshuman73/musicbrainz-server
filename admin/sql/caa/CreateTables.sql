--- conflicted
+++ resolved
@@ -14,10 +14,7 @@
 
 CREATE TABLE cover_art (
     id BIGINT NOT NULL, -- PK
-<<<<<<< HEAD
-=======
     mime_type TEXT NOT NULL,  -- references image_type.mime_type
->>>>>>> 1f302b4a
     release INTEGER NOT NULL, -- references musicbrainz.release.id CASCADE
     comment TEXT NOT NULL DEFAULT '',
     edit INTEGER NOT NULL, -- references musicbrainz.edit.id
