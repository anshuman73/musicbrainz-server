--- conflicted
+++ resolved
@@ -62,11 +62,7 @@
 my $timestamp = sprintf "%d-%d-%d %d:%02d:%02d" , $t[5] + 1900, $t[4] + 1, $t[3], $t[2], $t[1], $t[0];
 for my $url (values %urls) {
     my $put = join("\t", $url->{id}, $url->{gid}, escape($url->{url}),
-<<<<<<< HEAD
-                   escape($url->{description}), $url->{ref_count}, 0) . "\n";
-=======
                    escape($url->{description}), $url->{refcount}, 0, $timestamp) . "\n";
->>>>>>> 9d761651
 
     $sql->dbh->pg_putcopydata($put);
     printf "%d\r", $i++;
