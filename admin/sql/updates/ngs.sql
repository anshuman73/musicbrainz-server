BEGIN;

------------------------
-- Misc
------------------------

INSERT INTO country SELECT * FROM public.country WHERE id!=239; -- Exclude [Unknown Country]
INSERT INTO language SELECT * FROM public.language;
INSERT INTO script SELECT * FROM public.script;
INSERT INTO script_language SELECT * FROM public.script_language;

INSERT INTO gender (id, name) VALUES
    (1, 'Male'),
    (2, 'Female');

INSERT INTO artist_type (id, name) VALUES
    (1, 'Person'),
    (2, 'Group');

INSERT INTO label_type (id, name) VALUES
    (1, 'Distributor'),
    (2, 'Holding'),
    (3, 'Production'),
    (4, 'Original Production'),
    (5, 'Bootleg Production'),
    (6, 'Reissue Production'),
    (7, 'Publisher');

INSERT INTO release_status (id, name) VALUES
    (1, 'Official'),
    (2, 'Promotion'),
    (3, 'Bootleg'),
    (4, 'Pseudo-Release');

INSERT INTO release_packaging (id, name) VALUES
    (1, 'Jewel Case'),
    (2, 'Slim Jewel Case'),
    (3, 'Digipak'),
    (4, 'Paper Sleeve'),
    (5, 'Other');

INSERT INTO release_group_type (id, name) VALUES
    (1, 'Non-Album Tracks'),
    (2, 'Album'),
    (3, 'Single'),
    (4, 'EP'),
    (5, 'Compilation'),
    (6, 'Soundtrack'),
    (7, 'Spokenword'),
    (8, 'Interview'),
    (9, 'Audiobook'),
    (10, 'Live'),
    (11, 'Remix'),
    (12, 'Other');

INSERT INTO medium_format (id, name, year) VALUES
    (1, 'CD', 1982),
    (2, 'DVD', 1995),
    (3, 'SACD', 1999),
    (4, 'DualDisc', 2004),
    (5, 'LaserDisc', 1978),
    (6, 'MiniDisc', 1992),
    (7, 'Vinyl', 1895),
    (8, 'Cassette', 1964),
    (9, 'Cartridge', 1962),
    (10, 'Reel-to-reel', 1935),
    (11, 'DAT', 1976),
    (12, 'Digital Media', NULL),
    (13, 'Other', NULL),
    (14, 'Wax Cylinder', 1877),
    (15, 'Piano Roll', 1883),
    (16, 'DCC', 1992);

INSERT INTO url (id, gid, url, description, refcount)
    SELECT id, gid::uuid, url, description, refcount FROM public.url;

INSERT INTO replication_control SELECT * FROM public.replication_control;
INSERT INTO currentstat SELECT * FROM public.currentstat;
INSERT INTO historicalstat SELECT * FROM public.historicalstat;

------------------------
-- Tags
------------------------

INSERT INTO tag SELECT * FROM public.tag;
INSERT INTO tag_relation SELECT * FROM public.tag_relation;

INSERT INTO artist_tag SELECT * FROM public.artist_tag;
INSERT INTO label_tag SELECT * FROM public.label_tag;
INSERT INTO recording_tag SELECT * FROM public.track_tag;

------------------------
-- Release groups
------------------------

 INSERT INTO release_name (name)
     (SELECT DISTINCT name FROM public.album) UNION
     (SELECT DISTINCT name FROM public.release_group);

CREATE UNIQUE INDEX tmp_release_name_name_idx ON release_name (name);

INSERT INTO release_group (id, gid, name, type, artist_credit)
    SELECT
        a.id, gid::uuid, n.id,
        CASE
            WHEN 0 = type THEN 1
            WHEN 1 = type THEN 2
            WHEN 2 = type THEN 3
            WHEN 3 = type THEN 4
            WHEN 4 = type THEN 5
            WHEN 5 = type THEN 6
            WHEN 6 = type THEN 7
            WHEN 7 = type THEN 8
            WHEN 8 = type THEN 9
            WHEN 9 = type THEN 10
            WHEN 10 = type THEN 11
            WHEN 11 = type THEN 12
            ELSE NULL
        END, COALESCE(new_ac, artist)
    FROM public.release_group a
        JOIN release_name n ON a.name = n.name
        LEFT JOIN tmp_artist_credit_repl acr ON artist=old_ac;

------------------------
-- Releases
------------------------

-- Check which release events should get album GIDs (the earliest one from an album)
SELECT gid::uuid, a.id AS album, (SELECT min(id) FROM public.release r WHERE a.id=r.album) AS id
    INTO TEMPORARY tmp_release_gid
    FROM public.album a
    WHERE EXISTS (SELECT id FROM public.release r WHERE r.album=a.id);

CREATE UNIQUE INDEX tmp_release_gid_id ON tmp_release_gid(id);
CREATE UNIQUE INDEX tmp_release_gid_album ON tmp_release_gid(album);

INSERT INTO release
    (id, gid, release_group, name, artist_credit, barcode, status,
     date_year, date_month, date_day, country, language, script)
    SELECT
        r.id,
        CASE WHEN g.gid IS NULL THEN
            generate_uuid_v3('6ba7b8119dad11d180b400c04fd430c8', 'http://musicbrainz.org/release/?id=' || r.id)
        ELSE g.gid END,
        a.release_group,
        n.id,
        COALESCE(new_ac, a.artist),
        r.barcode,
        CASE
            WHEN 100 = ANY(a.attributes[2:10]) THEN 1
            WHEN 101 = ANY(a.attributes[2:10]) THEN 2
            WHEN 102 = ANY(a.attributes[2:10]) THEN 3
            WHEN 103 = ANY(a.attributes[2:10]) THEN 4
            ELSE NULL
        END,
        NULLIF(substr(releasedate, 1, 4)::int, 0),
        NULLIF(substr(releasedate, 6, 2)::int, 0),
        NULLIF(substr(releasedate, 9, 2)::int, 0),
        NULLIF(country, 239), -- Use NULL instead of [Unknown Country]
        language,
        script
    FROM public.release r
        JOIN public.album a ON r.album = a.id
        JOIN release_name n ON a.name = n.name
        LEFT JOIN tmp_release_gid g ON r.id=g.id
        LEFT JOIN tmp_artist_credit_repl acr ON a.artist=old_ac;

SELECT SETVAL('release_id_seq', (SELECT MAX(id) FROM release));

-- Generate release IDs for albums without release events
SELECT nextval('release_id_seq') AS id, id AS album
    INTO TEMPORARY tmp_new_release
    FROM public.album a
    WHERE NOT EXISTS (SELECT id FROM public.release r WHERE r.album=a.id);

CREATE TABLE tmp_release_album
(
    album   INTEGER,
    release INTEGER
);

INSERT INTO tmp_release_album
    SELECT album, id FROM public.release;
INSERT INTO tmp_release_album
    SELECT album, id FROM tmp_new_release;

INSERT INTO release
    (id, gid, release_group, name, artist_credit, status, language, script)
    SELECT
        r.id,
        a.gid::uuid,
        a.release_group,
        n.id,
        COALESCE(new_ac, a.artist),
        CASE
            WHEN 100 = ANY(a.attributes[2:10]) THEN 1
            WHEN 101 = ANY(a.attributes[2:10]) THEN 2
            WHEN 102 = ANY(a.attributes[2:10]) THEN 3
            WHEN 103 = ANY(a.attributes[2:10]) THEN 4
            ELSE NULL
        END,
        language,
        script
    FROM tmp_new_release r
        JOIN public.album a ON r.album = a.id
        JOIN release_name n ON a.name = n.name
        LEFT JOIN tmp_artist_credit_repl acr ON a.artist=old_ac;

DROP INDEX tmp_release_name_name_idx;

-- release_meta for releases converted from release events
INSERT INTO release_meta (id, lastupdate, dateadded)
    SELECT r.id, lastupdate, dateadded FROM
        public.release r JOIN public.albummeta am ON r.album=am.id;

-- release_meta for new releases
INSERT INTO release_meta (id, lastupdate, dateadded)
    SELECT r.id, lastupdate, dateadded FROM
        tmp_new_release r JOIN public.albummeta am ON r.album=am.id;

-- convert release events with non-empty label or catno to release_label
INSERT INTO release_label (release, label, catno)
    SELECT id, label, catno FROM public.release
    WHERE label IS NOT NULL OR catno IS NOT NULL OR catno != '';

INSERT INTO tracklist (id, trackcount)
    SELECT a.id, am.tracks
    FROM public.album a JOIN public.albummeta am ON a.id = am.id;

INSERT INTO medium (id, tracklist, release, format, position)
    SELECT r.id, r.album, r.id, NULLIF(r.format, 0), 1
    FROM public.release r;

SELECT SETVAL('medium_id_seq', (SELECT MAX(id) FROM medium));

INSERT INTO medium (tracklist, release, position)
    SELECT album, id, 1 FROM tmp_new_release;

------------------------
-- Release group meta with release counts
------------------------

INSERT INTO release_group_meta
    (id, lastupdate, releasecount, firstreleasedate_year,
     firstreleasedate_month, firstreleasedate_day)
    SELECT m.id, lastupdate, count(*),
        NULLIF(substr(firstreleasedate, 1, 4)::int, 0),
        NULLIF(substr(firstreleasedate, 6, 2)::int, 0),
        NULLIF(substr(firstreleasedate, 9, 2)::int, 0)
    FROM public.release_group_meta m
        LEFT JOIN release r ON r.release_group=m.id
    GROUP BY m.id, m.lastupdate, m.firstreleasedate;

------------------------
-- Labels
------------------------

INSERT INTO label_name (name)
    (SELECT DISTINCT name FROM public.label) UNION
    (SELECT DISTINCT sortname FROM public.label) UNION
    (SELECT DISTINCT name FROM public.labelalias);

CREATE UNIQUE INDEX tmp_label_name_name_idx ON label_name (name);

INSERT INTO label (id, gid, name, sortname, type,
                   begindate_year, begindate_month, begindate_day,
                   enddate_year, enddate_month, enddate_day,
                   comment, country, labelcode)
    SELECT
        a.id, gid::uuid, n1.id, n2.id,
        NULLIF(type, 0),
        NULLIF(substr(begindate, 1, 4)::int, 0),
        NULLIF(substr(begindate, 6, 2)::int, 0),
        NULLIF(substr(begindate, 9, 2)::int, 0),
        NULLIF(substr(enddate, 1, 4)::int, 0),
        NULLIF(substr(enddate, 6, 2)::int, 0),
        NULLIF(substr(enddate, 9, 2)::int, 0),
        resolution,
        NULLIF(country, 239), -- Use NULL instead of [Unknown Country]
        labelcode
    FROM public.label a JOIN label_name n1 ON a.name = n1.name JOIN label_name n2 ON a.sortname = n2.name;

INSERT INTO label_alias (label, name)
    SELECT DISTINCT a.ref, n.id
    FROM public.labelalias a JOIN label_name n ON a.name = n.name;

INSERT INTO label_meta (id, lastupdate, rating, ratingcount)
    SELECT id, lastupdate, round(rating * 20), rating_count
    FROM public.label_meta;

DROP INDEX tmp_label_name_name_idx;

------------------------
-- Tracks
------------------------

INSERT INTO track_name (name)
    SELECT DISTINCT name FROM public.track;

CREATE UNIQUE INDEX tmp_track_name_name ON track_name (name);

INSERT INTO recording (id, gid, name, artist_credit, length)
    SELECT a.id, gid::uuid, n.id, COALESCE(new_ac, a.artist), a.length
    FROM public.track a
        JOIN track_name n ON n.name = a.name
        LEFT JOIN tmp_artist_credit_repl acr ON a.artist=old_ac;

INSERT INTO track (id, tracklist, name, recording, artist_credit, length, position)
    SELECT t.id, a.album, n.id, t.id, COALESCE(new_ac, t.artist), length, a.sequence
    FROM public.track t
        JOIN public.albumjoin a ON t.id = a.track
        JOIN track_name n ON n.name = t.name
        LEFT JOIN tmp_artist_credit_repl acr ON t.artist=old_ac;

INSERT INTO recording_meta (id, rating, ratingcount)
    SELECT id, round(rating * 20), rating_count
    FROM public.track_meta;

DROP INDEX tmp_track_name_name;

------------------------
-- Redirects
------------------------

INSERT INTO artist_gid_redirect SELECT gid::uuid, newid FROM public.gid_redirect WHERE tbl=2;
INSERT INTO label_gid_redirect SELECT gid::uuid, newid FROM public.gid_redirect WHERE tbl=4;
INSERT INTO recording_gid_redirect SELECT gid::uuid, newid FROM public.gid_redirect WHERE tbl=3;
-- Redirects for releases converted from albums
INSERT INTO release_gid_redirect
    SELECT gid_redirect.gid::uuid, tmp_release_gid.id
    FROM public.gid_redirect
        JOIN tmp_release_gid ON gid_redirect.newid=tmp_release_gid.album
    WHERE tbl=1;
-- Redirects for newly created releases
INSERT INTO release_gid_redirect
    SELECT gid_redirect.gid::uuid, tmp_new_release.id
    FROM public.gid_redirect
        JOIN tmp_new_release ON gid_redirect.newid=tmp_new_release.album
    WHERE tbl=1;
INSERT INTO release_group_gid_redirect SELECT gid::uuid, newid FROM public.gid_redirect WHERE tbl=5;

------------------------
-- Editors
------------------------

INSERT INTO editor (id, name, password, privs, email, website, bio,
    emailconfirmdate, lastlogindate, editsaccepted,
    editsrejected, autoeditsaccepted, editsfailed, membersince)
    SELECT id, name, password, privs, email, weburl, bio,
        emailconfirmdate, lastlogindate, modsaccepted, modsrejected,
        automodsaccepted, modsfailed,
        CASE
            WHEN membersince < '2000-01-01' THEN NULL
            ELSE membersince
        END
        FROM public.moderator;

INSERT INTO editor_preference (id, editor, name, value)
    SELECT
        id, moderator,
        CASE
            WHEN name = 'subscriptions_public' THEN 'public_subscriptions'
            WHEN name = 'tags_public' THEN 'public_tags'
            WHEN name = 'ratings_public' THEN 'public_ratings'
            WHEN name = 'datetimeformat' THEN 'datetime_format'
            ELSE name
<<<<<<< HEAD
        END, value
        FROM public.moderator_preference
        WHERE name NOT IN (
            'mod_add_album_link', 'navbar_mod_show_select_page', 'vote_abs_default',
            'remove_recent_link_on_add', 'reveal_address_when_mailing',
            'sendcopy_when_mailing', 'JSDiff', 'show_ratings', 'release_show_relationshipslinks',
            'release_show_annotationlinks', 'use_amazon_store', 'google_domain',
            'topmenu_submenu_types', 'topmenu_dropdown_trigger', 'JSMoveFocus',
            'JSDebug', 'sidebar_panel_sites', 'sidebar_panel_user', 'sidebar_panel_search',
            'sidebar_panel_topmods', 'sidebar_panel_stats', 'nosidebar', 'css_noentityicons',
            'show_inline_mods', 'show_inline_mods_random', 'css_nosmallfonts',
            'autofix_open'
        );

=======
        END AS name,
        CASE
            WHEN name = 'timezone' AND value = 'HAST10HADT'     THEN 'America/Adak'
            WHEN name = 'timezone' AND value = 'AST4ADT'        THEN 'America/Thule'
            WHEN name = 'timezone' AND value = 'NST03:30NDT'    THEN 'America/St_Johns'
            WHEN name = 'timezone' AND value = 'GST3GDT'        THEN 'GMT'
            WHEN name = 'timezone' AND value = 'AZOT2AZOST'     THEN 'Atlantic/Azores'
            WHEN name = 'timezone' AND value = 'WAT0WEST'       THEN 'WET'
            WHEN name = 'timezone' AND value = 'WAT1WAST'       THEN 'Africa/Windhoek'
            WHEN name = 'timezone' AND value = 'GMT0BST'        THEN 'Europe/London'
            WHEN name = 'timezone' AND value = 'CET-1CEST'      THEN 'CET'
            WHEN name = 'timezone' AND value = 'EET-2EEST'      THEN 'EET'
            WHEN name = 'timezone' AND value = 'IST-05:30IDT'   THEN 'Asia/Calcutta'
            WHEN name = 'timezone' AND value = 'AWST-8AWDT'     THEN 'Australia/Perth'
            WHEN name = 'timezone' AND value = 'KST-9KDT'       THEN 'Asia/Seoul'
            WHEN name = 'timezone' AND value = 'JST-9JDT'       THEN 'Asia/Tokyo'
            WHEN name = 'timezone' AND value = 'ACST-09:30ACDT' THEN 'Australia/Adelaide'
            WHEN name = 'timezone' AND value = 'AEST-10AEDT'    THEN 'Australia/Melbourne'
            WHEN name = 'timezone' AND value = 'IDLE-12'        THEN 'Pacific/Auckland'
            WHEN name = 'timezone' AND value = 'NZST-12NZDT'    THEN 'Pacific/Auckland'
            WHEN name = 'timezone' AND value LIKE 'posix/%'   THEN substr(value, 7)
            ELSE value
        END AS value
        FROM public.moderator_preference;
>>>>>>> 997c9476
INSERT INTO editor_subscribe_artist SELECT * FROM public.moderator_subscribe_artist;
INSERT INTO editor_subscribe_label SELECT * FROM public.moderator_subscribe_label;
INSERT INTO editor_subscribe_editor SELECT * FROM public.editor_subscribe_editor;

------------------------
-- Annotations
------------------------

INSERT INTO annotation (id, editor, text, changelog, created)
    SELECT a.id, moderator, text, changelog, created
    FROM public.annotation a, public.moderator
    WHERE a.moderator=moderator.id AND type IN (1, 3, 4);

INSERT INTO artist_annotation
    SELECT rowid, a.id FROM public.annotation a, public.moderator
    WHERE a.moderator=moderator.id AND type = 1;

INSERT INTO label_annotation
    SELECT rowid, a.id FROM public.annotation a, public.moderator
    WHERE a.moderator=moderator.id AND type = 3;

INSERT INTO recording_annotation
    SELECT rowid, a.id FROM public.annotation a, public.moderator, public.track as t
    WHERE a.moderator=moderator.id AND type = 4 AND a.rowid = t.id;

SELECT SETVAL('annotation_id_seq', (SELECT MAX(id) FROM annotation));

SELECT nextval('annotation_id_seq') AS id, r.release,
    moderator AS editor, text, changelog, created
INTO TEMPORARY tmp_release_annotation
FROM
    public.annotation a, tmp_release_album r, public.moderator
WHERE a.moderator = moderator.id AND a.type = 2 AND a.rowid = r.album;

INSERT INTO annotation (id, editor, text, changelog, created)
    SELECT id, editor, text, changelog, created
    FROM tmp_release_annotation;

INSERT INTO release_annotation
    SELECT release, id
    FROM tmp_release_annotation;

------------------------
-- PUIDs
------------------------

INSERT INTO clientversion SELECT * FROM public.clientversion;

INSERT INTO puid (id, puid, version)
    SELECT id, puid, version FROM public.puid;

INSERT INTO recording_puid (id, puid, recording)
    SELECT id, puid, track FROM public.puidjoin;

------------------------
-- ISRCs
------------------------

INSERT INTO isrc (id, recording, isrc, source, editpending)
    SELECT id, track, isrc, source, modpending FROM public.isrc;

------------------------
-- DiscIDs
------------------------

INSERT INTO cdtoc SELECT * FROM public.cdtoc;

INSERT INTO medium_cdtoc (medium, cdtoc)
    SELECT m.id, ac.cdtoc
    FROM tmp_release_album re
        JOIN public.album_cdtoc ac ON re.album=ac.album
        JOIN medium m ON m.release=re.release
    WHERE m.format IS NULL OR m.format IN (1,4); -- Unknown, CD or DualDisc

COMMIT;<|MERGE_RESOLUTION|>--- conflicted
+++ resolved
@@ -364,22 +364,6 @@
             WHEN name = 'ratings_public' THEN 'public_ratings'
             WHEN name = 'datetimeformat' THEN 'datetime_format'
             ELSE name
-<<<<<<< HEAD
-        END, value
-        FROM public.moderator_preference
-        WHERE name NOT IN (
-            'mod_add_album_link', 'navbar_mod_show_select_page', 'vote_abs_default',
-            'remove_recent_link_on_add', 'reveal_address_when_mailing',
-            'sendcopy_when_mailing', 'JSDiff', 'show_ratings', 'release_show_relationshipslinks',
-            'release_show_annotationlinks', 'use_amazon_store', 'google_domain',
-            'topmenu_submenu_types', 'topmenu_dropdown_trigger', 'JSMoveFocus',
-            'JSDebug', 'sidebar_panel_sites', 'sidebar_panel_user', 'sidebar_panel_search',
-            'sidebar_panel_topmods', 'sidebar_panel_stats', 'nosidebar', 'css_noentityicons',
-            'show_inline_mods', 'show_inline_mods_random', 'css_nosmallfonts',
-            'autofix_open'
-        );
-
-=======
         END AS name,
         CASE
             WHEN name = 'timezone' AND value = 'HAST10HADT'     THEN 'America/Adak'
@@ -403,8 +387,19 @@
             WHEN name = 'timezone' AND value LIKE 'posix/%'   THEN substr(value, 7)
             ELSE value
         END AS value
-        FROM public.moderator_preference;
->>>>>>> 997c9476
+        FROM public.moderator_preference
+        WHERE name NOT IN (
+            'mod_add_album_link', 'navbar_mod_show_select_page', 'vote_abs_default',
+            'remove_recent_link_on_add', 'reveal_address_when_mailing',
+            'sendcopy_when_mailing', 'JSDiff', 'show_ratings', 'release_show_relationshipslinks',
+            'release_show_annotationlinks', 'use_amazon_store', 'google_domain',
+            'topmenu_submenu_types', 'topmenu_dropdown_trigger', 'JSMoveFocus',
+            'JSDebug', 'sidebar_panel_sites', 'sidebar_panel_user', 'sidebar_panel_search',
+            'sidebar_panel_topmods', 'sidebar_panel_stats', 'nosidebar', 'css_noentityicons',
+            'show_inline_mods', 'show_inline_mods_random', 'css_nosmallfonts',
+            'autofix_open'
+        );
+
 INSERT INTO editor_subscribe_artist SELECT * FROM public.moderator_subscribe_artist;
 INSERT INTO editor_subscribe_label SELECT * FROM public.moderator_subscribe_label;
 INSERT INTO editor_subscribe_editor SELECT * FROM public.editor_subscribe_editor;
