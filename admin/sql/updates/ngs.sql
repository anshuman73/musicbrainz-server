BEGIN;

------------------------
-- Misc
------------------------

INSERT INTO country
    SELECT id, isocode AS iso_code, name
    FROM public.country WHERE id!=239; -- Exclude [Unknown Country]

INSERT INTO language
    SELECT id, isocode_3t AS iso_code_3t, isocode_3b AS iso_code_3b,
           isocode_2 AS iso_code_2, name, frequency
    FROM public.language;

INSERT INTO script
    SELECT id, isocode AS iso_code, isonumber AS iso_number,
           name, frequency
    FROM public.script;

INSERT INTO script_language SELECT * FROM public.script_language;

INSERT INTO gender (id, name) VALUES
    (1, 'Male'),
    (2, 'Female'),
    (3, 'Other');

INSERT INTO artist_type (id, name) VALUES
    (1, 'Person'),
    (2, 'Group');

INSERT INTO label_type (id, name) VALUES
    (1, 'Distributor'),
    (2, 'Holding'),
    (3, 'Production'),
    (4, 'Original Production'),
    (5, 'Bootleg Production'),
    (6, 'Reissue Production'),
    (7, 'Publisher');

INSERT INTO release_status (id, name) VALUES
    (1, 'Official'),
    (2, 'Promotion'),
    (3, 'Bootleg'),
    (4, 'Pseudo-Release');

INSERT INTO release_packaging (id, name) VALUES
    (1, 'Jewel Case'),
    (2, 'Slim Jewel Case'),
    (3, 'Digipak'),
    (4, 'Paper Sleeve'),
    (5, 'Other');

INSERT INTO release_group_type (id, name) VALUES
    (1, 'Non-Album Tracks'),
    (2, 'Album'),
    (3, 'Single'),
    (4, 'EP'),
    (5, 'Compilation'),
    (6, 'Soundtrack'),
    (7, 'Spokenword'),
    (8, 'Interview'),
    (9, 'Audiobook'),
    (10, 'Live'),
    (11, 'Remix'),
    (12, 'Other');

INSERT INTO medium_format (id, name, year) VALUES
    (1, 'CD', 1982),
    (2, 'DVD', 1995),
    (3, 'SACD', 1999),
    (4, 'DualDisc', 2004),
    (5, 'LaserDisc', 1978),
    (6, 'MiniDisc', 1992),
    (7, 'Vinyl', 1895),
    (8, 'Cassette', 1964),
    (9, 'Cartridge', 1962),
    (10, 'Reel-to-reel', 1935),
    (11, 'DAT', 1976),
    (12, 'Digital Media', NULL),
    (13, 'Other', NULL),
    (14, 'Wax Cylinder', 1877),
    (15, 'Piano Roll', 1883),
    (16, 'DCC', 1992),
    (17, 'HD-DVD', NULL),
    (18, 'DVD-Audio', NULL),
    (19, 'DVD-Video', NULL),
    (20, 'Blu-ray', NULL),
    (21, 'VHS', NULL),
    (22, 'VCD', NULL),
    (23, 'SVCD', NULL),
    (24, 'Betamax', NULL),
    (25, 'HDCD', NULL),
    (26, 'USB Flash Drive', NULL),
    (27, 'slotMusic', NULL),
    (28, 'UMD', NULL);

INSERT INTO url
    SELECT id, gid::uuid, url, description, refcount AS ref_count
    FROM public.url;

INSERT INTO replication_control SELECT * FROM public.replication_control;
INSERT INTO currentstat
<<<<<<< HEAD
    SELECT id, name, value, lastupdated AS last_update
=======
    SELECT id, name, value, lastupdated AS last_updated
>>>>>>> 389945b1
    FROM public.currentstat;
INSERT INTO historicalstat SELECT * FROM public.historicalstat;

------------------------
-- Tags
------------------------

INSERT INTO tag
    SELECT id, name, refcount AS ref_count
    FROM public.tag;

INSERT INTO tag_relation SELECT * FROM public.tag_relation;

INSERT INTO artist_tag SELECT * FROM public.artist_tag;
INSERT INTO label_tag SELECT * FROM public.label_tag;
INSERT INTO recording_tag SELECT * FROM public.track_tag;

------------------------
-- Release groups
------------------------

 INSERT INTO release_name (name)
     (SELECT DISTINCT name FROM public.album) UNION
     (SELECT DISTINCT name FROM public.release_group);

CREATE UNIQUE INDEX tmp_release_name_name_idx ON release_name (name);

INSERT INTO release_group (id, gid, name, type, artist_credit)
    SELECT
        a.id, gid::uuid, n.id,
        CASE
            WHEN 0 = type THEN 1
            WHEN 1 = type THEN 2
            WHEN 2 = type THEN 3
            WHEN 3 = type THEN 4
            WHEN 4 = type THEN 5
            WHEN 5 = type THEN 6
            WHEN 6 = type THEN 7
            WHEN 7 = type THEN 8
            WHEN 8 = type THEN 9
            WHEN 9 = type THEN 10
            WHEN 10 = type THEN 11
            WHEN 11 = type THEN 12
            ELSE NULL
        END, COALESCE(new_ac, artist)
    FROM public.release_group a
        JOIN release_name n ON a.name = n.name
        LEFT JOIN tmp_artist_credit_repl acr ON artist=old_ac;

------------------------
-- Releases
------------------------

-- Check which release events should get album GIDs (the earliest one from an album)
SELECT gid::uuid, a.id AS album, (SELECT min(id) FROM public.release r WHERE a.id=r.album) AS id
    INTO TEMPORARY tmp_release_gid
    FROM public.album a
    WHERE EXISTS (SELECT id FROM public.release r WHERE r.album=a.id);

CREATE UNIQUE INDEX tmp_release_gid_id ON tmp_release_gid(id);
CREATE UNIQUE INDEX tmp_release_gid_album ON tmp_release_gid(album);

INSERT INTO release
    (id, gid, release_group, name, artist_credit, barcode, status,
     date_year, date_month, date_day, country, language, script)
    SELECT
        r.id,
        CASE WHEN g.gid IS NULL THEN
            generate_uuid_v3('6ba7b8119dad11d180b400c04fd430c8', 'http://musicbrainz.org/release/?id=' || r.id)
        ELSE g.gid END,
        a.release_group,
        n.id,
        COALESCE(new_ac, a.artist),
        r.barcode,
        CASE
            WHEN 100 = ANY(a.attributes[2:10]) THEN 1
            WHEN 101 = ANY(a.attributes[2:10]) THEN 2
            WHEN 102 = ANY(a.attributes[2:10]) THEN 3
            WHEN 103 = ANY(a.attributes[2:10]) THEN 4
            ELSE NULL
        END,
        NULLIF(substr(releasedate, 1, 4)::int, 0),
        NULLIF(substr(releasedate, 6, 2)::int, 0),
        NULLIF(substr(releasedate, 9, 2)::int, 0),
        NULLIF(country, 239), -- Use NULL instead of [Unknown Country]
        language,
        script
    FROM public.release r
        JOIN public.album a ON r.album = a.id
        JOIN release_name n ON a.name = n.name
        LEFT JOIN tmp_release_gid g ON r.id=g.id
        LEFT JOIN tmp_artist_credit_repl acr ON a.artist=old_ac;

SELECT SETVAL('release_id_seq', (SELECT MAX(id) FROM release));

-- Generate release IDs for albums without release events
SELECT nextval('release_id_seq') AS id, id AS album
    INTO TEMPORARY tmp_new_release
    FROM public.album a
    WHERE NOT EXISTS (SELECT id FROM public.release r WHERE r.album=a.id);

CREATE TABLE tmp_release_album
(
    album   INTEGER,
    release INTEGER
);

INSERT INTO tmp_release_album
    SELECT album, id FROM public.release;
INSERT INTO tmp_release_album
    SELECT album, id FROM tmp_new_release;

INSERT INTO release
    (id, gid, release_group, name, artist_credit, status, language, script)
    SELECT
        r.id,
        a.gid::uuid,
        a.release_group,
        n.id,
        COALESCE(new_ac, a.artist),
        CASE
            WHEN 100 = ANY(a.attributes[2:10]) THEN 1
            WHEN 101 = ANY(a.attributes[2:10]) THEN 2
            WHEN 102 = ANY(a.attributes[2:10]) THEN 3
            WHEN 103 = ANY(a.attributes[2:10]) THEN 4
            ELSE NULL
        END,
        language,
        script
    FROM tmp_new_release r
        JOIN public.album a ON r.album = a.id
        JOIN release_name n ON a.name = n.name
        LEFT JOIN tmp_artist_credit_repl acr ON a.artist=old_ac;

DROP INDEX tmp_release_name_name_idx;

-- release_meta for releases converted from release events
INSERT INTO release_meta
<<<<<<< HEAD
    SELECT r.id, lastupdate AS last_update, dateadded FROM
        public.release r JOIN public.albummeta am ON r.album=am.id;

-- release_meta for new releases
INSERT INTO release_meta (id, last_update, date_added)
    SELECT r.id, lastupdate, dateadded FROM
        tmp_new_release r JOIN public.albummeta am ON r.album=am.id;

=======
    SELECT r.id, lastupdate AS last_updated, dateadded FROM
        public.release r JOIN public.albummeta am ON r.album=am.id;

-- release_meta for new releases
INSERT INTO release_meta (id, last_updated, date_added)
    SELECT r.id, lastupdate, dateadded FROM
        tmp_new_release r JOIN public.albummeta am ON r.album=am.id;

-- release_coverart for all releases
INSERT INTO release_coverart (id)
    SELECT id FROM release;

>>>>>>> 389945b1
-- convert release events with non-empty label or catalog_number to release_label
INSERT INTO release_label (release, label, catalog_number)
    SELECT id, label, catno FROM public.release
    WHERE label IS NOT NULL OR catno IS NOT NULL OR catno != '';

INSERT INTO tracklist (id, track_count)
    SELECT a.id, am.tracks
    FROM public.album a JOIN public.albummeta am ON a.id = am.id;

INSERT INTO medium (id, tracklist, release, format, position)
    SELECT r.id, r.album, r.id, NULLIF(r.format, 0), 1
    FROM public.release r;

SELECT SETVAL('medium_id_seq', (SELECT MAX(id) FROM medium));

INSERT INTO medium (tracklist, release, position)
    SELECT album, id, 1 FROM tmp_new_release;

------------------------
-- Release group meta with release counts
------------------------

INSERT INTO release_group_meta
<<<<<<< HEAD
    (id, last_update, release_count, first_release_date_year,
=======
    (id, last_updated, release_count, first_release_date_year,
>>>>>>> 389945b1
     first_release_date_month, first_release_date_day)
    SELECT m.id, lastupdate, count(*),
        NULLIF(substr(firstreleasedate, 1, 4)::int, 0),
        NULLIF(substr(firstreleasedate, 6, 2)::int, 0),
        NULLIF(substr(firstreleasedate, 9, 2)::int, 0)
    FROM public.release_group_meta m
        LEFT JOIN release r ON r.release_group=m.id
    GROUP BY m.id, m.lastupdate, m.firstreleasedate;

------------------------
-- Labels
------------------------

INSERT INTO label_name (name)
    (SELECT DISTINCT name FROM public.label) UNION
    (SELECT DISTINCT sortname FROM public.label) UNION
    (SELECT DISTINCT name FROM public.labelalias);

CREATE UNIQUE INDEX tmp_label_name_name_idx ON label_name (name);

INSERT INTO label (id, gid, name, sort_name, type,
                   begin_date_year, begin_date_month, begin_date_day,
                   end_date_year, end_date_month, end_date_day,
                   comment, country, label_code)
    SELECT
        a.id, gid::uuid, n1.id, n2.id,
        NULLIF(type, 0),
        NULLIF(substr(begindate, 1, 4)::int, 0),
        NULLIF(substr(begindate, 6, 2)::int, 0),
        NULLIF(substr(begindate, 9, 2)::int, 0),
        NULLIF(substr(enddate, 1, 4)::int, 0),
        NULLIF(substr(enddate, 6, 2)::int, 0),
        NULLIF(substr(enddate, 9, 2)::int, 0),
        resolution,
        NULLIF(country, 239), -- Use NULL instead of [Unknown Country]
        labelcode
    FROM public.label a JOIN label_name n1 ON a.name = n1.name JOIN label_name n2 ON a.sortname = n2.name;

INSERT INTO label_alias (label, name)
    SELECT DISTINCT a.ref, n.id
    FROM public.labelalias a JOIN label_name n ON a.name = n.name;

<<<<<<< HEAD
INSERT INTO label_meta (id, last_update, rating, rating_count)
=======
INSERT INTO label_meta (id, last_updated, rating, rating_count)
>>>>>>> 389945b1
    SELECT id, lastupdate, round(rating * 20), rating_count
    FROM public.label_meta;

DROP INDEX tmp_label_name_name_idx;

------------------------
-- Tracks
------------------------

INSERT INTO track_name (name)
    SELECT DISTINCT name FROM public.track;

CREATE UNIQUE INDEX tmp_track_name_name ON track_name (name);

INSERT INTO recording (id, gid, name, artist_credit, length)
    SELECT a.id, gid::uuid, n.id, COALESCE(new_ac, a.artist), a.length
    FROM public.track a
        JOIN track_name n ON n.name = a.name
        LEFT JOIN tmp_artist_credit_repl acr ON a.artist=old_ac;

INSERT INTO track (id, tracklist, name, recording, artist_credit, length, position)
    SELECT t.id, a.album, n.id, t.id, COALESCE(new_ac, t.artist), length, a.sequence
    FROM public.track t
        JOIN public.albumjoin a ON t.id = a.track
        JOIN track_name n ON n.name = t.name
        LEFT JOIN tmp_artist_credit_repl acr ON t.artist=old_ac;

INSERT INTO recording_meta (id, rating, rating_count)
    SELECT id, round(rating * 20), rating_count
    FROM public.track_meta;

DROP INDEX tmp_track_name_name;

------------------------
-- Works
------------------------

SELECT id INTO TEMPORARY tmp_work 
FROM ( 
        SELECT link1 AS id
            FROM public.l_artist_track l
                JOIN public.lt_artist_track lt ON lt.id = l.link_type
            WHERE lt.name IN ('composition', 'composer', 'arranger', 'lyricist', 'instrumentator',
                             'orchestrator', 'librettist', 'misc')
        UNION
        SELECT link1 AS id
            FROM public.l_label_track l
                JOIN public.lt_label_track lt ON lt.id = l.link_type
            WHERE lt.name IN ('publishing')
        UNION
        SELECT link0 AS id
            FROM public.l_track_track l
                JOIN public.lt_track_track lt ON lt.id = l.link_type
            WHERE lt.name IN ('other version', 'medley', 'remaster', 'karaoke')
        UNION
        SELECT link1 AS id
            FROM public.l_track_track l
                JOIN public.lt_track_track lt ON lt.id = l.link_type
            WHERE lt.name IN ('other version', 'medley', 'remaster', 'karaoke')
        UNION
        SELECT link0 AS id
            FROM public.l_track_url l
                JOIN public.lt_track_url lt ON lt.id = l.link_type
            WHERE lt.name IN ('lyrics', 'score', 'ibdb', 'iobdb', 'publishing', 'misc')
) t;
CREATE UNIQUE INDEX tmp_work_id ON tmp_work (id);

INSERT INTO work_name (name)
    SELECT DISTINCT regexp_replace(track.name, E' \\(feat. .*?\\)', '')
    FROM public.track
        JOIN tmp_work t ON track.id = t.id;

CREATE UNIQUE INDEX tmp_work_name_name ON work_name (name);

INSERT INTO work (id, gid, name, artist_credit)
    SELECT DISTINCT track.id, generate_uuid_v3('6ba7b8119dad11d180b400c04fd430c8', 'http://musicbrainz.org/work/?id=' || track.id), 
        n.id, COALESCE(new_ac, track.artist)
    FROM public.track 
        JOIN tmp_work t ON track.id = t.id  
        JOIN work_name n ON n.name = track.name
        LEFT JOIN tmp_artist_credit_repl acr ON track.artist=old_ac;

DROP INDEX tmp_work_name_name;

------------------------
-- Redirects
------------------------

INSERT INTO artist_gid_redirect SELECT gid::uuid, newid AS new_id FROM public.gid_redirect WHERE tbl=2;
INSERT INTO label_gid_redirect SELECT gid::uuid, newid AS new_id FROM public.gid_redirect WHERE tbl=4;
INSERT INTO recording_gid_redirect SELECT gid::uuid, newid AS new_id FROM public.gid_redirect WHERE tbl=3;
-- Redirects for releases converted from albums
INSERT INTO release_gid_redirect
    SELECT gid_redirect.gid::uuid, tmp_release_gid.id
    FROM public.gid_redirect
        JOIN tmp_release_gid ON gid_redirect.newid=tmp_release_gid.album
    WHERE tbl=1;
-- Redirects for newly created releases
INSERT INTO release_gid_redirect
    SELECT gid_redirect.gid::uuid, tmp_new_release.id
    FROM public.gid_redirect
        JOIN tmp_new_release ON gid_redirect.newid=tmp_new_release.album
    WHERE tbl=1;
INSERT INTO release_group_gid_redirect SELECT gid::uuid, newid AS new_id FROM public.gid_redirect WHERE tbl=5;

------------------------
-- Editors
------------------------

INSERT INTO editor (id, name, password, privs, email, website, bio,
    email_confirm_date, last_login_date, edits_accepted,
    edits_rejected, auto_edits_accepted, edits_failed, member_since)
    SELECT id, name, password, privs, email, weburl, bio,
        emailconfirmdate, lastlogindate, modsaccepted, modsrejected,
        automodsaccepted, modsfailed,
        CASE
            WHEN membersince < '2000-01-01' THEN NULL
            ELSE membersince
        END
        FROM public.moderator;

INSERT INTO editor_preference (id, editor, name, value)
    SELECT
        id, moderator,
        CASE
            WHEN name = 'subscriptions_public' THEN 'public_subscriptions'
            WHEN name = 'tags_public' THEN 'public_tags'
            WHEN name = 'ratings_public' THEN 'public_ratings'
            WHEN name = 'datetimeformat' THEN 'datetime_format'
            ELSE name
        END AS name,
        CASE
            WHEN name = 'timezone' AND value = 'HAST10HADT'     THEN 'America/Adak'
            WHEN name = 'timezone' AND value = 'AST4ADT'        THEN 'America/Thule'
            WHEN name = 'timezone' AND value = 'NST03:30NDT'    THEN 'America/St_Johns'
            WHEN name = 'timezone' AND value = 'GST3GDT'        THEN 'GMT'
            WHEN name = 'timezone' AND value = 'AZOT2AZOST'     THEN 'Atlantic/Azores'
            WHEN name = 'timezone' AND value = 'WAT0WEST'       THEN 'WET'
            WHEN name = 'timezone' AND value = 'WAT1WAST'       THEN 'Africa/Windhoek'
            WHEN name = 'timezone' AND value = 'GMT0BST'        THEN 'Europe/London'
            WHEN name = 'timezone' AND value = 'CET-1CEST'      THEN 'CET'
            WHEN name = 'timezone' AND value = 'EET-2EEST'      THEN 'EET'
            WHEN name = 'timezone' AND value = 'IST-05:30IDT'   THEN 'Asia/Calcutta'
            WHEN name = 'timezone' AND value = 'AWST-8AWDT'     THEN 'Australia/Perth'
            WHEN name = 'timezone' AND value = 'KST-9KDT'       THEN 'Asia/Seoul'
            WHEN name = 'timezone' AND value = 'JST-9JDT'       THEN 'Asia/Tokyo'
            WHEN name = 'timezone' AND value = 'ACST-09:30ACDT' THEN 'Australia/Adelaide'
            WHEN name = 'timezone' AND value = 'AEST-10AEDT'    THEN 'Australia/Melbourne'
            WHEN name = 'timezone' AND value = 'IDLE-12'        THEN 'Pacific/Auckland'
            WHEN name = 'timezone' AND value = 'NZST-12NZDT'    THEN 'Pacific/Auckland'
            WHEN name = 'timezone' AND value = 'WET0WEST'       THEN 'WET'
            WHEN name = 'timezone' AND value LIKE 'Etc/GMT%'    THEN 'Etc/GMT'
            WHEN name = 'timezone' AND value LIKE 'posix/%'     THEN substr(value, 7)
            ELSE value
        END AS value
        FROM public.moderator_preference
        WHERE name NOT IN (
            'mod_add_album_link', 'navbar_mod_show_select_page', 'vote_abs_default',
            'remove_recent_link_on_add', 'reveal_address_when_mailing',
            'sendcopy_when_mailing', 'JSDiff', 'show_ratings', 'release_show_relationshipslinks',
            'release_show_annotationlinks', 'use_amazon_store', 'google_domain',
            'topmenu_submenu_types', 'topmenu_dropdown_trigger', 'JSMoveFocus',
            'JSDebug', 'sidebar_panel_sites', 'sidebar_panel_user', 'sidebar_panel_search',
            'sidebar_panel_topmods', 'sidebar_panel_stats', 'nosidebar', 'css_noentityicons',
            'show_inline_mods', 'show_inline_mods_random', 'css_nosmallfonts',
            'autofix_open'
        );

INSERT INTO editor_subscribe_artist SELECT * FROM public.moderator_subscribe_artist;
INSERT INTO editor_subscribe_label SELECT * FROM public.moderator_subscribe_label;
INSERT INTO editor_subscribe_editor SELECT * FROM public.editor_subscribe_editor;

------------------------
-- Annotations
------------------------

INSERT INTO annotation (id, editor, text, changelog, created)
    SELECT a.id, moderator, text, changelog, created
    FROM public.annotation a, public.moderator
    WHERE a.moderator=moderator.id AND type IN (1, 3, 4);

INSERT INTO artist_annotation
    SELECT rowid, a.id FROM public.annotation a, public.moderator
    WHERE a.moderator=moderator.id AND type = 1;

INSERT INTO label_annotation
    SELECT rowid, a.id FROM public.annotation a, public.moderator
    WHERE a.moderator=moderator.id AND type = 3;

INSERT INTO recording_annotation
    SELECT rowid, a.id FROM public.annotation a, public.moderator, public.track as t
    WHERE a.moderator=moderator.id AND type = 4 AND a.rowid = t.id;

SELECT SETVAL('annotation_id_seq', (SELECT MAX(id) FROM annotation));

SELECT nextval('annotation_id_seq') AS id, r.release,
    moderator AS editor, text, changelog, created
INTO TEMPORARY tmp_release_annotation
FROM
    public.annotation a, tmp_release_album r, public.moderator
WHERE a.moderator = moderator.id AND a.type = 2 AND a.rowid = r.album;

INSERT INTO annotation (id, editor, text, changelog, created)
    SELECT id, editor, text, changelog, created
    FROM tmp_release_annotation;

INSERT INTO release_annotation
    SELECT release, id
    FROM tmp_release_annotation;

------------------------
-- PUIDs
------------------------

INSERT INTO clientversion SELECT * FROM public.clientversion;

INSERT INTO puid (id, puid, version)
    SELECT id, puid, version FROM public.puid;

INSERT INTO recording_puid (id, puid, recording)
    SELECT id, puid, track FROM public.puidjoin;

------------------------
-- ISRCs
------------------------

INSERT INTO isrc (id, recording, isrc, source, edits_pending)
    SELECT id, track, isrc, source, modpending FROM public.isrc;

------------------------
-- DiscIDs
------------------------

INSERT INTO cdtoc SELECT * FROM public.cdtoc;

INSERT INTO medium_cdtoc (medium, cdtoc)
    SELECT m.id, ac.cdtoc
    FROM tmp_release_album re
        JOIN public.album_cdtoc ac ON re.album=ac.album
        JOIN medium m ON m.release=re.release
    WHERE m.format IS NULL OR m.format IN (1,4); -- Unknown, CD or DualDisc

COMMIT;<|MERGE_RESOLUTION|>--- conflicted
+++ resolved
@@ -101,11 +101,7 @@
 
 INSERT INTO replication_control SELECT * FROM public.replication_control;
 INSERT INTO currentstat
-<<<<<<< HEAD
-    SELECT id, name, value, lastupdated AS last_update
-=======
     SELECT id, name, value, lastupdated AS last_updated
->>>>>>> 389945b1
     FROM public.currentstat;
 INSERT INTO historicalstat SELECT * FROM public.historicalstat;
 
@@ -244,16 +240,6 @@
 
 -- release_meta for releases converted from release events
 INSERT INTO release_meta
-<<<<<<< HEAD
-    SELECT r.id, lastupdate AS last_update, dateadded FROM
-        public.release r JOIN public.albummeta am ON r.album=am.id;
-
--- release_meta for new releases
-INSERT INTO release_meta (id, last_update, date_added)
-    SELECT r.id, lastupdate, dateadded FROM
-        tmp_new_release r JOIN public.albummeta am ON r.album=am.id;
-
-=======
     SELECT r.id, lastupdate AS last_updated, dateadded FROM
         public.release r JOIN public.albummeta am ON r.album=am.id;
 
@@ -262,11 +248,6 @@
     SELECT r.id, lastupdate, dateadded FROM
         tmp_new_release r JOIN public.albummeta am ON r.album=am.id;
 
--- release_coverart for all releases
-INSERT INTO release_coverart (id)
-    SELECT id FROM release;
-
->>>>>>> 389945b1
 -- convert release events with non-empty label or catalog_number to release_label
 INSERT INTO release_label (release, label, catalog_number)
     SELECT id, label, catno FROM public.release
@@ -290,11 +271,7 @@
 ------------------------
 
 INSERT INTO release_group_meta
-<<<<<<< HEAD
-    (id, last_update, release_count, first_release_date_year,
-=======
     (id, last_updated, release_count, first_release_date_year,
->>>>>>> 389945b1
      first_release_date_month, first_release_date_day)
     SELECT m.id, lastupdate, count(*),
         NULLIF(substr(firstreleasedate, 1, 4)::int, 0),
@@ -337,11 +314,7 @@
     SELECT DISTINCT a.ref, n.id
     FROM public.labelalias a JOIN label_name n ON a.name = n.name;
 
-<<<<<<< HEAD
-INSERT INTO label_meta (id, last_update, rating, rating_count)
-=======
 INSERT INTO label_meta (id, last_updated, rating, rating_count)
->>>>>>> 389945b1
     SELECT id, lastupdate, round(rating * 20), rating_count
     FROM public.label_meta;
 
