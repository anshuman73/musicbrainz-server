--- conflicted
+++ resolved
@@ -352,8 +352,6 @@
 -- Works
 ------------------------
 
-<<<<<<< HEAD
-=======
 CREATE OR REPLACE FUNCTION clean_work_name(name TEXT) RETURNS TEXT AS $$
 DECLARE
     trimmed TEXT;
@@ -371,7 +369,6 @@
 END;
 $$ LANGUAGE 'plpgsql';
 
->>>>>>> f84cd00b
 SELECT id INTO TEMPORARY tmp_work 
 FROM ( 
         SELECT link1 AS id
@@ -379,7 +376,6 @@
                 JOIN public.lt_artist_track lt ON lt.id = l.link_type
             WHERE lt.name IN ('composition', 'composer', 'arranger', 'lyricist', 'instrumentator',
                              'orchestrator', 'librettist', 'misc')
-<<<<<<< HEAD
         UNION
         SELECT link1 AS id
             FROM public.l_label_track l
@@ -396,24 +392,6 @@
                 JOIN public.lt_track_track lt ON lt.id = l.link_type
             WHERE lt.name IN ('other version', 'medley', 'remaster', 'karaoke')
         UNION
-=======
-        UNION
-        SELECT link1 AS id
-            FROM public.l_label_track l
-                JOIN public.lt_label_track lt ON lt.id = l.link_type
-            WHERE lt.name IN ('publishing')
-        UNION
-        SELECT link0 AS id
-            FROM public.l_track_track l
-                JOIN public.lt_track_track lt ON lt.id = l.link_type
-            WHERE lt.name IN ('other version', 'medley', 'remaster', 'karaoke')
-        UNION
-        SELECT link1 AS id
-            FROM public.l_track_track l
-                JOIN public.lt_track_track lt ON lt.id = l.link_type
-            WHERE lt.name IN ('other version', 'medley', 'remaster', 'karaoke')
-        UNION
->>>>>>> f84cd00b
         SELECT link0 AS id
             FROM public.l_track_url l
                 JOIN public.lt_track_url lt ON lt.id = l.link_type
@@ -422,11 +400,7 @@
 CREATE UNIQUE INDEX tmp_work_id ON tmp_work (id);
 
 INSERT INTO work_name (name)
-<<<<<<< HEAD
-    SELECT DISTINCT regexp_replace(track.name, E' \\(feat. .*?\\)', '')
-=======
     SELECT DISTINCT clean_work_name(track.name)
->>>>>>> f84cd00b
     FROM public.track
         JOIN tmp_work t ON track.id = t.id;
 
@@ -437,11 +411,7 @@
         n.id, COALESCE(new_ac, track.artist)
     FROM public.track 
         JOIN tmp_work t ON track.id = t.id  
-<<<<<<< HEAD
-        JOIN work_name n ON n.name = track.name
-=======
         JOIN work_name n ON n.name = clean_work_name(track.name)
->>>>>>> f84cd00b
         LEFT JOIN tmp_artist_credit_repl acr ON track.artist=old_ac;
 
 DROP INDEX tmp_work_name_name;
