--- conflicted
+++ resolved
@@ -440,13 +440,8 @@
     SELECT COALESCE(new_rel, id) AS id,
         CASE
                 WHEN count(*) > 1 THEN now()
-<<<<<<< HEAD
-                ELSE max(last_update)
-        END AS last_update,
-=======
                 ELSE max(last_updated)
         END AS last_updated,
->>>>>>> 389945b1
         min(date_added) AS date_added
     INTO TEMPORARY tmp_release_meta
     FROM release_meta
@@ -454,18 +449,14 @@
     GROUP BY COALESCE(new_rel, id);
 
     TRUNCATE release_meta;
-<<<<<<< HEAD
     TRUNCATE release_coverart;
 
     INSERT INTO release_coverart (id)
         SELECT id FROM tmp_release_meta;
 
-    INSERT INTO release_meta (id, last_update, date_added)
-        SELECT id, last_update, date_added FROM tmp_release_meta;
-
-=======
-    INSERT INTO release_meta (id, last_updated, date_added) SELECT id, last_updated, date_added FROM tmp_release_meta;
->>>>>>> 389945b1
+    INSERT INTO release_meta (id, last_updated, date_added)
+        SELECT id, last_updated, date_added FROM tmp_release_meta;
+
     DROP TABLE tmp_release_meta;
     ");
 
@@ -505,11 +496,7 @@
 
     printf STDERR "Updating release_group_meta\n";
     $sql->do("
-<<<<<<< HEAD
-    SELECT id, last_update, COALESCE(t.release_count, 0), first_release_date_year, first_release_date_month, first_release_date_day, rating, rating_count
-=======
     SELECT id, last_updated, COALESCE(t.release_count, 0), first_release_date_year, first_release_date_month, first_release_date_day, rating, rating_count
->>>>>>> 389945b1
         INTO TEMPORARY tmp_release_group_meta
         FROM release_group_meta rgm
                 LEFT JOIN ( SELECT release_group, count(*) AS release_count FROM release GROUP BY release_group ) t ON t.release_group = rgm.id;
