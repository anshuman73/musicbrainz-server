#!/usr/bin/env perl

use warnings;
#____________________________________________________________________________
#
#   MusicBrainz -- the open internet music database
#
#   Copyright (C) 2002 Robert Kaye
#   Copyright (C) 2012 MetaBrainz Foundation
#
#   This program is free software; you can redistribute it and/or modify
#   it under the terms of the GNU General Public License as published by
#   the Free Software Foundation; either version 2 of the License, or
#   (at your option) any later version.
#
#   This program is distributed in the hope that it will be useful,
#   but WITHOUT ANY WARRANTY; without even the implied warranty of
#   MERCHANTABILITY or FITNESS FOR A PARTICULAR PURPOSE.  See the
#   GNU General Public License for more details.
#
#   You should have received a copy of the GNU General Public License
#   along with this program; if not, write to the Free Software
#   Foundation, Inc., 675 Mass Ave, Cambridge, MA 02139, USA.
#
#   $Id$
#____________________________________________________________________________

use strict;
use warnings;

use FindBin;
use lib "$FindBin::Bin/../lib";
use version;

use DBDefs;
use MusicBrainz::Server::Replication ':replication_type';

use aliased 'MusicBrainz::Server::DatabaseConnectionFactory' => 'Databases';

my $REPTYPE = DBDefs->REPLICATION_TYPE;

my $psql = "psql";
my $path_to_pending_so;
my $databaseName;
my $fFixUTF8 = 0;
my $fCreateDB;
my $fInstallExtension;
my $fExtensionSchema;
my $tmp_dir;

use Getopt::Long;

my $fEcho = 0;
my $fQuiet = 0;
my $fVerbose = 0;

my $sqldir = "$FindBin::Bin/sql";
-d $sqldir or die "Couldn't find SQL script directory";

sub GetPostgreSQLVersion
{
    my $mb = Databases->get_connection('READWRITE');
    my $sql = Sql->new( $mb->conn );

    my $version = $sql->select_single_value ("SELECT version();");
    $version =~ s/PostgreSQL ([0-9\.]*)(?:beta[0-9]*)? .*/$1/;

    return version->parse ("v".$version);
}

sub RunSQLScript
{
    my ($db, $file, $startmessage, $path) = @_;
    $startmessage ||= "Running $file";
    print localtime() . " : $startmessage ($file)\n" unless $fQuiet;

    $path //= $sqldir;

    my $opts = $db->shell_args;
    my $echo = ($fEcho ? "-e" : "");
    my $stdout;
    my $quiet;

    $ENV{"PGOPTIONS"} = "-c search_path=" . $db->schema . ",public";
    $ENV{"PGPASSWORD"} = $db->password;

    if ($fVerbose)
    {
        $stdout = "";
        $quiet = "";
    }
    else
    {
        $stdout = ">/dev/null";
        $quiet = " --quiet ";
        $ENV{"PGOPTIONS"} .= ' -c client_min_messages=WARNING';
    }

    print "$psql $quiet $echo -f $path/$file $opts 2>&1 $stdout |\n" if $fVerbose;
    open(PIPE, "$psql $quiet $echo -f $path/$file $opts 2>&1 $stdout |")
        or die "exec '$psql': $!";
    while (<PIPE>)
    {
        print localtime() . " : " . $_;
    }
    close PIPE;

    die "Error during $file" if ($? >> 8);
}

sub HasPLPerlSupport
{
    my $mb = Databases->get_connection('READWRITE');
    my $sql = Sql->new( $mb->conn );
    return $sql->select_single_value('SELECT TRUE FROM pg_language WHERE lanname = ?', 'plperlu');
}

sub InstallExtension
{
    my ($db, $ext, $schema) = @_;

    my $opts = "-U postgres " . $db->database;
    my $echo = ($fEcho ? "-e" : "");
    my $stdout = (!$fVerbose ? ">/dev/null" : "");

    my $sharedir = `pg_config --sharedir`;
    die "Cannot find pg_config on path" if !defined $sharedir or $? != 0;

    chomp($sharedir);

    RunSQLScript($db, "$sharedir/contrib/$ext", "Installing $ext extension ...", "");
}

sub CreateReplicationFunction
{
    # Now connect to that database
    my $mb = Databases->get_connection('SYSMB');
    my $sql = Sql->new( $mb->conn );

    $sql->auto_commit;
    $sql->do(
        "CREATE FUNCTION \"recordchange\" () RETURNS trigger
        AS ?, 'recordchange' LANGUAGE 'C'",
        $path_to_pending_so,
    );
}

{
    my $mb;
    my $sql;
    sub get_sql
    {
        my ($name) = shift;
        $mb = Databases->get_connection($name);
        $sql = Sql->new($mb->conn);
    }
}

sub Create
{
    my $createdb = $_[0];
    my $system_sql;

    # Check we can find these programs on the path
    for my $prog (qw( pg_config createuser createdb createlang ))
    {
        next if `which $prog` and $? == 0;
        die "Can't find '$prog' on your PATH\n";
    }

    # Figure out the name of the system database
    my $sysname;
    if ($createdb eq 'READWRITE' || $createdb eq 'READONLY')
    {
        $sysname = "SYSTEM";
    }
    else
    {
        $sysname = $createdb . "_SYSTEM";
        $sysname = "SYSTEM" if not defined Databases->get($sysname);
    }

    my $db = Databases->get($createdb);

    {
        # Check the cluster uses the C locale
        $system_sql = get_sql($sysname);

        my $username = $db->username;

        if (!($system_sql->select_single_value(
            "SELECT 1 FROM pg_shadow WHERE usename = ?", $username)))
        {
            my $passwordclause = "";
            $passwordclause = "PASSWORD '$_'"
                if local $_ = $db->password;

            $system_sql->auto_commit;
            $system_sql->do(
                "CREATE USER $username $passwordclause NOCREATEDB NOCREATEUSER",
            );
        }
    }

    my $dbname = $db->database;
    print localtime() . " : Creating database '$dbname'\n" unless $fQuiet;
    $system_sql->auto_commit;
    my $dbuser = $db->username;
    $system_sql->do(
        "CREATE DATABASE $dbname WITH OWNER = $dbuser ".
        "TEMPLATE template0 ENCODING = 'UNICODE' ".
        "LC_CTYPE='C' LC_COLLATE='C'"
    );

    # You can do this via CREATE FUNCTION, CREATE LANGUAGE; but using
    # "createlang" is simpler :-)
    my $sys_db = Databases->get($sysname);
    my $sys_in_thisdb = $sys_db->meta->clone_object($sys_db, database => $dbname);
    my @opts = $sys_in_thisdb->shell_args;
    splice(@opts, -1, 0, "-d");
    $ENV{"PGPASSWORD"} = $sys_db->password;
    system "createlang", @opts, "plpgsql";
    system "createlang", @opts, "plperlu" if HasPLPerlSupport();
    print "\nFailed to create language -- its likely to be already installed, continuing.\n" if ($? >> 8);

    # Set the default search path for the READWRITE and READONLY users
    my $search_path = $db->schema . ", public";

    if (my $READONLY = Databases->get('READONLY')) {
        _set_search_path($system_sql, $READONLY->username, $search_path);
    }

    _set_search_path($system_sql, $db->username, $search_path);
}

sub _set_search_path {
    my ($sql, $username, $search_path) = @_;

    $sql->auto_commit(1);
    $sql->do(
        "ALTER USER " . $username . " SET search_path TO " . $search_path
    );
}

sub CreateRelations
{
    my $DB = shift;
    my $SYSMB = shift;
    my $import = shift;

    my $opts = $DB->shell_args;
    $ENV{"PGPASSWORD"} = $DB->password;

    system(sprintf("echo \"CREATE SCHEMA %s\" | $psql $opts", $_))
<<<<<<< HEAD
        for ($DB->schema, 'cover_art_archive', 'report', 'statistics', 'wikidocs');
=======
        for ($DB->schema, 'cover_art_archive', 'documentation', 'report', 'statistics', 'wikidocs');
>>>>>>> ca828754
    die "\nFailed to create schema\n" if ($? >> 8);

    if (GetPostgreSQLVersion () >= version->parse ("v9.1"))
    {
        RunSQLScript($SYSMB, "Extensions.sql", "Installing extensions for PostgreSQL 9.1 or newer");
    }
    else
    {
        InstallExtension($SYSMB, "cube.sql", $DB->schema);
    }

    InstallExtension($SYSMB, "musicbrainz_collate.sql", $DB->schema);

    RunSQLScript($DB, "CreateTables.sql", "Creating tables ...");
    RunSQLScript($DB, "caa/CreateTables.sql", "Creating tables ...");
    RunSQLScript($DB, "documentation/CreateTables.sql", "Creating documentation tables ...");
    RunSQLScript($DB, "report/CreateTables.sql", "Creating tables ...");
    RunSQLScript($DB, "statistics/CreateTables.sql", "Creating statistics tables ...");
    RunSQLScript($DB, "wikidocs/CreateTables.sql", "Creating wikidocs tables ...");

    if ($import)
    {
        local $" = " ";
        my @opts = "--ignore-errors";
        push @opts, "--fix-broken-utf8" if ($fFixUTF8);
        push @opts, "--tmp-dir=$tmp_dir" if ($tmp_dir);
        system($^X, "$FindBin::Bin/MBImport.pl", @opts, @$import);
        die "\nFailed to import dataset.\n" if ($? >> 8);
    } else {
        RunSQLScript($DB, "InsertDefaultRows.sql", "Adding default rows ...");
    }

    RunSQLScript($DB, "CreatePrimaryKeys.sql", "Creating primary keys ...");
    RunSQLScript($DB, "caa/CreatePrimaryKeys.sql", "Creating CAA primary keys ...");
    RunSQLScript($DB, "documentation/CreatePrimaryKeys.sql", "Creating documentation primary keys ...");
    RunSQLScript($DB, "statistics/CreatePrimaryKeys.sql", "Creating statistics primary keys ...");
    RunSQLScript($DB, "wikidocs/CreatePrimaryKeys.sql", "Creating wikidocs primary keys ...");

    RunSQLScript($SYSMB, "CreateSearchConfiguration.sql", "Creating search configuration ...");
    RunSQLScript($DB, "CreateFunctions.sql", "Creating functions ...");
    RunSQLScript($DB, "caa/CreateFunctions.sql", "Creating CAA functions ...");

    RunSQLScript($SYSMB, "CreatePLPerl.sql", "Creating system functions ...")
        if HasPLPerlSupport();

    RunSQLScript($DB, "CreateIndexes.sql", "Creating indexes ...");
    RunSQLScript($DB, "caa/CreateIndexes.sql", "Creating CAA indexes ...");
    RunSQLScript($DB, "statistics/CreateIndexes.sql", "Creating statistics indexes ...");

    RunSQLScript($DB, "CreateFKConstraints.sql", "Adding foreign key constraints ...")
        unless $REPTYPE == RT_SLAVE;

    RunSQLScript($DB, "caa/CreateFKConstraints.sql", "Adding CAA foreign key constraints ...")
        unless $REPTYPE == RT_SLAVE;

    RunSQLScript($DB, "CreateConstraints.sql", "Adding table constraints ...")
        unless $REPTYPE == RT_SLAVE;

    RunSQLScript($DB, "SetSequences.sql", "Setting raw initial sequence values ...");
    RunSQLScript($DB, "statistics/SetSequences.sql", "Setting raw initial statistics sequence values ...");

    RunSQLScript($DB, "CreateViews.sql", "Creating views ...");
    RunSQLScript($DB, "caa/CreateViews.sql", "Creating CAA views ...");

    RunSQLScript($DB, "CreateTriggers.sql", "Creating triggers ...")
        unless $REPTYPE == RT_SLAVE;

    RunSQLScript($DB, "caa/CreateTriggers.sql", "Creating CAA triggers ...")
        unless $REPTYPE == RT_SLAVE;

    RunSQLScript($DB, "CreateSearchIndexes.sql", "Creating search indexes ...");

    if ($REPTYPE == RT_MASTER)
    {
        CreateReplicationFunction();
        RunSQLScript($DB, "CreateReplicationTriggers.sql", "Creating replication triggers ...");
<<<<<<< HEAD
        RunSQLScript($DB, "statistics/CreateReplicationTriggers.sql", "Creating statistics replication triggers ...");
        RunSQLScript($DB, "wikidocs/CreateReplicationTriggers.sql", "Creating wikidocs replication triggers ...");
=======
>>>>>>> ca828754
        RunSQLScript($DB, "caa/CreateReplicationTriggers.sql", "Creating CAA replication triggers ...");
        RunSQLScript($DB, "documentation/CreateReplicationTriggers.sql", "Creating documentation replication triggers ...");
        RunSQLScript($DB, "statistics/CreateReplicationTriggers.sql", "Creating statistics replication triggers ...");
        RunSQLScript($DB, "wikidocs/CreateReplicationTriggers.sql", "Creating wikidocs replication triggers ...");
    }
    if ($REPTYPE == RT_MASTER || $REPTYPE == RT_SLAVE)
    {
        RunSQLScript($DB, "ReplicationSetup.sql", "Setting up replication ...");
    }

    print localtime() . " : Optimizing database ...\n" unless $fQuiet;
    $opts = $DB->shell_args;
    $ENV{"PGPASSWORD"} = $DB->password;
    system("echo \"vacuum analyze\" | $psql $opts");
    die "\nFailed to optimize database\n" if ($? >> 8);

    print localtime() . " : Initialized and imported data into the database.\n" unless $fQuiet;
}

sub GrantSelect
{
    my $READONLY = Databases->get("READONLY");
    my $READWRITE = Databases->get("READWRITE");

    return unless $READONLY;

    my $name = $_[0];

    my $mb = Databases->get_connection($name);
    my $dbh = $mb->dbh;
    my $sql = Sql->new( $mb->conn );
    $sql->auto_commit;

    my $username = $READONLY->username;
    return if $username eq $READWRITE->username;

    my $sth = $dbh->table_info("", "public") or die;
    while (my $row = $sth->fetchrow_arrayref)
    {
        my $tablename = $row->[2];
        next if $tablename =~ /^(dbmirror_pending|dbmirror_pendingdata)$/;
        $dbh->do("GRANT SELECT ON $tablename TO $username")
            or die;
    }
    $sth->finish;
}

sub SanityCheck
{
    die "The postgres psql application must be on your path for this script to work.\n"
       if not -x $psql and (`which psql` eq '');

    if ($REPTYPE == RT_SLAVE)
    {
        warn "Warning: this is a slave replication server, but there is no READONLY connection defined\n"
            unless Databases->get("READONLY");
    }

    if ($REPTYPE == RT_MASTER)
    {
        defined($path_to_pending_so) or die <<EOF;
Error: this is a master replication server, but you did not specify
the path to "pending.so" (i.e. --with-pending=PATH)
EOF
        if (not -f $path_to_pending_so)
        {
            warn <<EOF;
Warning: $path_to_pending_so not found.
This might be OK for example if you simply don't have permission to see that
file, or if the database server is on a remote host.
EOF
        }
    } else {
        defined($path_to_pending_so) and die <<EOF;
Error: this is not a master replication server, but you specified
the path to "pending.so" (--with-pending=PATH), which makes no sense.
EOF
    }
}

sub Usage
{
   die <<EOF;
Usage: InitDb.pl [options] [file] ...

Options are:
     --psql=PATH         Specify the path to the "psql" utility
     --postgres=NAME     Specify the name of the system user
     --database=NAME     Specify which database to initialize (default: READWRITE)
     --createdb          Create the database, PL/PGSQL language and user
  -i --import            Prepare the database and then import the data from
                         the given files
  -c --clean             Prepare a ready to use empty database
     --[no]echo          When running the various SQL scripts, echo the commands
                         as they are run
  -q, --quiet            Don't show the output of any SQL scripts
  -h --help              This help
  --with-pending=PATH    For use only if this is a master replication server
                         (DBDefs->REPLICATION_TYPE==RT_MASTER).  PATH specifies
                         the path to "pending.so" (on the database server).
     --fix-broken-utf8   replace invalid UTF-8 byte sequences with the special
                         Unicode "replacement character" U+FFFD.
                         (Should only be used, when an import without the option
                         fails with an "ERROR:  invalid UTF-8 byte sequence detected"!
                         see also `MBImport.pl --help')

Less commonly used options:

     --install-extension Install a postgres extension module
     --extension-schema  Which schema to install the extension module into.

After the import option, you may specify one or more MusicBrainz data dump
files for importing into the database. Once this script runs to completion
without errors, the database will be ready to use. Or it *should* at least.

Since all non-option arguments are passed directly to MBImport.pl, you can
pass additional options to that script by using "--".  For example:

  InitDb.pl --createdb --echo --import -- --tmp-dir=/var/tmp *.tar.bz2

EOF
}

my $mode = "MODE_IMPORT";

GetOptions(
    "psql=s"              => \$psql,
    "createdb"            => \$fCreateDB,
    "database:s"          => \$databaseName,
    "empty-database"      => sub { $mode = "MODE_NO_TABLES" },
    "import|i"            => sub { $mode = "MODE_IMPORT" },
    "clean|c"             => sub { $mode = "MODE_NO_DATA" },
    "with-pending=s"      => \$path_to_pending_so,
    "echo!"               => \$fEcho,
    "quiet|q"             => \$fQuiet,
    "verbose|v"           => \$fVerbose,
    "help|h"              => \&Usage,
    "fix-broken-utf8"     => \$fFixUTF8,
    "install-extension=s" => \$fInstallExtension,
    "extension-schema=s"  => \$fExtensionSchema,
    "tmp-dir=s"           => \$tmp_dir
) or exit 2;

$databaseName = "READWRITE" if $databaseName eq '';
my $DB = Databases->get($databaseName);
# Register a new database connection as the system user, but to the MB
# database
my $SYSTEM = Databases->get("SYSTEM");
my $SYSMB  = $SYSTEM->meta->clone_object(
    $SYSTEM,
    database => $DB->database,
    schema => $DB->schema
);
Databases->register_database("SYSMB", $SYSMB);

if ($fInstallExtension)
{
    if (!defined $fExtensionSchema)
    {
        print "You must supply a schema name with the --extension-schema options\n";
    }
    else
    {
        InstallExtension($SYSMB, $fInstallExtension, $fExtensionSchema);
    }
    exit(0);
}

SanityCheck();

print localtime() . " : InitDb.pl starting\n" unless $fQuiet;
my $started = 1;

if ($fCreateDB)
{
    Create($databaseName);
}

if ($mode eq "MODE_NO_TABLES") { } # nothing to do
elsif ($mode eq "MODE_NO_DATA") { CreateRelations($DB, $SYSMB) }
elsif ($mode eq "MODE_IMPORT") { CreateRelations($DB, $SYSMB, \@ARGV) }

GrantSelect("READWRITE") if $databaseName eq "READWRITE";

END {
    print localtime() . " : InitDb.pl "
        . ($? == 0 ? "succeeded" : "failed")
        . "\n"
        if $started;
}

# vi: set ts=4 sw=4 :<|MERGE_RESOLUTION|>--- conflicted
+++ resolved
@@ -252,11 +252,7 @@
     $ENV{"PGPASSWORD"} = $DB->password;
 
     system(sprintf("echo \"CREATE SCHEMA %s\" | $psql $opts", $_))
-<<<<<<< HEAD
-        for ($DB->schema, 'cover_art_archive', 'report', 'statistics', 'wikidocs');
-=======
         for ($DB->schema, 'cover_art_archive', 'documentation', 'report', 'statistics', 'wikidocs');
->>>>>>> ca828754
     die "\nFailed to create schema\n" if ($? >> 8);
 
     if (GetPostgreSQLVersion () >= version->parse ("v9.1"))
@@ -333,11 +329,6 @@
     {
         CreateReplicationFunction();
         RunSQLScript($DB, "CreateReplicationTriggers.sql", "Creating replication triggers ...");
-<<<<<<< HEAD
-        RunSQLScript($DB, "statistics/CreateReplicationTriggers.sql", "Creating statistics replication triggers ...");
-        RunSQLScript($DB, "wikidocs/CreateReplicationTriggers.sql", "Creating wikidocs replication triggers ...");
-=======
->>>>>>> ca828754
         RunSQLScript($DB, "caa/CreateReplicationTriggers.sql", "Creating CAA replication triggers ...");
         RunSQLScript($DB, "documentation/CreateReplicationTriggers.sql", "Creating documentation replication triggers ...");
         RunSQLScript($DB, "statistics/CreateReplicationTriggers.sql", "Creating statistics replication triggers ...");
