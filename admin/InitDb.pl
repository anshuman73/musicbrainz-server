#!/usr/bin/env perl

use warnings;
#____________________________________________________________________________
#
#   MusicBrainz -- the open internet music database
#
#   Copyright (C) 2002 Robert Kaye
#   Copyright (C) 2012 MetaBrainz Foundation
#
#   This program is free software; you can redistribute it and/or modify
#   it under the terms of the GNU General Public License as published by
#   the Free Software Foundation; either version 2 of the License, or
#   (at your option) any later version.
#
#   This program is distributed in the hope that it will be useful,
#   but WITHOUT ANY WARRANTY; without even the implied warranty of
#   MERCHANTABILITY or FITNESS FOR A PARTICULAR PURPOSE.  See the
#   GNU General Public License for more details.
#
#   You should have received a copy of the GNU General Public License
#   along with this program; if not, write to the Free Software
#   Foundation, Inc., 675 Mass Ave, Cambridge, MA 02139, USA.
#
#   $Id$
#____________________________________________________________________________

use strict;
use warnings;

use FindBin;
use lib "$FindBin::Bin/../lib";
use version;

use DBDefs;
use MusicBrainz::Server::Replication ':replication_type';

use aliased 'MusicBrainz::Server::DatabaseConnectionFactory' => 'Databases';

my $REPTYPE = &DBDefs::REPLICATION_TYPE;

my $psql = "psql";
my $path_to_pending_so;
my $databaseName;
my $fFixUTF8 = 0;
my $fCreateDB;
my $fInstallExtension;
my $fExtensionSchema;
my $tmp_dir;

use Getopt::Long;

my $fEcho = 0;
my $fQuiet = 0;
my $fVerbose = 0;

my $sqldir = "$FindBin::Bin/sql";
-d $sqldir or die "Couldn't find SQL script directory";

sub GetPostgreSQLVersion
{
    my $mb = Databases->get_connection('READWRITE');
    my $sql = Sql->new( $mb->conn );

    my $version = $sql->select_single_value ("SELECT version();");
    $version =~ s/PostgreSQL ([0-9\.]*) .*/$1/;

    return version->parse ("v".$version);
}

sub RunSQLScript
{
    my ($db, $file, $startmessage, $path) = @_;
    $startmessage ||= "Running $file";
    print localtime() . " : $startmessage ($file)\n" unless $fQuiet;

    $path //= $sqldir;

    my $opts = $db->shell_args;
    my $echo = ($fEcho ? "-e" : "");
    my $stdout;
    my $quiet;

    $ENV{"PGOPTIONS"} = "-c search_path=" . $db->schema . ",public";
    $ENV{"PGPASSWORD"} = $db->password;

    if ($fVerbose)
    {
        $stdout = "";
        $quiet = "";
    }
    else
    {
        $stdout = ">/dev/null";
        $quiet = " --quiet ";
        $ENV{"PGOPTIONS"} .= ' -c client_min_messages=WARNING';
    }

    print "$psql $quiet $echo -f $path/$file $opts 2>&1 $stdout |\n" if $fVerbose;
    open(PIPE, "$psql $quiet $echo -f $path/$file $opts 2>&1 $stdout |")
        or die "exec '$psql': $!";
    while (<PIPE>)
    {
        print localtime() . " : " . $_;
    }
    close PIPE;

    die "Error during $file" if ($? >> 8);
}

sub HasPLPerlSupport
{
    my $mb = Databases->get_connection('READWRITE');
    my $sql = Sql->new( $mb->conn );
    return $sql->select_single_value('SELECT TRUE FROM pg_language WHERE lanname = ?', 'plperlu');
}

sub InstallExtension
{
    my ($db, $ext, $schema) = @_;

    my $opts = "-U postgres " . $db->database;
    my $echo = ($fEcho ? "-e" : "");
    my $stdout = (!$fVerbose ? ">/dev/null" : "");

    my $sharedir = `pg_config --sharedir`;
    die "Cannot find pg_config on path" if !defined $sharedir or $? != 0;

    chomp($sharedir);

    RunSQLScript($db, "$sharedir/contrib/$ext", "Installing $ext extension ...", "");
}

sub CreateReplicationFunction
{
    # Now connect to that database
    my $mb = Databases->get_connection('SYSMB');
    my $sql = Sql->new( $mb->conn );

    $sql->auto_commit;
    $sql->do(
        "CREATE FUNCTION \"recordchange\" () RETURNS trigger
        AS ?, 'recordchange' LANGUAGE 'C'",
        $path_to_pending_so,
    );
}

{
    my $mb;
    my $sql;
    sub get_sql
    {
        my ($name) = shift;
        $mb = Databases->get_connection($name);
        $sql = Sql->new($mb->conn);
    }
}

sub Create
{
    my $createdb = $_[0];
    my $system_sql;

    # Check we can find these programs on the path
    for my $prog (qw( pg_config createuser createdb createlang ))
    {
        next if `which $prog` and $? == 0;
        die "Can't find '$prog' on your PATH\n";
    }

    # Figure out the name of the system database
    my $sysname;
    if ($createdb eq 'READWRITE' || $createdb eq 'READONLY')
    {
        $sysname = "SYSTEM";
    }
    else
    {
        $sysname = $createdb . "_SYSTEM";
        $sysname = "SYSTEM" if not defined Databases->get($sysname);
    }

    my $db = Databases->get($createdb);

    {
        # Check the cluster uses the C locale
        $system_sql = get_sql($sysname);

        my $username = $db->username;

        if (!($system_sql->select_single_value(
            "SELECT 1 FROM pg_shadow WHERE usename = ?", $username)))
        {
            my $passwordclause = "";
            $passwordclause = "PASSWORD '$_'"
                if local $_ = $db->password;

            $system_sql->auto_commit;
            $system_sql->do(
                "CREATE USER $username $passwordclause NOCREATEDB NOCREATEUSER",
            );
        }
    }

    my $dbname = $db->database;
    print localtime() . " : Creating database '$dbname'\n" unless $fQuiet;
    $system_sql->auto_commit;
    my $dbuser = $db->username;
    $system_sql->do(
        "CREATE DATABASE $dbname WITH OWNER = $dbuser ".
        "TEMPLATE template0 ENCODING = 'UNICODE' ".
        "LC_CTYPE='C' LC_COLLATE='C'"
    );

    # You can do this via CREATE FUNCTION, CREATE LANGUAGE; but using
    # "createlang" is simpler :-)
    my $sys_db = Databases->get($sysname);
    my $sys_in_thisdb = $sys_db->meta->clone_object($sys_db, database => $dbname);
    my @opts = $sys_in_thisdb->shell_args;
    splice(@opts, -1, 0, "-d");
    $ENV{"PGPASSWORD"} = $sys_db->password;
    system "createlang", @opts, "plpgsql";
    system "createlang", @opts, "plperlu" if HasPLPerlSupport();
    print "\nFailed to create language -- its likely to be already installed, continuing.\n" if ($? >> 8);
}

sub CreateRelations
{
    my $DB = shift;
    my $SYSMB = shift;
    my $import = shift;

    my $opts = $DB->shell_args;
    $ENV{"PGPASSWORD"} = $DB->password;
    system(sprintf("echo \"CREATE SCHEMA %s\" | $psql $opts", $DB->schema));
    system("echo \"CREATE SCHEMA cover_art_archive\" | $psql $opts");
    die "\nFailed to create schema\n" if ($? >> 8);

    if (GetPostgreSQLVersion () >= version->parse ("v9.1"))
    {
        RunSQLScript($SYSMB, "Extensions.sql", "Installing extensions for PostgreSQL 9.1 or newer");
    }
    else
    {
        InstallExtension($SYSMB, "cube.sql", $DB->schema);
    }

    InstallExtension($SYSMB, "musicbrainz_collate.sql", $DB->schema);

    RunSQLScript($DB, "CreateTables.sql", "Creating tables ...");
    RunSQLScript($DB, "caa/CreateTables.sql", "Creating tables ...");

    if ($import)
    {
        local $" = " ";
        my @opts = "--ignore-errors";
        push @opts, "--fix-broken-utf8" if ($fFixUTF8);
        push @opts, "--tmp-dir=$tmp_dir" if ($tmp_dir);
        system($^X, "$FindBin::Bin/MBImport.pl", @opts, @$import);
        die "\nFailed to import dataset.\n" if ($? >> 8);
    } else {
        RunSQLScript($DB, "InsertDefaultRows.sql", "Adding default rows ...");
    }

    RunSQLScript($DB, "CreatePrimaryKeys.sql", "Creating primary keys ...");
    RunSQLScript($DB, "caa/CreatePrimaryKeys.sql", "Creating primary keys ...");

    RunSQLScript($SYSMB, "CreateSearchConfiguration.sql", "Creating search configuration ...");
    RunSQLScript($DB, "CreateFunctions.sql", "Creating functions ...");
    RunSQLScript($DB, "caa/CreateFunctions.sql", "Creating functions ...");

    RunSQLScript($SYSMB, "CreatePLPerl.sql", "Creating system functions ...")
        if HasPLPerlSupport();

    RunSQLScript($DB, "CreateIndexes.sql", "Creating indexes ...");
    RunSQLScript($DB, "caa/CreateIndexes.sql", "Creating indexes ...");

    RunSQLScript($DB, "CreateFKConstraints.sql", "Adding foreign key constraints ...")
        unless $REPTYPE == RT_SLAVE;

<<<<<<< HEAD
    RunSQLScript($DB, "CreateConstraints.sql", "Adding table constraints ...")
=======
    RunSQLScript($DB, "caa/CreateFKConstraints.sql", "Adding foreign key constraints ...")
>>>>>>> abd856ce
        unless $REPTYPE == RT_SLAVE;

    RunSQLScript($DB, "SetSequences.sql", "Setting raw initial sequence values ...");

    RunSQLScript($DB, "CreateViews.sql", "Creating views ...");
    RunSQLScript($DB, "caa/CreateViews.sql", "Creating views ...");

    RunSQLScript($DB, "CreateTriggers.sql", "Creating triggers ...")
        unless $REPTYPE == RT_SLAVE;

    RunSQLScript($DB, "caa/CreateTriggers.sql", "Creating triggers ...")
        unless $REPTYPE == RT_SLAVE;

    RunSQLScript($DB, "CreateSearchIndexes.sql", "Creating search indexes ...");

    if ($REPTYPE == RT_MASTER)
    {
        CreateReplicationFunction();
        RunSQLScript($DB, "CreateReplicationTriggers.sql", "Creating replication triggers ...");
    }
    if ($REPTYPE == RT_MASTER || $REPTYPE == RT_SLAVE)
    {
        RunSQLScript($DB, "ReplicationSetup.sql", "Setting up replication ...");
    }

    print localtime() . " : Optimizing database ...\n" unless $fQuiet;
    $opts = $DB->shell_args;
    $ENV{"PGPASSWORD"} = $DB->password;
    system("echo \"vacuum analyze\" | $psql $opts");
    die "\nFailed to optimize database\n" if ($? >> 8);

    print localtime() . " : Initialized and imported data into the database.\n" unless $fQuiet;
}

sub GrantSelect
{
    my $READONLY = Databases->get("READONLY");
    my $READWRITE = Databases->get("READWRITE");

    return unless $READONLY;

    my $name = $_[0];

    my $mb = Databases->get_connection($name);
    my $dbh = $mb->dbh;
    my $sql = Sql->new( $mb->conn );
    $sql->auto_commit;

    my $username = $READONLY->username;
    return if $username eq $READWRITE->username;

    my $sth = $dbh->table_info("", "public") or die;
    while (my $row = $sth->fetchrow_arrayref)
    {
        my $tablename = $row->[2];
        next if $tablename =~ /^(dbmirror_pending|dbmirror_pendingdata)$/;
        $dbh->do("GRANT SELECT ON $tablename TO $username")
            or die;
    }
    $sth->finish;
}

sub SanityCheck
{
    die "The postgres psql application must be on your path for this script to work.\n"
       if not -x $psql and (`which psql` eq '');

    if ($REPTYPE == RT_SLAVE)
    {
        warn "Warning: this is a slave replication server, but there is no READONLY connection defined\n"
            unless Databases->get("READONLY");
    }

    if ($REPTYPE == RT_MASTER)
    {
        defined($path_to_pending_so) or die <<EOF;
Error: this is a master replication server, but you did not specify
the path to "pending.so" (i.e. --with-pending=PATH)
EOF
        if (not -f $path_to_pending_so)
        {
            warn <<EOF;
Warning: $path_to_pending_so not found.
This might be OK for example if you simply don't have permission to see that
file, or if the database server is on a remote host.
EOF
        }
    } else {
        defined($path_to_pending_so) and die <<EOF;
Error: this is not a master replication server, but you specified
the path to "pending.so" (--with-pending=PATH), which makes no sense.
EOF
    }
}

sub Usage
{
   die <<EOF;
Usage: InitDb.pl [options] [file] ...

Options are:
     --psql=PATH         Specify the path to the "psql" utility
     --postgres=NAME     Specify the name of the system user
     --database=NAME     Specify which database to initialize (default: READWRITE)
     --createdb          Create the database, PL/PGSQL language and user
  -i --import            Prepare the database and then import the data from
                         the given files
  -c --clean             Prepare a ready to use empty database
     --[no]echo          When running the various SQL scripts, echo the commands
                         as they are run
  -q, --quiet            Don't show the output of any SQL scripts
  -h --help              This help
  --with-pending=PATH    For use only if this is a master replication server
                         (DBDefs::REPLICATION_TYPE==RT_MASTER).  PATH specifies
                         the path to "pending.so" (on the database server).
     --fix-broken-utf8   replace invalid UTF-8 byte sequences with the special
                         Unicode "replacement character" U+FFFD.
                         (Should only be used, when an import without the option
                         fails with an "ERROR:  invalid UTF-8 byte sequence detected"!
                         see also `MBImport.pl --help')

Less commonly used options:

     --install-extension Install a postgres extension module
     --extension-schema  Which schema to install the extension module into.

After the import option, you may specify one or more MusicBrainz data dump
files for importing into the database. Once this script runs to completion
without errors, the database will be ready to use. Or it *should* at least.

Since all non-option arguments are passed directly to MBImport.pl, you can
pass additional options to that script by using "--".  For example:

  InitDb.pl --createdb --echo --import -- --tmp-dir=/var/tmp *.tar.bz2

EOF
}

my $mode = "MODE_IMPORT";

GetOptions(
    "psql=s"              => \$psql,
    "createdb"            => \$fCreateDB,
    "database:s"          => \$databaseName,
    "empty-database"      => sub { $mode = "MODE_NO_TABLES" },
    "import|i"            => sub { $mode = "MODE_IMPORT" },
    "clean|c"             => sub { $mode = "MODE_NO_DATA" },
    "with-pending=s"      => \$path_to_pending_so,
    "echo!"               => \$fEcho,
    "quiet|q"             => \$fQuiet,
    "verbose|v"           => \$fVerbose,
    "help|h"              => \&Usage,
    "fix-broken-utf8"     => \$fFixUTF8,
    "install-extension=s" => \$fInstallExtension,
    "extension-schema=s"  => \$fExtensionSchema,
    "tmp-dir=s"           => \$tmp_dir
) or exit 2;

$databaseName = "READWRITE" if $databaseName eq '';
my $DB = Databases->get($databaseName);
# Register a new database connection as the system user, but to the MB
# database
my $SYSTEM = Databases->get("SYSTEM");
my $SYSMB  = $SYSTEM->meta->clone_object(
    $SYSTEM,
    database => $DB->database,
    schema => $DB->schema
);
Databases->register_database("SYSMB", $SYSMB);

if ($fInstallExtension)
{
    if (!defined $fExtensionSchema)
    {
        print "You must supply a schema name with the --extension-schema options\n";
    }
    else
    {
        InstallExtension($SYSMB, $fInstallExtension, $fExtensionSchema);
    }
    exit(0);
}

SanityCheck();

print localtime() . " : InitDb.pl starting\n" unless $fQuiet;
my $started = 1;

if ($fCreateDB)
{
    Create($databaseName);
}

if ($mode eq "MODE_NO_TABLES") { } # nothing to do
elsif ($mode eq "MODE_NO_DATA") { CreateRelations($DB, $SYSMB) }
elsif ($mode eq "MODE_IMPORT") { CreateRelations($DB, $SYSMB, \@ARGV) }

GrantSelect("READWRITE") if $databaseName eq "READWRITE";

END {
    print localtime() . " : InitDb.pl "
        . ($? == 0 ? "succeeded" : "failed")
        . "\n"
        if $started;
}

# vi: set ts=4 sw=4 :<|MERGE_RESOLUTION|>--- conflicted
+++ resolved
@@ -233,7 +233,6 @@
     my $opts = $DB->shell_args;
     $ENV{"PGPASSWORD"} = $DB->password;
     system(sprintf("echo \"CREATE SCHEMA %s\" | $psql $opts", $DB->schema));
-    system("echo \"CREATE SCHEMA cover_art_archive\" | $psql $opts");
     die "\nFailed to create schema\n" if ($? >> 8);
 
     if (GetPostgreSQLVersion () >= version->parse ("v9.1"))
@@ -278,11 +277,10 @@
     RunSQLScript($DB, "CreateFKConstraints.sql", "Adding foreign key constraints ...")
         unless $REPTYPE == RT_SLAVE;
 
-<<<<<<< HEAD
-    RunSQLScript($DB, "CreateConstraints.sql", "Adding table constraints ...")
-=======
     RunSQLScript($DB, "caa/CreateFKConstraints.sql", "Adding foreign key constraints ...")
->>>>>>> abd856ce
+        unless $REPTYPE == RT_SLAVE;
+
+	RunSQLScript($DB, "CreateConstraints.sql", "Adding table constraints ...")
         unless $REPTYPE == RT_SLAVE;
 
     RunSQLScript($DB, "SetSequences.sql", "Setting raw initial sequence values ...");
