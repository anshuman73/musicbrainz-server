--- conflicted
+++ resolved
@@ -109,13 +109,8 @@
 
 sub HasPLPerlSupport
 {
-<<<<<<< HEAD
-    my ($db) = @_;
-    my $sql = Sql->new($db->conn);
-=======
     my $mb = Databases->get_connection('READWRITE');
     my $sql = Sql->new( $mb->conn );
->>>>>>> 2152e3ae
     return $sql->select_single_value('SELECT TRUE FROM pg_language WHERE lanname = ?', 'plperlu');
 }
 
