# vi: set ts=4 sw=4 ft=apache :

<VirtualHost *:*>
	# TODO: Enter the name of your server.  You should have two names
	# available: one for web browsing (HTML), and one for web services (RDF).
	ServerName www.musicbrainz.example.com
	ServerAlias rdf.musicbrainz.example.com

	# TODO: This needs to point to where the htdocs are
	DocumentRoot "/home/httpd/musicbrainz/mb_server/htdocs"
	# TODO: This needs to point to where the cgi-bin scripts are
	Alias /cgi-bin/ "/home/httpd/musicbrainz/mb_server/cgi-bin/"

	DefaultType text/html

	# TODO: This directory needs to be the same as DocumentRoot above
	<Directory /home/httpd/musicbrainz/mb_server/htdocs>
		<Files "*.html">
			SetHandler perl-script
			PerlHandler MusicBrainz::Server::Mason
		</Files>
	</Directory>

	<Location /cgi-bin>
	   SetHandler  perl-script
	   PerlHandler Apache::Registry
	   Options +ExecCGI
	</Location>

	PerlModule Apache::DBI
	# TODO: Where to find startup.pl
	PerlRequire /home/httpd/musicbrainz/mb_server/admin/startup.pl

	# Most of the URL rewriting is done by this:
	PerlTransHandler MusicBrainz::Server::Handlers::TransHandler

	# But some is done here:
	RewriteEngine on
	RewriteRule	^/ftpmirror/(.*)$				/products/selectmirror.html?path=$1	[PT]

	# --------------------------------------------------------------------
	# Static Pages -> WikiDocs pages
	# --------------------------------------------------------------------

	RewriteRule	^/bio.html$						/doc/MusicBrainzBio [R=301]
	RewriteRule	^/cd_submission.html$			/doc/DiscSubmission [R=301]
	RewriteRule	^/client_howto.html$			/doc/ClientHOWTO [R=301]
	RewriteRule	^/contract.html$				/doc/SocialContract [R=301]
	RewriteRule	^/db_structure.html$			/doc/DatabaseSchema [R=301]
	RewriteRule	^/disc.html$					/doc/DiscIDCalculation [R=301]
	RewriteRule	^/documentation.html$			/doc/MusicBrainzDocumentation [R=301]
	RewriteRule	^/download.html$				/doc/Products [R=301]
	RewriteRule	^/list.html$					/doc/MailingList [R=301]
	RewriteRule	^/license.html$					/doc/DatabaseLicenseWhitePaper [R=301]
	RewriteRule	^/mod_intro.html$				/doc/HowEditingWorks [R=301]	
	RewriteRule	^/privacy$						/doc/MusicBrainzPrivacyPolicy [R=301]
	RewriteRule	^/docs/20040922-1.html$			/doc/MusicBrainzPrivacyPolicy [R=301]
	RewriteRule	^/docs/20050213-1.html$			/doc/MusicBrainzPrivacyPolicy [R=301]
	RewriteRule	^/docs/20050108-1.html$			/doc/MusicBrainzPrivacyPolicy [R=301]

	RewriteRule	^/about/helpwanted.html$		/doc/HelpWanted [R=301]
	RewriteRule	^/about/logos.html$				/doc/MusicBrainzLogos [R=301]	
	RewriteRule	^/about/licenses.html$			/doc/MusicBrainzLicense [R=301]
	RewriteRule	^/about/mirrors.html$			/doc/MirrorServer [R=301]
	RewriteRule	^/about/stats.html$				/doc/ServerStatistics [R=301]	

	RewriteRule	^/tagger/index.html(.*)$		/doc/MusicBrainzTagger$1 [R=301]
	RewriteRule	^/tagger/(.*)$					/doc/MusicBrainzTagger$1 [R=301]
	RewriteRule	^/tagger/intro.html(.*)$		/doc/ClassicTaggerQuickStart$1 [R=301]
	RewriteRule	^/tagger/tutorial.html(.*)$		/doc/ClassicTaggerTutorial$1 [R=301]
	RewriteRule	^/tagger/faq.html(.*)$			/doc/ClassicTaggerFAQ$1 [R=301]	
	RewriteRule	^/tagger/download.html(.*)$		/doc/ClassicTaggerDownload$1 [R=301]	

	RewriteRule	^/products/$						/doc/Products [R=301]
	RewriteRule	^/products/index.html$				/doc/Products [R=301]
	RewriteRule	^/products/tunepimp/index.html$		/doc/libtunepimp [R=301]
	RewriteRule	^/products/tunepimp$				/doc/libtunepimp [R=301]
	RewriteRule	^/products/tunepimp/download.html$	/doc/libtunepimpDownload [R=301]
	RewriteRule	^/products/trmgen/$					/doc/TRMGen [R=301]
	RewriteRule	^/products/trmgen/download.html$	/doc/TRMGen [R=301]
	RewriteRule	^/products/cdlookup/$				/doc/CdLookupTool [R=301]
	RewriteRule	^/products/cdlookup/download.html$	/doc/CdLookupTool [R=301]
	RewriteRule	^/products/client/$					/doc/libmusicbrainz [R=301]
	RewriteRule	^/products/client/index.html$		/doc/libmusicbrainz [R=301]
	RewriteRule	^/products/client/download.html$	/doc/libmusicbrainzDownload [R=301]

	# --------------------------------------------------------------------
	# Pages moved in XHTML1.1 release
	# --------------------------------------------------------------------
	RewriteRule	^/artistrel.html(.*)$			/show/artist/similar.html$1 [R=301]
	RewriteRule	^/showaliases.html(.*)$			/show/artist/aliases.html$1 [R=301]
	RewriteRule	^/showartist.html(.*)$			/show/artist/$1 [R=301]
	RewriteRule	^/albumdetail.html(.*)$			/show/release/details.html$1 [R=301]
	RewriteRule	^/showcdtoc.html(.*)$			/show/cdtoc/$1 [R=301]
	RewriteRule	^/showpuid.html(.*)$			/show/puid/$1 [R=301]
	RewriteRule	^/showtrm.html(.*)$				/show/trm/$1 [R=301]
	RewriteRule	^/showurl.html(.*)$				/show/url/$1 [R=301]
	RewriteRule	^/prefs.html(.*)$				/user/preferences.html$1 [R=301]
	RewriteRule	^/doc.html(.*)$					/misc/wikitransclusion/doc.html$1 [R=301]

	# --------------------------------------------------------------------
	# WikiDocs
	# 2006-07-02: redirect /wd/ urls to the new wiki transclusion service --keschte
	# --------------------------------------------------------------------
	RewriteRule	^/popup/(.*)$					/misc/wikitransclusion/popup.html?id=$1 [PT]
	RewriteRule	^/doc/(.*)$						/misc/wikitransclusion/doc.html?id=$1 [PT,QSA]
	RewriteRule	^/wd/(.*)$						/misc/wikitransclusion/doc.html?id=$1 [PT,QSA]

	# --------------------------------------------------------------------
	# Search
	# --------------------------------------------------------------------
	RewriteRule	^/newsearch.html							/search/textsearch.html [R=301,L]

	# --------------------------------------------------------------------
	# Account
	# --------------------------------------------------------------------
	RewriteRule	^/newlogin.html								/user/register.html [R=301,L]
	RewriteRule	^/createlogin.html							/user/register.html [R=301,L]

	# --------------------------------------------------------------------
	# Quicksearch URLs (http://wiki.musicbrainz.org/SearchURLs)
	# --------------------------------------------------------------------
	RewriteRule	^/(artist|release|track)/q=(.*)				/search/textsearch.html?type=$1&query=$2 [R=301,L]
	RewriteRule	^/search/(artist|release|track)/(.*)		/search/textsearch.html?type=$1&query=$2 [R=301,L]

	# --------------------------------------------------------------------
	# APR-MoveFiles
	# Since this server release, the editors are located in 
	# the namespace edit, not mod or root anymore. These RewriteRules 
	# take care of any links still pointing to the
	# old file locations.
	# --------------------------------------------------------------------
	
	# Artist editors
	RewriteRule	^/(add|edit|merge)artist.html(.*)			/edit/artist/$1.html$2 [R=301,L]
	RewriteRule	^/remartist.html(.*)						/edit/artist/remove.html$1 [R=301,L]
	
	# Artist alias editors
	RewriteRule	^/addalias.html(.*)							/edit/artistalias/add.html$1 [R=301,L]
	RewriteRule	^/editartistalias.html(.*)					/edit/artistalias/edit.html$1 [R=301,L]
	RewriteRule	^/remartistalias.html(.*)					/edit/artistalias/remove.html$1 [R=301,L]

	# Album editors
	# + Single/Various artist conversion
	# + Edit all (Album name, Track names, order & times editor)
	# + Language (Album language/script editor)
	# + Releases (Album releases: date/country editor)
	# + Batch Op (Multiple albums batch editor)
	RewriteRule	^/(add|edit|merge|move)album.html(.*)		/edit/album/$1.html$2 [R=301,L]
	RewriteRule	^/remalbum.html(.*)							/edit/album/remove.html$1 [R=301,L]
	RewriteRule	^/editalbumattrs.html(.*)					/edit/album/editattributes.html$1 [R=301,L]
	RewriteRule	^/tomac.html(.*)							/edit/album/mac.html$1 [R=301,L]
	RewriteRule	^/tosac.html(.*)							/edit/album/sac.html$1 [R=301,L]
	RewriteRule	^/mod/edit-album/index.html(.*)				/edit/album/editall.html$1 [R=301,L]
	RewriteRule	^/mod/edit-album/(.*)						/edit/album/sae-$1 [R=301,L]
	RewriteRule	^/mod/edit-language/editlanguage.html(.*)	/edit/albumlanguage/edit.html$1 [R=301,L]
	RewriteRule	^/mod/edit-releases/(.*)					/edit/albumreleases/$1 [R=301,L]
	RewriteRule	^/mod/tag/(.*)								/edit/albumbatch/$1 [R=301,L]
			
	# Track editors
	RewriteRule	^/(add|edit|rem)track.html(.*)				/edit/track/$1.html$2 [R=301,L]
	RewriteRule	^/changetrack.html(.*)						/edit/track/change.html$1 [R=301,L]
	RewriteRule	^/changetrackartist.html(.*)				/edit/track/changeartist.html$1 [R=301,L]

	# DiscID editors
	RewriteRule	^/(move|rem)discid.html(.*)					/edit/discid/$1.html$2 [R=301,L]

	# TRM editors
	RewriteRule	^/remtrm.html(.*)							/edit/trm/remove.html$2 [R=301,L]

	# moderation pages are in the /mod/ namespace
	RewriteRule	^/removemod.html(.*)						/mod/remove.html$1 [R=301,L]
	RewriteRule	^/jumpmod.html(.*)							/mod/jump.html$1 [R=301,L]

	# relationship editors (public)
	RewriteRule	^/mod/link/newlink-selecttype.html(.*)		/edit/relationship/add.html$1 [R=301,L]
	RewriteRule	^/mod/link/relate_to_url.html(.*)			/edit/relationship/addurl.html$1 [R=301,L]
	RewriteRule	^/mod/link/edit_link.html(.*)				/edit/relationship/edit.html$1 [R=301,L]
	RewriteRule	^/mod/link/remove_link.html(.*)				/edit/relationship/remove.html$1 [R=301,L]
	RewriteRule	^/mod/link/selectlink.html(.*)				/edit/relationship/showelements.html$1 [R=301,L]

	# relationships editors (or link editors) (restricted)
	RewriteRule	^/mod/link/(.*)								/edit/relationships/$1 [R=301,L]

	# annotation
	RewriteRule	^/mod/annotation/artist-edit.html(.*)		/edit/annotation/artist/edit.html$1 [R=301,L]
	RewriteRule	^/mod/annotation/artist-history.html(.*)	/edit/annotation/artist/history.html$1 [R=301,L]
	RewriteRule	^/mod/annotation/album-edit.html(.*)		/edit/annotation/album/edit.html$1 [R=301,L]
	RewriteRule	^/mod/annotation/album-history.html(.*)		/edit/annotation/album/history.html$1 [R=301,L]
	RewriteRule	^/mod/annotation/(.*)						/edit/annotation/$1 [R=301,L]

	# new web service rules -- these should probably be moved into the Handlers.pm module
	PerlModule MusicBrainz::Server::Handlers::WS::1::Artist
	<Location /ws/1/artist>
		SetHandler perl-script
		PerlHandler MusicBrainz::Server::Handlers::WS::1::Artist
	</Location>

	PerlModule MusicBrainz::Server::Handlers::WS::1::Label
	<Location /ws/1/label>
		SetHandler perl-script
		PerlHandler MusicBrainz::Server::Handlers::WS::1::Label
	</Location>

	PerlModule MusicBrainz::Server::Handlers::WS::1::Release
	<Location /ws/1/release>
		SetHandler perl-script
		PerlHandler MusicBrainz::Server::Handlers::WS::1::Release
	</Location>

	PerlModule MusicBrainz::Server::Handlers::WS::1::Track
	<Location /ws/1/track>
		SetHandler perl-script
		PerlHandler MusicBrainz::Server::Handlers::WS::1::Track

		PerlAuthenHandler MusicBrainz::Server::Handlers::WS::1::Auth
		Require valid-user
		AuthType Digest
		AuthName "musicbrainz.org"
		PerlSetVar DigestRealm "musicbrainz.org"
	</Location>

	PerlModule MusicBrainz::Server::Handlers::WS::1::User
	<Location /ws/1/user>
		PerlHandler MusicBrainz::Server::Handlers::WS::1::User
		SetHandler perl-script

		PerlAuthenHandler MusicBrainz::Server::Handlers::WS::1::Auth
		Require valid-user
		AuthType Digest
		AuthName "musicbrainz.org"
		PerlSetVar DigestRealm "musicbrainz.org"
	</Location>

	PerlModule MusicBrainz::Server::Handlers::WS::Private::Lookup
	<Location /ws/priv/lookup>
		SetHandler perl-script
		PerlHandler MusicBrainz::Server::Handlers::WS::Private::Lookup
	</Location>

</VirtualHost>

PerlRestartHandler MusicBrainz::Server::LogFile::RestartHandler

<<<<<<< HEAD
=======
# new web service rules -- these should probably be moved into the Handlers.pm module
PerlModule MusicBrainz::Server::Handlers::WS::1::Artist
<Location /ws/1/artist>
	SetHandler perl-script
	PerlHandler MusicBrainz::Server::Handlers::WS::1::Artist
</Location>

PerlModule MusicBrainz::Server::Handlers::WS::1::Label
<Location /ws/1/label>
	SetHandler perl-script
	PerlHandler MusicBrainz::Server::Handlers::WS::1::Label
</Location>

PerlModule MusicBrainz::Server::Handlers::WS::1::Release
<Location /ws/1/release>
	SetHandler perl-script
	PerlHandler MusicBrainz::Server::Handlers::WS::1::Release
</Location>

PerlModule MusicBrainz::Server::Handlers::WS::1::Track
<Location /ws/1/track>
	SetHandler perl-script
	PerlHandler MusicBrainz::Server::Handlers::WS::1::Track

	PerlAuthenHandler MusicBrainz::Server::Handlers::WS::1::Auth
	Require valid-user
	AuthType Digest
	AuthName "musicbrainz.org"
	PerlSetVar DigestRealm "musicbrainz.org"
</Location>

PerlModule MusicBrainz::Server::Handlers::WS::1::User
<Location /ws/1/user>
	PerlHandler MusicBrainz::Server::Handlers::WS::1::User
	SetHandler perl-script

	PerlAuthenHandler MusicBrainz::Server::Handlers::WS::1::Auth
	Require valid-user
	AuthType Digest
	AuthName "musicbrainz.org"
	PerlSetVar DigestRealm "musicbrainz.org"
</Location>

PerlModule MusicBrainz::Server::Handlers::WS::1::Tag
<Location /ws/1/tag>
    SetHandler perl-script
    PerlHandler MusicBrainz::Server::Handlers::WS::1::Tag

    PerlAuthenHandler MusicBrainz::Server::Handlers::WS::1::Auth
    Require valid-user
    AuthType Digest
    AuthName "musicbrainz.org"
    PerlSetVar DigestRealm "musicbrainz.org"
</Location>

>>>>>>> 10eac7ba
# eof<|MERGE_RESOLUTION|>--- conflicted
+++ resolved
@@ -232,6 +232,18 @@
 		PerlSetVar DigestRealm "musicbrainz.org"
 	</Location>
 
+	PerlModule MusicBrainz::Server::Handlers::WS::1::Tag
+	<Location /ws/1/tag>
+	        SetHandler perl-script
+	        PerlHandler MusicBrainz::Server::Handlers::WS::1::Tag
+    
+		PerlAuthenHandler MusicBrainz::Server::Handlers::WS::1::Auth
+		Require valid-user
+		AuthType Digest
+		AuthName "musicbrainz.org"
+		PerlSetVar DigestRealm "musicbrainz.org"
+	</Location>
+
 	PerlModule MusicBrainz::Server::Handlers::WS::Private::Lookup
 	<Location /ws/priv/lookup>
 		SetHandler perl-script
@@ -242,62 +254,4 @@
 
 PerlRestartHandler MusicBrainz::Server::LogFile::RestartHandler
 
-<<<<<<< HEAD
-=======
-# new web service rules -- these should probably be moved into the Handlers.pm module
-PerlModule MusicBrainz::Server::Handlers::WS::1::Artist
-<Location /ws/1/artist>
-	SetHandler perl-script
-	PerlHandler MusicBrainz::Server::Handlers::WS::1::Artist
-</Location>
-
-PerlModule MusicBrainz::Server::Handlers::WS::1::Label
-<Location /ws/1/label>
-	SetHandler perl-script
-	PerlHandler MusicBrainz::Server::Handlers::WS::1::Label
-</Location>
-
-PerlModule MusicBrainz::Server::Handlers::WS::1::Release
-<Location /ws/1/release>
-	SetHandler perl-script
-	PerlHandler MusicBrainz::Server::Handlers::WS::1::Release
-</Location>
-
-PerlModule MusicBrainz::Server::Handlers::WS::1::Track
-<Location /ws/1/track>
-	SetHandler perl-script
-	PerlHandler MusicBrainz::Server::Handlers::WS::1::Track
-
-	PerlAuthenHandler MusicBrainz::Server::Handlers::WS::1::Auth
-	Require valid-user
-	AuthType Digest
-	AuthName "musicbrainz.org"
-	PerlSetVar DigestRealm "musicbrainz.org"
-</Location>
-
-PerlModule MusicBrainz::Server::Handlers::WS::1::User
-<Location /ws/1/user>
-	PerlHandler MusicBrainz::Server::Handlers::WS::1::User
-	SetHandler perl-script
-
-	PerlAuthenHandler MusicBrainz::Server::Handlers::WS::1::Auth
-	Require valid-user
-	AuthType Digest
-	AuthName "musicbrainz.org"
-	PerlSetVar DigestRealm "musicbrainz.org"
-</Location>
-
-PerlModule MusicBrainz::Server::Handlers::WS::1::Tag
-<Location /ws/1/tag>
-    SetHandler perl-script
-    PerlHandler MusicBrainz::Server::Handlers::WS::1::Tag
-
-    PerlAuthenHandler MusicBrainz::Server::Handlers::WS::1::Auth
-    Require valid-user
-    AuthType Digest
-    AuthName "musicbrainz.org"
-    PerlSetVar DigestRealm "musicbrainz.org"
-</Location>
-
->>>>>>> 10eac7ba
 # eof